lockfileVersion: '9.0'

settings:
  autoInstallPeers: true
  excludeLinksFromLockfile: false

importers:

  .:
    dependencies:
      '@ai-sdk/anthropic':
        specifier: 2.0.8
        version: 2.0.8(zod@3.25.76)
      '@ai-sdk/cohere':
        specifier: 2.0.7
        version: 2.0.7(zod@3.25.76)
      '@ai-sdk/elevenlabs':
        specifier: 1.0.8
        version: 1.0.8(zod@3.25.76)
      '@ai-sdk/google':
        specifier: 2.0.11
        version: 2.0.11(zod@3.25.76)
      '@ai-sdk/groq':
        specifier: 2.0.16
        version: 2.0.16(zod@3.25.76)
      '@ai-sdk/mistral':
        specifier: 2.0.12
        version: 2.0.12(zod@3.25.76)
      '@ai-sdk/openai':
        specifier: 2.0.22
        version: 2.0.22(zod@3.25.76)
      '@ai-sdk/react':
        specifier: 2.0.26
        version: 2.0.26(react@19.1.1)(zod@3.25.76)
      '@ai-sdk/xai':
        specifier: 2.0.13
        version: 2.0.13(zod@3.25.76)
      '@aws-sdk/client-s3':
        specifier: ^3.835.0
        version: 3.873.0
      '@aws-sdk/lib-storage':
        specifier: ^3.842.0
        version: 3.873.0(@aws-sdk/client-s3@3.873.0)
      '@babel/runtime':
        specifier: '>=7.27.0'
        version: 7.28.3
      '@databuddy/sdk':
        specifier: ^1.4.2
        version: 1.4.2
      '@daytonaio/sdk':
        specifier: ^0.25.5
        version: 0.25.5
      '@dodopayments/better-auth':
        specifier: ^1.1.1
        version: 1.1.1(dodopayments@1.50.0(encoding@0.1.13))(encoding@0.1.13)(zod@3.25.76)
      '@dodopayments/core':
        specifier: ^0.1.15
        version: 0.1.15(encoding@0.1.13)(zod@3.25.76)
      '@eslint/plugin-kit':
        specifier: 0.3.4
        version: 0.3.4
      '@foobar404/wave':
        specifier: ^2.0.5
        version: 2.0.5
      '@hookform/resolvers':
        specifier: ^5.2.1
        version: 5.2.1(react-hook-form@7.62.0(react@19.1.1))
      '@hugeicons/core-free-icons':
        specifier: ^1.0.16
        version: 1.0.16
      '@hugeicons/react':
        specifier: ^1.0.5
        version: 1.0.5(react@19.1.1)
      '@mendable/firecrawl-js':
        specifier: ^3.3.0
        version: 3.3.0
      '@neondatabase/serverless':
        specifier: ^1.0.1
        version: 1.0.1
      '@phosphor-icons/react':
        specifier: ^2.1.10
        version: 2.1.10(react-dom@19.1.1(react@19.1.1))(react@19.1.1)
      '@polar-sh/better-auth':
        specifier: ^1.1.0
        version: 1.1.0(@polar-sh/sdk@0.34.13)(better-auth@https://pkg.pr.new/better-auth/better-auth@8e825ad(react-dom@19.1.1(react@19.1.1))(react@19.1.1))
      '@polar-sh/sdk':
        specifier: ^0.34.13
        version: 0.34.13
      '@radix-ui/react-accordion':
        specifier: ^1.2.11
        version: 1.2.12(@types/react-dom@19.1.7(@types/react@19.1.10))(@types/react@19.1.10)(react-dom@19.1.1(react@19.1.1))(react@19.1.1)
      '@radix-ui/react-alert-dialog':
        specifier: ^1.1.14
        version: 1.1.15(@types/react-dom@19.1.7(@types/react@19.1.10))(@types/react@19.1.10)(react-dom@19.1.1(react@19.1.1))(react@19.1.1)
      '@radix-ui/react-avatar':
        specifier: ^1.1.10
        version: 1.1.10(@types/react-dom@19.1.7(@types/react@19.1.10))(@types/react@19.1.10)(react-dom@19.1.1(react@19.1.1))(react@19.1.1)
      '@radix-ui/react-checkbox':
        specifier: ^1.3.2
        version: 1.3.3(@types/react-dom@19.1.7(@types/react@19.1.10))(@types/react@19.1.10)(react-dom@19.1.1(react@19.1.1))(react@19.1.1)
      '@radix-ui/react-collapsible':
        specifier: ^1.1.11
        version: 1.1.12(@types/react-dom@19.1.7(@types/react@19.1.10))(@types/react@19.1.10)(react-dom@19.1.1(react@19.1.1))(react@19.1.1)
      '@radix-ui/react-dialog':
        specifier: ^1.1.14
        version: 1.1.15(@types/react-dom@19.1.7(@types/react@19.1.10))(@types/react@19.1.10)(react-dom@19.1.1(react@19.1.1))(react@19.1.1)
      '@radix-ui/react-dropdown-menu':
        specifier: ^2.1.15
        version: 2.1.16(@types/react-dom@19.1.7(@types/react@19.1.10))(@types/react@19.1.10)(react-dom@19.1.1(react@19.1.1))(react@19.1.1)
      '@radix-ui/react-hover-card':
        specifier: ^1.1.14
        version: 1.1.15(@types/react-dom@19.1.7(@types/react@19.1.10))(@types/react@19.1.10)(react-dom@19.1.1(react@19.1.1))(react@19.1.1)
      '@radix-ui/react-icons':
        specifier: ^1.3.2
        version: 1.3.2(react@19.1.1)
      '@radix-ui/react-label':
        specifier: ^2.1.7
        version: 2.1.7(@types/react-dom@19.1.7(@types/react@19.1.10))(@types/react@19.1.10)(react-dom@19.1.1(react@19.1.1))(react@19.1.1)
      '@radix-ui/react-navigation-menu':
        specifier: ^1.2.13
        version: 1.2.14(@types/react-dom@19.1.7(@types/react@19.1.10))(@types/react@19.1.10)(react-dom@19.1.1(react@19.1.1))(react@19.1.1)
      '@radix-ui/react-popover':
        specifier: ^1.1.14
        version: 1.1.15(@types/react-dom@19.1.7(@types/react@19.1.10))(@types/react@19.1.10)(react-dom@19.1.1(react@19.1.1))(react@19.1.1)
      '@radix-ui/react-progress':
        specifier: ^1.1.7
        version: 1.1.7(@types/react-dom@19.1.7(@types/react@19.1.10))(@types/react@19.1.10)(react-dom@19.1.1(react@19.1.1))(react@19.1.1)
      '@radix-ui/react-scroll-area':
        specifier: ^1.2.9
        version: 1.2.10(@types/react-dom@19.1.7(@types/react@19.1.10))(@types/react@19.1.10)(react-dom@19.1.1(react@19.1.1))(react@19.1.1)
      '@radix-ui/react-select':
        specifier: ^2.2.5
        version: 2.2.6(@types/react-dom@19.1.7(@types/react@19.1.10))(@types/react@19.1.10)(react-dom@19.1.1(react@19.1.1))(react@19.1.1)
      '@radix-ui/react-separator':
        specifier: ^1.1.7
        version: 1.1.7(@types/react-dom@19.1.7(@types/react@19.1.10))(@types/react@19.1.10)(react-dom@19.1.1(react@19.1.1))(react@19.1.1)
      '@radix-ui/react-slot':
        specifier: ^1.2.3
        version: 1.2.3(@types/react@19.1.10)(react@19.1.1)
      '@radix-ui/react-switch':
        specifier: ^1.2.5
        version: 1.2.6(@types/react-dom@19.1.7(@types/react@19.1.10))(@types/react@19.1.10)(react-dom@19.1.1(react@19.1.1))(react@19.1.1)
      '@radix-ui/react-tabs':
        specifier: ^1.1.12
        version: 1.1.13(@types/react-dom@19.1.7(@types/react@19.1.10))(@types/react@19.1.10)(react-dom@19.1.1(react@19.1.1))(react@19.1.1)
      '@radix-ui/react-tooltip':
        specifier: ^1.2.7
        version: 1.2.8(@types/react-dom@19.1.7(@types/react@19.1.10))(@types/react@19.1.10)(react-dom@19.1.1(react@19.1.1))(react@19.1.1)
      '@react-email/components':
        specifier: ^0.5.0
        version: 0.5.1(react-dom@19.1.1(react@19.1.1))(react@19.1.1)
      '@react-spring/web':
        specifier: ^10.0.1
        version: 10.0.1(react-dom@19.1.1(react@19.1.1))(react@19.1.1)
      '@supermemory/ai-sdk':
        specifier: ^1.0.3
        version: 1.0.3
      '@t3-oss/env-nextjs':
        specifier: ^0.13.8
        version: 0.13.8(typescript@5.9.2)(zod@3.25.76)
      '@tailwindcss/typography':
        specifier: ^0.5.16
        version: 0.5.16(tailwindcss@4.1.12)
      '@tanstack/react-query':
        specifier: ^5.85.5
        version: 5.85.5(react@19.1.1)
      '@tavily/core':
        specifier: ^0.5.11
        version: 0.5.11
      '@upstash/qstash':
        specifier: ^2.8.2
        version: 2.8.2
      '@upstash/redis':
        specifier: ^1.35.3
        version: 1.35.3
      '@vercel/analytics':
        specifier: ^1.5.0
        version: 1.5.0(next@15.5.2(@opentelemetry/api@1.9.0)(react-dom@19.1.1(react@19.1.1))(react@19.1.1))(react@19.1.1)
      '@vercel/blob':
        specifier: ^1.1.1
        version: 1.1.1
      '@vercel/edge-config':
        specifier: ^1.4.0
        version: 1.4.0(@opentelemetry/api@1.9.0)
      '@vercel/functions':
        specifier: ^2.2.12
        version: 2.2.12(@aws-sdk/credential-provider-web-identity@3.873.0)
      '@vercel/speed-insights':
        specifier: ^1.2.0
        version: 1.2.0(next@15.5.2(@opentelemetry/api@1.9.0)(react-dom@19.1.1(react@19.1.1))(react@19.1.1))(react@19.1.1)
      ai:
        specifier: 5.0.26
        version: 5.0.26(zod@3.25.76)
      axios:
        specifier: ^1.10.0
        version: 1.11.0
      better-auth:
        specifier: https://pkg.pr.new/better-auth/better-auth@8e825ad
        version: https://pkg.pr.new/better-auth/better-auth@8e825ad(react-dom@19.1.1(react@19.1.1))(react@19.1.1)
      canvas-confetti:
        specifier: ^1.9.3
        version: 1.9.3
      class-variance-authority:
        specifier: ^0.7.1
        version: 0.7.1
      clsx:
        specifier: ^2.1.1
        version: 2.1.1
      cmdk:
        specifier: ^1.1.1
        version: 1.1.1(@types/react-dom@19.1.7(@types/react@19.1.10))(@types/react@19.1.10)(react-dom@19.1.1(react@19.1.1))(react@19.1.1)
      cron-parser:
        specifier: ^5.3.0
        version: 5.3.0
      date-fns:
        specifier: ^4.1.0
        version: 4.1.0
      dodopayments:
        specifier: 1.50.0
        version: 1.50.0(encoding@0.1.13)
      dotenv:
        specifier: ^16.5.0
        version: 16.6.1
      drizzle-orm:
        specifier: ^0.44.4
        version: 0.44.4(@cloudflare/workers-types@4.20250822.0)(@neondatabase/serverless@1.0.1)(@opentelemetry/api@1.9.0)(@types/pg@8.15.5)(@upstash/redis@1.35.3)(kysely@0.28.5)(pg@8.11.3)(postgres@3.4.7)(sqlite3@5.1.7)
      echarts:
        specifier: ^5.6.0
        version: 5.6.0
      echarts-for-react:
        specifier: ^3.0.2
        version: 3.0.2(echarts@5.6.0)(react@19.1.1)
      embla-carousel:
        specifier: 8.6.0
        version: 8.6.0
      embla-carousel-autoplay:
        specifier: ^8.6.0
        version: 8.6.0(embla-carousel@8.6.0)
      embla-carousel-react:
        specifier: ^8.6.0
        version: 8.6.0(react@19.1.1)
      exa-js:
        specifier: ^1.9.2
        version: 1.9.2(encoding@0.1.13)(ws@8.18.3)
      framer-motion:
        specifier: ^12.23.12
        version: 12.23.12(react-dom@19.1.1(react@19.1.1))(react@19.1.1)
      he:
        specifier: ^1.2.0
        version: 1.2.0
      highlight.js:
        specifier: ^11.11.1
        version: 11.11.1
      katex:
        specifier: ^0.16.22
        version: 0.16.22
      leaflet:
        specifier: ^1.9.4
        version: 1.9.4
      lisere:
        specifier: ^0.1.1
        version: 0.1.1(react-dom@19.1.1(react@19.1.1))(react@19.1.1)
      lucide-react:
        specifier: ^0.539.0
        version: 0.539.0(react@19.1.1)
      luxon:
        specifier: ^3.7.1
        version: 3.7.1
      marked-react:
        specifier: ^3.0.1
        version: 3.0.1(react@19.1.1)
      mem0ai:
        specifier: ^2.1.36
        version: 2.1.37(@anthropic-ai/sdk@0.40.1(encoding@0.1.13))(@cloudflare/workers-types@4.20250822.0)(@google/genai@1.15.0(encoding@0.1.13))(@langchain/core@0.3.72(@opentelemetry/api@1.9.0)(openai@5.15.0(ws@8.18.3)(zod@3.25.76)))(@mistralai/mistralai@1.9.18(zod@3.25.76))(@qdrant/js-client-rest@1.13.0(typescript@5.9.2))(@supabase/supabase-js@2.56.0)(@types/jest@29.5.14)(@types/pg@8.15.5)(@types/sqlite3@3.1.11)(cloudflare@4.5.0(encoding@0.1.13))(encoding@0.1.13)(groq-sdk@0.3.0(encoding@0.1.13))(neo4j-driver@5.28.1)(ollama@0.5.17)(pg@8.11.3)(redis@5.8.2)(sqlite3@5.1.7)(ws@8.18.3)
      motion:
        specifier: ^12.23.12
        version: 12.23.12(react-dom@19.1.1(react@19.1.1))(react@19.1.1)
      next:
        specifier: 15.5.2
        version: 15.5.2(@opentelemetry/api@1.9.0)(react-dom@19.1.1(react@19.1.1))(react@19.1.1)
      next-themes:
        specifier: 0.4.6
        version: 0.4.6(react-dom@19.1.1(react@19.1.1))(react@19.1.1)
      nuqs:
        specifier: ^2.4.3
        version: 2.4.3(next@15.5.2(@opentelemetry/api@1.9.0)(react-dom@19.1.1(react@19.1.1))(react@19.1.1))(react@19.1.1)
      postgres:
        specifier: ^3.4.7
        version: 3.4.7
      prettier:
        specifier: ^3.6.2
        version: 3.6.2
      prismjs:
        specifier: ^1.30.0
        version: 1.30.0
      react:
        specifier: ^19.1.1
        version: 19.1.1
      react-day-picker:
        specifier: ^9.8.1
        version: 9.9.0(react@19.1.1)
      react-dom:
        specifier: ^19.1.1
        version: 19.1.1(react@19.1.1)
      react-hook-form:
        specifier: ^7.61.1
        version: 7.62.0(react@19.1.1)
      react-katex:
        specifier: ^3.1.0
        version: 3.1.0(prop-types@15.8.1)(react@19.1.1)
      react-latex-next:
        specifier: ^3.0.0
        version: 3.0.0(react-dom@19.1.1(react@19.1.1))(react@19.1.1)
      react-markdown:
        specifier: ^10.1.0
        version: 10.1.0(@types/react@19.1.10)(react@19.1.1)
      react-syntax-highlighter:
        specifier: ^15.6.6
        version: 15.6.6(react@19.1.1)
      react-tweet:
        specifier: ^3.2.2
        version: 3.2.2(react-dom@19.1.1(react@19.1.1))(react@19.1.1)
      react-use-measure:
        specifier: ^2.1.7
        version: 2.1.7(react-dom@19.1.1(react@19.1.1))(react@19.1.1)
      recharts:
        specifier: ^2.15.3
        version: 2.15.4(react-dom@19.1.1(react@19.1.1))(react@19.1.1)
      redis:
        specifier: ^5.8.2
        version: 5.8.2
      rehype-katex:
        specifier: ^7.0.1
        version: 7.0.1
      remark-gfm:
        specifier: ^4.0.1
        version: 4.0.1
      remark-math:
        specifier: ^6.0.0
        version: 6.0.0
      resend:
        specifier: ^6.0.1
        version: 6.0.1(@react-email/render@1.2.1(react-dom@19.1.1(react@19.1.1))(react@19.1.1))
      resumable-stream:
        specifier: ^2.2.3
        version: 2.2.3
      server-only:
        specifier: ^0.0.1
        version: 0.0.1
      sonner:
        specifier: ^2.0.7
        version: 2.0.7(react-dom@19.1.1(react@19.1.1))(react@19.1.1)
      supermemory:
        specifier: 3.0.0-alpha.26
        version: 3.0.0-alpha.26
      tailwind-merge:
        specifier: ^3.3.1
        version: 3.3.1
      tailwind-scrollbar:
        specifier: 4.0.2
        version: 4.0.2(react@19.1.1)(tailwindcss@4.1.12)
      unified:
        specifier: ^11.0.5
        version: 11.0.5
      unist-util-visit:
        specifier: ^5.0.0
        version: 5.0.0
      uuid:
        specifier: ^11.1.0
        version: 11.1.0
      valyu-js:
        specifier: ^2.0.2
        version: 2.0.2
      vaul:
        specifier: ^1.1.2
        version: 1.1.2(@types/react-dom@19.1.7(@types/react@19.1.10))(@types/react@19.1.10)(react-dom@19.1.1(react@19.1.1))(react@19.1.1)
      youtube-caption-extractor:
        specifier: ^1.9.0
        version: 1.9.0
      zod:
        specifier: ^3.25.76
        version: 3.25.76
    devDependencies:
      '@tailwindcss/postcss':
        specifier: ^4.1.12
        version: 4.1.12
      '@types/canvas-confetti':
        specifier: ^1.9.0
        version: 1.9.0
      '@types/google.maps':
        specifier: ^3.58.1
        version: 3.58.1
      '@types/he':
        specifier: ^1.2.3
        version: 1.2.3
      '@types/katex':
        specifier: ^0.16.7
        version: 0.16.7
      '@types/leaflet':
        specifier: ^1.9.20
        version: 1.9.20
      '@types/lodash':
        specifier: ^4.17.20
        version: 4.17.20
      '@types/luxon':
        specifier: ^3.7.1
        version: 3.7.1
      '@types/node':
        specifier: ^20
        version: 20.19.11
      '@types/react':
        specifier: ^19
        version: 19.1.10
      '@types/react-dom':
        specifier: ^19
        version: 19.1.7(@types/react@19.1.10)
      '@types/react-katex':
        specifier: ^3.0.4
        version: 3.0.4
      '@types/react-syntax-highlighter':
        specifier: ^15.5.13
        version: 15.5.13
      '@types/unist':
        specifier: ^3.0.3
        version: 3.0.3
      drizzle-kit:
        specifier: ^0.31.4
        version: 0.31.4
      eslint:
        specifier: ^9.32.0
        version: 9.33.0(jiti@2.5.1)
      eslint-config-next:
        specifier: 15.5.2
        version: 15.5.2(eslint@9.33.0(jiti@2.5.1))(typescript@5.9.2)
      postcss:
        specifier: '>=8.5.5'
        version: 8.5.6
      tailwindcss:
        specifier: ^4.1.12
        version: 4.1.12
      tw-animate-css:
        specifier: ^1.3.6
        version: 1.3.7
      typescript:
        specifier: ^5
        version: 5.9.2

packages:

  '@ai-sdk/anthropic@2.0.8':
    resolution: {integrity: sha512-UdkAHRJDOnRNwhr+ZUTDiHQ37VF2Et4CclWvvG2vVo0ZppLB5aE1T+NjN34XCZGaRyNp23cOTCqZvOBMpSY+6w==}
    engines: {node: '>=18'}
    peerDependencies:
      zod: ^3.25.76 || ^4

  '@ai-sdk/cohere@2.0.7':
    resolution: {integrity: sha512-6oVpLqXQdWQXoNf9EkurPFPszbntUSRh5x2Ia+eOaMkFmK7DwcaXGKQRiCXK8/tMPSXc/Rrft9BV7eJn9/zYHA==}
    engines: {node: '>=18'}
    peerDependencies:
      zod: ^3.25.76 || ^4

  '@ai-sdk/elevenlabs@1.0.8':
    resolution: {integrity: sha512-eaucReN1X4+iX93HeDysmbL8RDn8qlpprd1HygCcY/CRbkJTUYZo7PKH8Jq/4rXhVbcC+ucfPRHgVWfPW1uknA==}
    engines: {node: '>=18'}
    peerDependencies:
      zod: ^3.25.76 || ^4

  '@ai-sdk/gateway@1.0.15':
    resolution: {integrity: sha512-xySXoQ29+KbGuGfmDnABx+O6vc7Gj7qugmj1kGpn0rW0rQNn6UKUuvscKMzWyv1Uv05GyC1vqHq8ZhEOLfXscQ==}
    engines: {node: '>=18'}
    peerDependencies:
      zod: ^3.25.76 || ^4

  '@ai-sdk/google@2.0.11':
    resolution: {integrity: sha512-dnVIgSz1DZD/0gVau6ifYN3HZFN15HZwC9VjevTFfvrfSfbEvpXj5x/k/zk/0XuQrlQ5g8JiwJtxc9bx24x2xw==}
    engines: {node: '>=18'}
    peerDependencies:
      zod: ^3.25.76 || ^4

  '@ai-sdk/groq@2.0.16':
    resolution: {integrity: sha512-oW/bty0qy56jq4bOhu8IXPDovZyAn73bQVblIwpOMyruAO9CjGMncZmcSju68ZXwT/im8+qUq/vVFLqjdHgHig==}
    engines: {node: '>=18'}
    peerDependencies:
      zod: ^3.25.76 || ^4

  '@ai-sdk/mistral@2.0.12':
    resolution: {integrity: sha512-o5q253v7yGqB8YeyITEYe2Wt6iG3p1whdPdlZL2SfkE3bwWqjMzqx6GWqpXyGYeFUw5I8IF1squgHo+wWmU8IQ==}
    engines: {node: '>=18'}
    peerDependencies:
      zod: ^3.25.76 || ^4

  '@ai-sdk/openai-compatible@1.0.13':
    resolution: {integrity: sha512-g46fLVWKcVg1XOFzDLoJ0XuhtY5XxxBwMQ0FT/aHwCtg6WUvk3Elrd+MKmgfvhZAdIR7CpUTvgJAAipu4RW75w==}
    engines: {node: '>=18'}
    peerDependencies:
      zod: ^3.25.76 || ^4

  '@ai-sdk/openai@2.0.22':
    resolution: {integrity: sha512-qjSIPL5+LNM9flcBPeR64ZWeAZdYg4XWkAK34H3FaY61dSbuIaeqFPSzmQUrxotVcphAzgfL5tuYRqRYP2ZYyg==}
    engines: {node: '>=18'}
    peerDependencies:
      zod: ^3.25.76 || ^4

  '@ai-sdk/provider-utils@3.0.7':
    resolution: {integrity: sha512-o3BS5/t8KnBL3ubP8k3w77AByOypLm+pkIL/DCw0qKkhDbvhCy+L3hRTGPikpdb8WHcylAeKsjgwOxhj4cqTUA==}
    engines: {node: '>=18'}
    peerDependencies:
      zod: ^3.25.76 || ^4

  '@ai-sdk/provider@2.0.0':
    resolution: {integrity: sha512-6o7Y2SeO9vFKB8lArHXehNuusnpddKPk7xqL7T2/b+OvXMRIXUO1rR4wcv1hAFUAT9avGZshty3Wlua/XA7TvA==}
    engines: {node: '>=18'}

  '@ai-sdk/react@2.0.26':
    resolution: {integrity: sha512-l1lUnEmB26j/LtBkxVNpPxVTnwyPee0b7xTxiuyyF68D8QyAsoz5DJYK7I2LRhwdgqII7Grw7/WJs6tBiF8SPw==}
    engines: {node: '>=18'}
    peerDependencies:
      react: ^18 || ^19 || ^19.0.0-rc
      zod: ^3.25.76 || ^4
    peerDependenciesMeta:
      zod:
        optional: true

  '@ai-sdk/xai@2.0.13':
    resolution: {integrity: sha512-nWOmAInQg8uGIJ08XBxKQ9vmFpgS+bulCKtNMatW5Q62sza+f/1vuVo7fBPbxGm5SWUOno6hjAKi3ipVpLcwRQ==}
    engines: {node: '>=18'}
    peerDependencies:
      zod: ^3.25.76 || ^4

  '@alloc/quick-lru@5.2.0':
    resolution: {integrity: sha512-UrcABB+4bUrFABwbluTIBErXwvbsU/V7TZWfmbgJfbkwiBuziS9gxdODUyuiecfdGQ85jglMW6juS3+z5TsKLw==}
    engines: {node: '>=10'}

  '@anthropic-ai/sdk@0.40.1':
    resolution: {integrity: sha512-DJMWm8lTEM9Lk/MSFL+V+ugF7jKOn0M2Ujvb5fN8r2nY14aHbGPZ1k6sgjL+tpJ3VuOGJNG+4R83jEpOuYPv8w==}

  '@aws-crypto/crc32@5.2.0':
    resolution: {integrity: sha512-nLbCWqQNgUiwwtFsen1AdzAtvuLRsQS8rYgMuxCrdKf9kOssamGLuPwyTY9wyYblNr9+1XM8v6zoDTPPSIeANg==}
    engines: {node: '>=16.0.0'}

  '@aws-crypto/crc32c@5.2.0':
    resolution: {integrity: sha512-+iWb8qaHLYKrNvGRbiYRHSdKRWhto5XlZUEBwDjYNf+ly5SVYG6zEoYIdxvf5R3zyeP16w4PLBn3rH1xc74Rag==}

  '@aws-crypto/sha1-browser@5.2.0':
    resolution: {integrity: sha512-OH6lveCFfcDjX4dbAvCFSYUjJZjDr/3XJ3xHtjn3Oj5b9RjojQo8npoLeA/bNwkOkrSQ0wgrHzXk4tDRxGKJeg==}

  '@aws-crypto/sha256-browser@5.2.0':
    resolution: {integrity: sha512-AXfN/lGotSQwu6HNcEsIASo7kWXZ5HYWvfOmSNKDsEqC4OashTp8alTmaz+F7TC2L083SFv5RdB+qU3Vs1kZqw==}

  '@aws-crypto/sha256-js@5.2.0':
    resolution: {integrity: sha512-FFQQyu7edu4ufvIZ+OadFpHHOt+eSTBaYaki44c+akjg7qZg9oOQeLlk77F6tSYqjDAFClrHJk9tMf0HdVyOvA==}
    engines: {node: '>=16.0.0'}

  '@aws-crypto/supports-web-crypto@5.2.0':
    resolution: {integrity: sha512-iAvUotm021kM33eCdNfwIN//F77/IADDSs58i+MDaOqFrVjZo9bAal0NK7HurRuWLLpF1iLX7gbWrjHjeo+YFg==}

  '@aws-crypto/util@5.2.0':
    resolution: {integrity: sha512-4RkU9EsI6ZpBve5fseQlGNUWKMa1RLPQ1dnjnQoe07ldfIzcsGb5hC5W0Dm7u423KWzawlrpbjXBrXCEv9zazQ==}

  '@aws-sdk/client-s3@3.873.0':
    resolution: {integrity: sha512-b+1lSEf+obcC508blw5qEDR1dyTiHViZXbf8G6nFospyqLJS0Vu2py+e+LG2VDVdAouZ8+RvW+uAi73KgsWl0w==}
    engines: {node: '>=18.0.0'}

  '@aws-sdk/client-sso@3.873.0':
    resolution: {integrity: sha512-EmcrOgFODWe7IsLKFTeSXM9TlQ80/BO1MBISlr7w2ydnOaUYIiPGRRJnDpeIgMaNqT4Rr2cRN2RiMrbFO7gDdA==}
    engines: {node: '>=18.0.0'}

  '@aws-sdk/core@3.873.0':
    resolution: {integrity: sha512-WrROjp8X1VvmnZ4TBzwM7RF+EB3wRaY9kQJLXw+Aes0/3zRjUXvGIlseobGJMqMEGnM0YekD2F87UaVfot1xeQ==}
    engines: {node: '>=18.0.0'}

  '@aws-sdk/credential-provider-env@3.873.0':
    resolution: {integrity: sha512-FWj1yUs45VjCADv80JlGshAttUHBL2xtTAbJcAxkkJZzLRKVkdyrepFWhv/95MvDyzfbT6PgJiWMdW65l/8ooA==}
    engines: {node: '>=18.0.0'}

  '@aws-sdk/credential-provider-http@3.873.0':
    resolution: {integrity: sha512-0sIokBlXIsndjZFUfr3Xui8W6kPC4DAeBGAXxGi9qbFZ9PWJjn1vt2COLikKH3q2snchk+AsznREZG8NW6ezSg==}
    engines: {node: '>=18.0.0'}

  '@aws-sdk/credential-provider-ini@3.873.0':
    resolution: {integrity: sha512-bQdGqh47Sk0+2S3C+N46aNQsZFzcHs7ndxYLARH/avYXf02Nl68p194eYFaAHJSQ1re5IbExU1+pbums7FJ9fA==}
    engines: {node: '>=18.0.0'}

  '@aws-sdk/credential-provider-node@3.873.0':
    resolution: {integrity: sha512-+v/xBEB02k2ExnSDL8+1gD6UizY4Q/HaIJkNSkitFynRiiTQpVOSkCkA0iWxzksMeN8k1IHTE5gzeWpkEjNwbA==}
    engines: {node: '>=18.0.0'}

  '@aws-sdk/credential-provider-process@3.873.0':
    resolution: {integrity: sha512-ycFv9WN+UJF7bK/ElBq1ugWA4NMbYS//1K55bPQZb2XUpAM2TWFlEjG7DIyOhLNTdl6+CbHlCdhlKQuDGgmm0A==}
    engines: {node: '>=18.0.0'}

  '@aws-sdk/credential-provider-sso@3.873.0':
    resolution: {integrity: sha512-SudkAOZmjEEYgUrqlUUjvrtbWJeI54/0Xo87KRxm4kfBtMqSx0TxbplNUAk8Gkg4XQNY0o7jpG8tK7r2Wc2+uw==}
    engines: {node: '>=18.0.0'}

  '@aws-sdk/credential-provider-web-identity@3.873.0':
    resolution: {integrity: sha512-Gw2H21+VkA6AgwKkBtTtlGZ45qgyRZPSKWs0kUwXVlmGOiPz61t/lBX0vG6I06ZIz2wqeTJ5OA1pWZLqw1j0JQ==}
    engines: {node: '>=18.0.0'}

  '@aws-sdk/lib-storage@3.873.0':
    resolution: {integrity: sha512-TcR15G+DOzniMProb+JtifLyAPORVcRw5hks6VPZg/KVOXGtOyXEG7yqnXV+pidc1xWLVvKlG3K+4r72f+zjLw==}
    engines: {node: '>=18.0.0'}
    peerDependencies:
      '@aws-sdk/client-s3': ^3.873.0

  '@aws-sdk/middleware-bucket-endpoint@3.873.0':
    resolution: {integrity: sha512-b4bvr0QdADeTUs+lPc9Z48kXzbKHXQKgTvxx/jXDgSW9tv4KmYPO1gIj6Z9dcrBkRWQuUtSW3Tu2S5n6pe+zeg==}
    engines: {node: '>=18.0.0'}

  '@aws-sdk/middleware-expect-continue@3.873.0':
    resolution: {integrity: sha512-GIqoc8WgRcf/opBOZXFLmplJQKwOMjiOMmDz9gQkaJ8FiVJoAp8EGVmK2TOWZMQUYsavvHYsHaor5R2xwPoGVg==}
    engines: {node: '>=18.0.0'}

  '@aws-sdk/middleware-flexible-checksums@3.873.0':
    resolution: {integrity: sha512-NNiy2Y876P5cgIhsDlHopbPZS3ugdfBW1va0WdpVBviwAs6KT4irPNPAOyF1/33N/niEDKx0fKQV7ROB70nNPA==}
    engines: {node: '>=18.0.0'}

  '@aws-sdk/middleware-host-header@3.873.0':
    resolution: {integrity: sha512-KZ/W1uruWtMOs7D5j3KquOxzCnV79KQW9MjJFZM/M0l6KI8J6V3718MXxFHsTjUE4fpdV6SeCNLV1lwGygsjJA==}
    engines: {node: '>=18.0.0'}

  '@aws-sdk/middleware-location-constraint@3.873.0':
    resolution: {integrity: sha512-r+hIaORsW/8rq6wieDordXnA/eAu7xAPLue2InhoEX6ML7irP52BgiibHLpt9R0psiCzIHhju8qqKa4pJOrmiw==}
    engines: {node: '>=18.0.0'}

  '@aws-sdk/middleware-logger@3.873.0':
    resolution: {integrity: sha512-QhNZ8X7pW68kFez9QxUSN65Um0Feo18ZmHxszQZNUhKDsXew/EG9NPQE/HgYcekcon35zHxC4xs+FeNuPurP2g==}
    engines: {node: '>=18.0.0'}

  '@aws-sdk/middleware-recursion-detection@3.873.0':
    resolution: {integrity: sha512-OtgY8EXOzRdEWR//WfPkA/fXl0+WwE8hq0y9iw2caNyKPtca85dzrrZWnPqyBK/cpImosrpR1iKMYr41XshsCg==}
    engines: {node: '>=18.0.0'}

  '@aws-sdk/middleware-sdk-s3@3.873.0':
    resolution: {integrity: sha512-bOoWGH57ORK2yKOqJMmxBV4b3yMK8Pc0/K2A98MNPuQedXaxxwzRfsT2Qw+PpfYkiijrrNFqDYmQRGntxJ2h8A==}
    engines: {node: '>=18.0.0'}

  '@aws-sdk/middleware-ssec@3.873.0':
    resolution: {integrity: sha512-AF55J94BoiuzN7g3hahy0dXTVZahVi8XxRBLgzNp6yQf0KTng+hb/V9UQZVYY1GZaDczvvvnqC54RGe9OZZ9zQ==}
    engines: {node: '>=18.0.0'}

  '@aws-sdk/middleware-user-agent@3.873.0':
    resolution: {integrity: sha512-gHqAMYpWkPhZLwqB3Yj83JKdL2Vsb64sryo8LN2UdpElpS+0fT4yjqSxKTfp7gkhN6TCIxF24HQgbPk5FMYJWw==}
    engines: {node: '>=18.0.0'}

  '@aws-sdk/nested-clients@3.873.0':
    resolution: {integrity: sha512-yg8JkRHuH/xO65rtmLOWcd9XQhxX1kAonp2CliXT44eA/23OBds6XoheY44eZeHfCTgutDLTYitvy3k9fQY6ZA==}
    engines: {node: '>=18.0.0'}

  '@aws-sdk/region-config-resolver@3.873.0':
    resolution: {integrity: sha512-q9sPoef+BBG6PJnc4x60vK/bfVwvRWsPgcoQyIra057S/QGjq5VkjvNk6H8xedf6vnKlXNBwq9BaANBXnldUJg==}
    engines: {node: '>=18.0.0'}

  '@aws-sdk/signature-v4-multi-region@3.873.0':
    resolution: {integrity: sha512-FQ5OIXw1rmDud7f/VO9y2Mg9rX1o4MnngRKUOD8mS9ALK4uxKrTczb4jA+uJLSLwTqMGs3bcB1RzbMW1zWTMwQ==}
    engines: {node: '>=18.0.0'}

  '@aws-sdk/token-providers@3.873.0':
    resolution: {integrity: sha512-BWOCeFeV/Ba8fVhtwUw/0Hz4wMm9fjXnMb4Z2a5he/jFlz5mt1/rr6IQ4MyKgzOaz24YrvqsJW2a0VUKOaYDvg==}
    engines: {node: '>=18.0.0'}

  '@aws-sdk/types@3.862.0':
    resolution: {integrity: sha512-Bei+RL0cDxxV+lW2UezLbCYYNeJm6Nzee0TpW0FfyTRBhH9C1XQh4+x+IClriXvgBnRquTMMYsmJfvx8iyLKrg==}
    engines: {node: '>=18.0.0'}

  '@aws-sdk/util-arn-parser@3.873.0':
    resolution: {integrity: sha512-qag+VTqnJWDn8zTAXX4wiVioa0hZDQMtbZcGRERVnLar4/3/VIKBhxX2XibNQXFu1ufgcRn4YntT/XEPecFWcg==}
    engines: {node: '>=18.0.0'}

  '@aws-sdk/util-endpoints@3.873.0':
    resolution: {integrity: sha512-YByHrhjxYdjKRf/RQygRK1uh0As1FIi9+jXTcIEX/rBgN8mUByczr2u4QXBzw7ZdbdcOBMOkPnLRjNOWW1MkFg==}
    engines: {node: '>=18.0.0'}

  '@aws-sdk/util-locate-window@3.873.0':
    resolution: {integrity: sha512-xcVhZF6svjM5Rj89T1WzkjQmrTF6dpR2UvIHPMTnSZoNe6CixejPZ6f0JJ2kAhO8H+dUHwNBlsUgOTIKiK/Syg==}
    engines: {node: '>=18.0.0'}

  '@aws-sdk/util-user-agent-browser@3.873.0':
    resolution: {integrity: sha512-AcRdbK6o19yehEcywI43blIBhOCSo6UgyWcuOJX5CFF8k39xm1ILCjQlRRjchLAxWrm0lU0Q7XV90RiMMFMZtA==}

  '@aws-sdk/util-user-agent-node@3.873.0':
    resolution: {integrity: sha512-9MivTP+q9Sis71UxuBaIY3h5jxH0vN3/ZWGxO8ADL19S2OIfknrYSAfzE5fpoKROVBu0bS4VifHOFq4PY1zsxw==}
    engines: {node: '>=18.0.0'}
    peerDependencies:
      aws-crt: '>=1.0.0'
    peerDependenciesMeta:
      aws-crt:
        optional: true

  '@aws-sdk/xml-builder@3.873.0':
    resolution: {integrity: sha512-kLO7k7cGJ6KaHiExSJWojZurF7SnGMDHXRuQunFnEoD0n1yB6Lqy/S/zHiQ7oJnBhPr9q0TW9qFkrsZb1Uc54w==}
    engines: {node: '>=18.0.0'}

  '@babel/code-frame@7.27.1':
    resolution: {integrity: sha512-cjQ7ZlQ0Mv3b47hABuTevyTuYN4i+loJKGeV9flcCgIK37cCXRh+L1bd3iBHlynerhQ7BhCkn2BPbQUL+rGqFg==}
    engines: {node: '>=6.9.0'}

  '@babel/helper-validator-identifier@7.27.1':
    resolution: {integrity: sha512-D2hP9eA+Sqx1kBZgzxZh0y1trbuU+JoDkiEwqhQ36nodYqJwyEIhPSdMNd7lOm/4io72luTPWH20Yda0xOuUow==}
    engines: {node: '>=6.9.0'}

  '@babel/runtime@7.28.3':
    resolution: {integrity: sha512-9uIQ10o0WGdpP6GDhXcdOJPJuDgFtIDtN/9+ArJQ2NAfAmiuhTQdzkaTGR33v43GYS2UrSA0eX2pPPHoFVvpxA==}
    engines: {node: '>=6.9.0'}

  '@better-auth/utils@0.2.5':
    resolution: {integrity: sha512-uI2+/8h/zVsH8RrYdG8eUErbuGBk16rZKQfz8CjxQOyCE6v7BqFYEbFwvOkvl1KbUdxhqOnXp78+uE5h8qVEgQ==}

  '@better-fetch/fetch@1.1.18':
    resolution: {integrity: sha512-rEFOE1MYIsBmoMJtQbl32PGHHXuG2hDxvEd7rUHE0vCBoFQVSDqaVs9hkZEtHCxRoY+CljXKFCOuJ8uxqw1LcA==}

  '@cfworker/json-schema@4.1.1':
    resolution: {integrity: sha512-gAmrUZSGtKc3AiBL71iNWxDsyUC5uMaKKGdvzYsBoTW/xi42JQHl7eKV2OYzCUqvc+D2RCcf7EXY2iCyFIk6og==}

  '@cloudflare/workers-types@4.20250822.0':
    resolution: {integrity: sha512-SR5nxiclSEXS/lVwcfFCS/h7L99VWg0wa2B2CavdTAOwGznwTNcd3vmrrer3LwkqhAUQnDc2aZg3HbRvoh4LYw==}

  '@databuddy/sdk@1.4.2':
    resolution: {integrity: sha512-WhfjUcfmKQrl1qSmFTfwd/suvN02O/SIpJSEJda+f9zJYzRNCiYx6oPOgGuzmB0fdYEtNM/GQxfblN+7AaaNGw==}

  '@date-fns/tz@1.4.1':
    resolution: {integrity: sha512-P5LUNhtbj6YfI3iJjw5EL9eUAG6OitD0W3fWQcpQjDRc/QIsL0tRNuO1PcDvPccWL1fSTXXdE1ds+l95DV/OFA==}

  '@daytonaio/api-client@0.25.5':
    resolution: {integrity: sha512-xOYhio9F/OBs5YlU8qQjTH5gEXUxMn/hIWxXbt165YO2WNp6dU2wEwQH3r+GVXKvB6h3YM+YNN/S/zKMmlT2iw==}

  '@daytonaio/sdk@0.25.5':
    resolution: {integrity: sha512-gCku90S/PeoAULGMpDszhhd1FE9Ojq8xhFLG2pb8+fEu30PYgddh/bG2NqBLwTC439ZZ6VYgnsl14uMWHQEneg==}

  '@dodopayments/better-auth@1.1.1':
    resolution: {integrity: sha512-lEaIIGZoMCdPfBbZAU5QCuWyij4I38tcI8WdQdQONY7WFEL+neZYow2PnpnPMlj7EyZHnyzejeqmFcmvAvKawg==}
    engines: {node: '>=16.0.0'}
    peerDependencies:
      dodopayments: ^1.42.0
      zod: ^3.25.73

  '@dodopayments/core@0.1.15':
    resolution: {integrity: sha512-L6q8H6XK/rmp+L54yw0V26lqSbXCqKtKlzLFYD7W/fJywtxxj0jG7MUsjrCimnHdLig2YkGv3Jnt+FBDrgEa7A==}
    peerDependencies:
      zod: ^3.25.74

  '@drizzle-team/brocli@0.10.2':
    resolution: {integrity: sha512-z33Il7l5dKjUgGULTqBsQBQwckHh5AbIuxhdsIxDDiZAzBOrZO6q9ogcWC65kU382AfynTfgNumVcNIjuIua6w==}

  '@emnapi/core@1.4.5':
    resolution: {integrity: sha512-XsLw1dEOpkSX/WucdqUhPWP7hDxSvZiY+fsUC14h+FtQ2Ifni4znbBt8punRX+Uj2JG/uDb8nEHVKvrVlvdZ5Q==}

  '@emnapi/runtime@1.4.5':
    resolution: {integrity: sha512-++LApOtY0pEEz1zrd9vy1/zXVaVJJ/EbAF3u0fXIzPJEDtnITsBGbbK0EkM72amhl/R5b+5xx0Y/QhcVOpuulg==}

  '@emnapi/wasi-threads@1.0.4':
    resolution: {integrity: sha512-PJR+bOmMOPH8AtcTGAyYNiuJ3/Fcoj2XN/gBEWzDIKh254XO+mM9XoXHk5GNEhodxeMznbg7BlRojVbKN+gC6g==}

  '@esbuild-kit/core-utils@3.3.2':
    resolution: {integrity: sha512-sPRAnw9CdSsRmEtnsl2WXWdyquogVpB3yZ3dgwJfe8zrOzTsV7cJvmwrKVa+0ma5BoiGJ+BoqkMvawbayKUsqQ==}
    deprecated: 'Merged into tsx: https://tsx.is'

  '@esbuild-kit/esm-loader@2.6.5':
    resolution: {integrity: sha512-FxEMIkJKnodyA1OaCUoEvbYRkoZlLZ4d/eXFu9Fh8CbBBgP5EmZxrfTRyN0qpXZ4vOvqnE5YdRdcrmUUXuU+dA==}
    deprecated: 'Merged into tsx: https://tsx.is'

  '@esbuild/aix-ppc64@0.25.9':
    resolution: {integrity: sha512-OaGtL73Jck6pBKjNIe24BnFE6agGl+6KxDtTfHhy1HmhthfKouEcOhqpSL64K4/0WCtbKFLOdzD/44cJ4k9opA==}
    engines: {node: '>=18'}
    cpu: [ppc64]
    os: [aix]

  '@esbuild/android-arm64@0.18.20':
    resolution: {integrity: sha512-Nz4rJcchGDtENV0eMKUNa6L12zz2zBDXuhj/Vjh18zGqB44Bi7MBMSXjgunJgjRhCmKOjnPuZp4Mb6OKqtMHLQ==}
    engines: {node: '>=12'}
    cpu: [arm64]
    os: [android]

  '@esbuild/android-arm64@0.25.9':
    resolution: {integrity: sha512-IDrddSmpSv51ftWslJMvl3Q2ZT98fUSL2/rlUXuVqRXHCs5EUF1/f+jbjF5+NG9UffUDMCiTyh8iec7u8RlTLg==}
    engines: {node: '>=18'}
    cpu: [arm64]
    os: [android]

  '@esbuild/android-arm@0.18.20':
    resolution: {integrity: sha512-fyi7TDI/ijKKNZTUJAQqiG5T7YjJXgnzkURqmGj13C6dCqckZBLdl4h7bkhHt/t0WP+zO9/zwroDvANaOqO5Sw==}
    engines: {node: '>=12'}
    cpu: [arm]
    os: [android]

  '@esbuild/android-arm@0.25.9':
    resolution: {integrity: sha512-5WNI1DaMtxQ7t7B6xa572XMXpHAaI/9Hnhk8lcxF4zVN4xstUgTlvuGDorBguKEnZO70qwEcLpfifMLoxiPqHQ==}
    engines: {node: '>=18'}
    cpu: [arm]
    os: [android]

  '@esbuild/android-x64@0.18.20':
    resolution: {integrity: sha512-8GDdlePJA8D6zlZYJV/jnrRAi6rOiNaCC/JclcXpB+KIuvfBN4owLtgzY2bsxnx666XjJx2kDPUmnTtR8qKQUg==}
    engines: {node: '>=12'}
    cpu: [x64]
    os: [android]

  '@esbuild/android-x64@0.25.9':
    resolution: {integrity: sha512-I853iMZ1hWZdNllhVZKm34f4wErd4lMyeV7BLzEExGEIZYsOzqDWDf+y082izYUE8gtJnYHdeDpN/6tUdwvfiw==}
    engines: {node: '>=18'}
    cpu: [x64]
    os: [android]

  '@esbuild/darwin-arm64@0.18.20':
    resolution: {integrity: sha512-bxRHW5kHU38zS2lPTPOyuyTm+S+eobPUnTNkdJEfAddYgEcll4xkT8DB9d2008DtTbl7uJag2HuE5NZAZgnNEA==}
    engines: {node: '>=12'}
    cpu: [arm64]
    os: [darwin]

  '@esbuild/darwin-arm64@0.25.9':
    resolution: {integrity: sha512-XIpIDMAjOELi/9PB30vEbVMs3GV1v2zkkPnuyRRURbhqjyzIINwj+nbQATh4H9GxUgH1kFsEyQMxwiLFKUS6Rg==}
    engines: {node: '>=18'}
    cpu: [arm64]
    os: [darwin]

  '@esbuild/darwin-x64@0.18.20':
    resolution: {integrity: sha512-pc5gxlMDxzm513qPGbCbDukOdsGtKhfxD1zJKXjCCcU7ju50O7MeAZ8c4krSJcOIJGFR+qx21yMMVYwiQvyTyQ==}
    engines: {node: '>=12'}
    cpu: [x64]
    os: [darwin]

  '@esbuild/darwin-x64@0.25.9':
    resolution: {integrity: sha512-jhHfBzjYTA1IQu8VyrjCX4ApJDnH+ez+IYVEoJHeqJm9VhG9Dh2BYaJritkYK3vMaXrf7Ogr/0MQ8/MeIefsPQ==}
    engines: {node: '>=18'}
    cpu: [x64]
    os: [darwin]

  '@esbuild/freebsd-arm64@0.18.20':
    resolution: {integrity: sha512-yqDQHy4QHevpMAaxhhIwYPMv1NECwOvIpGCZkECn8w2WFHXjEwrBn3CeNIYsibZ/iZEUemj++M26W3cNR5h+Tw==}
    engines: {node: '>=12'}
    cpu: [arm64]
    os: [freebsd]

  '@esbuild/freebsd-arm64@0.25.9':
    resolution: {integrity: sha512-z93DmbnY6fX9+KdD4Ue/H6sYs+bhFQJNCPZsi4XWJoYblUqT06MQUdBCpcSfuiN72AbqeBFu5LVQTjfXDE2A6Q==}
    engines: {node: '>=18'}
    cpu: [arm64]
    os: [freebsd]

  '@esbuild/freebsd-x64@0.18.20':
    resolution: {integrity: sha512-tgWRPPuQsd3RmBZwarGVHZQvtzfEBOreNuxEMKFcd5DaDn2PbBxfwLcj4+aenoh7ctXcbXmOQIn8HI6mCSw5MQ==}
    engines: {node: '>=12'}
    cpu: [x64]
    os: [freebsd]

  '@esbuild/freebsd-x64@0.25.9':
    resolution: {integrity: sha512-mrKX6H/vOyo5v71YfXWJxLVxgy1kyt1MQaD8wZJgJfG4gq4DpQGpgTB74e5yBeQdyMTbgxp0YtNj7NuHN0PoZg==}
    engines: {node: '>=18'}
    cpu: [x64]
    os: [freebsd]

  '@esbuild/linux-arm64@0.18.20':
    resolution: {integrity: sha512-2YbscF+UL7SQAVIpnWvYwM+3LskyDmPhe31pE7/aoTMFKKzIc9lLbyGUpmmb8a8AixOL61sQ/mFh3jEjHYFvdA==}
    engines: {node: '>=12'}
    cpu: [arm64]
    os: [linux]

  '@esbuild/linux-arm64@0.25.9':
    resolution: {integrity: sha512-BlB7bIcLT3G26urh5Dmse7fiLmLXnRlopw4s8DalgZ8ef79Jj4aUcYbk90g8iCa2467HX8SAIidbL7gsqXHdRw==}
    engines: {node: '>=18'}
    cpu: [arm64]
    os: [linux]

  '@esbuild/linux-arm@0.18.20':
    resolution: {integrity: sha512-/5bHkMWnq1EgKr1V+Ybz3s1hWXok7mDFUMQ4cG10AfW3wL02PSZi5kFpYKrptDsgb2WAJIvRcDm+qIvXf/apvg==}
    engines: {node: '>=12'}
    cpu: [arm]
    os: [linux]

  '@esbuild/linux-arm@0.25.9':
    resolution: {integrity: sha512-HBU2Xv78SMgaydBmdor38lg8YDnFKSARg1Q6AT0/y2ezUAKiZvc211RDFHlEZRFNRVhcMamiToo7bDx3VEOYQw==}
    engines: {node: '>=18'}
    cpu: [arm]
    os: [linux]

  '@esbuild/linux-ia32@0.18.20':
    resolution: {integrity: sha512-P4etWwq6IsReT0E1KHU40bOnzMHoH73aXp96Fs8TIT6z9Hu8G6+0SHSw9i2isWrD2nbx2qo5yUqACgdfVGx7TA==}
    engines: {node: '>=12'}
    cpu: [ia32]
    os: [linux]

  '@esbuild/linux-ia32@0.25.9':
    resolution: {integrity: sha512-e7S3MOJPZGp2QW6AK6+Ly81rC7oOSerQ+P8L0ta4FhVi+/j/v2yZzx5CqqDaWjtPFfYz21Vi1S0auHrap3Ma3A==}
    engines: {node: '>=18'}
    cpu: [ia32]
    os: [linux]

  '@esbuild/linux-loong64@0.18.20':
    resolution: {integrity: sha512-nXW8nqBTrOpDLPgPY9uV+/1DjxoQ7DoB2N8eocyq8I9XuqJ7BiAMDMf9n1xZM9TgW0J8zrquIb/A7s3BJv7rjg==}
    engines: {node: '>=12'}
    cpu: [loong64]
    os: [linux]

  '@esbuild/linux-loong64@0.25.9':
    resolution: {integrity: sha512-Sbe10Bnn0oUAB2AalYztvGcK+o6YFFA/9829PhOCUS9vkJElXGdphz0A3DbMdP8gmKkqPmPcMJmJOrI3VYB1JQ==}
    engines: {node: '>=18'}
    cpu: [loong64]
    os: [linux]

  '@esbuild/linux-mips64el@0.18.20':
    resolution: {integrity: sha512-d5NeaXZcHp8PzYy5VnXV3VSd2D328Zb+9dEq5HE6bw6+N86JVPExrA6O68OPwobntbNJ0pzCpUFZTo3w0GyetQ==}
    engines: {node: '>=12'}
    cpu: [mips64el]
    os: [linux]

  '@esbuild/linux-mips64el@0.25.9':
    resolution: {integrity: sha512-YcM5br0mVyZw2jcQeLIkhWtKPeVfAerES5PvOzaDxVtIyZ2NUBZKNLjC5z3/fUlDgT6w89VsxP2qzNipOaaDyA==}
    engines: {node: '>=18'}
    cpu: [mips64el]
    os: [linux]

  '@esbuild/linux-ppc64@0.18.20':
    resolution: {integrity: sha512-WHPyeScRNcmANnLQkq6AfyXRFr5D6N2sKgkFo2FqguP44Nw2eyDlbTdZwd9GYk98DZG9QItIiTlFLHJHjxP3FA==}
    engines: {node: '>=12'}
    cpu: [ppc64]
    os: [linux]

  '@esbuild/linux-ppc64@0.25.9':
    resolution: {integrity: sha512-++0HQvasdo20JytyDpFvQtNrEsAgNG2CY1CLMwGXfFTKGBGQT3bOeLSYE2l1fYdvML5KUuwn9Z8L1EWe2tzs1w==}
    engines: {node: '>=18'}
    cpu: [ppc64]
    os: [linux]

  '@esbuild/linux-riscv64@0.18.20':
    resolution: {integrity: sha512-WSxo6h5ecI5XH34KC7w5veNnKkju3zBRLEQNY7mv5mtBmrP/MjNBCAlsM2u5hDBlS3NGcTQpoBvRzqBcRtpq1A==}
    engines: {node: '>=12'}
    cpu: [riscv64]
    os: [linux]

  '@esbuild/linux-riscv64@0.25.9':
    resolution: {integrity: sha512-uNIBa279Y3fkjV+2cUjx36xkx7eSjb8IvnL01eXUKXez/CBHNRw5ekCGMPM0BcmqBxBcdgUWuUXmVWwm4CH9kg==}
    engines: {node: '>=18'}
    cpu: [riscv64]
    os: [linux]

  '@esbuild/linux-s390x@0.18.20':
    resolution: {integrity: sha512-+8231GMs3mAEth6Ja1iK0a1sQ3ohfcpzpRLH8uuc5/KVDFneH6jtAJLFGafpzpMRO6DzJ6AvXKze9LfFMrIHVQ==}
    engines: {node: '>=12'}
    cpu: [s390x]
    os: [linux]

  '@esbuild/linux-s390x@0.25.9':
    resolution: {integrity: sha512-Mfiphvp3MjC/lctb+7D287Xw1DGzqJPb/J2aHHcHxflUo+8tmN/6d4k6I2yFR7BVo5/g7x2Monq4+Yew0EHRIA==}
    engines: {node: '>=18'}
    cpu: [s390x]
    os: [linux]

  '@esbuild/linux-x64@0.18.20':
    resolution: {integrity: sha512-UYqiqemphJcNsFEskc73jQ7B9jgwjWrSayxawS6UVFZGWrAAtkzjxSqnoclCXxWtfwLdzU+vTpcNYhpn43uP1w==}
    engines: {node: '>=12'}
    cpu: [x64]
    os: [linux]

  '@esbuild/linux-x64@0.25.9':
    resolution: {integrity: sha512-iSwByxzRe48YVkmpbgoxVzn76BXjlYFXC7NvLYq+b+kDjyyk30J0JY47DIn8z1MO3K0oSl9fZoRmZPQI4Hklzg==}
    engines: {node: '>=18'}
    cpu: [x64]
    os: [linux]

  '@esbuild/netbsd-arm64@0.25.9':
    resolution: {integrity: sha512-9jNJl6FqaUG+COdQMjSCGW4QiMHH88xWbvZ+kRVblZsWrkXlABuGdFJ1E9L7HK+T0Yqd4akKNa/lO0+jDxQD4Q==}
    engines: {node: '>=18'}
    cpu: [arm64]
    os: [netbsd]

  '@esbuild/netbsd-x64@0.18.20':
    resolution: {integrity: sha512-iO1c++VP6xUBUmltHZoMtCUdPlnPGdBom6IrO4gyKPFFVBKioIImVooR5I83nTew5UOYrk3gIJhbZh8X44y06A==}
    engines: {node: '>=12'}
    cpu: [x64]
    os: [netbsd]

  '@esbuild/netbsd-x64@0.25.9':
    resolution: {integrity: sha512-RLLdkflmqRG8KanPGOU7Rpg829ZHu8nFy5Pqdi9U01VYtG9Y0zOG6Vr2z4/S+/3zIyOxiK6cCeYNWOFR9QP87g==}
    engines: {node: '>=18'}
    cpu: [x64]
    os: [netbsd]

  '@esbuild/openbsd-arm64@0.25.9':
    resolution: {integrity: sha512-YaFBlPGeDasft5IIM+CQAhJAqS3St3nJzDEgsgFixcfZeyGPCd6eJBWzke5piZuZ7CtL656eOSYKk4Ls2C0FRQ==}
    engines: {node: '>=18'}
    cpu: [arm64]
    os: [openbsd]

  '@esbuild/openbsd-x64@0.18.20':
    resolution: {integrity: sha512-e5e4YSsuQfX4cxcygw/UCPIEP6wbIL+se3sxPdCiMbFLBWu0eiZOJ7WoD+ptCLrmjZBK1Wk7I6D/I3NglUGOxg==}
    engines: {node: '>=12'}
    cpu: [x64]
    os: [openbsd]

  '@esbuild/openbsd-x64@0.25.9':
    resolution: {integrity: sha512-1MkgTCuvMGWuqVtAvkpkXFmtL8XhWy+j4jaSO2wxfJtilVCi0ZE37b8uOdMItIHz4I6z1bWWtEX4CJwcKYLcuA==}
    engines: {node: '>=18'}
    cpu: [x64]
    os: [openbsd]

  '@esbuild/openharmony-arm64@0.25.9':
    resolution: {integrity: sha512-4Xd0xNiMVXKh6Fa7HEJQbrpP3m3DDn43jKxMjxLLRjWnRsfxjORYJlXPO4JNcXtOyfajXorRKY9NkOpTHptErg==}
    engines: {node: '>=18'}
    cpu: [arm64]
    os: [openharmony]

  '@esbuild/sunos-x64@0.18.20':
    resolution: {integrity: sha512-kDbFRFp0YpTQVVrqUd5FTYmWo45zGaXe0X8E1G/LKFC0v8x0vWrhOWSLITcCn63lmZIxfOMXtCfti/RxN/0wnQ==}
    engines: {node: '>=12'}
    cpu: [x64]
    os: [sunos]

  '@esbuild/sunos-x64@0.25.9':
    resolution: {integrity: sha512-WjH4s6hzo00nNezhp3wFIAfmGZ8U7KtrJNlFMRKxiI9mxEK1scOMAaa9i4crUtu+tBr+0IN6JCuAcSBJZfnphw==}
    engines: {node: '>=18'}
    cpu: [x64]
    os: [sunos]

  '@esbuild/win32-arm64@0.18.20':
    resolution: {integrity: sha512-ddYFR6ItYgoaq4v4JmQQaAI5s7npztfV4Ag6NrhiaW0RrnOXqBkgwZLofVTlq1daVTQNhtI5oieTvkRPfZrePg==}
    engines: {node: '>=12'}
    cpu: [arm64]
    os: [win32]

  '@esbuild/win32-arm64@0.25.9':
    resolution: {integrity: sha512-mGFrVJHmZiRqmP8xFOc6b84/7xa5y5YvR1x8djzXpJBSv/UsNK6aqec+6JDjConTgvvQefdGhFDAs2DLAds6gQ==}
    engines: {node: '>=18'}
    cpu: [arm64]
    os: [win32]

  '@esbuild/win32-ia32@0.18.20':
    resolution: {integrity: sha512-Wv7QBi3ID/rROT08SABTS7eV4hX26sVduqDOTe1MvGMjNd3EjOz4b7zeexIR62GTIEKrfJXKL9LFxTYgkyeu7g==}
    engines: {node: '>=12'}
    cpu: [ia32]
    os: [win32]

  '@esbuild/win32-ia32@0.25.9':
    resolution: {integrity: sha512-b33gLVU2k11nVx1OhX3C8QQP6UHQK4ZtN56oFWvVXvz2VkDoe6fbG8TOgHFxEvqeqohmRnIHe5A1+HADk4OQww==}
    engines: {node: '>=18'}
    cpu: [ia32]
    os: [win32]

  '@esbuild/win32-x64@0.18.20':
    resolution: {integrity: sha512-kTdfRcSiDfQca/y9QIkng02avJ+NCaQvrMejlsB3RRv5sE9rRoeBPISaZpKxHELzRxZyLvNts1P27W3wV+8geQ==}
    engines: {node: '>=12'}
    cpu: [x64]
    os: [win32]

  '@esbuild/win32-x64@0.25.9':
    resolution: {integrity: sha512-PPOl1mi6lpLNQxnGoyAfschAodRFYXJ+9fs6WHXz7CSWKbOqiMZsubC+BQsVKuul+3vKLuwTHsS2c2y9EoKwxQ==}
    engines: {node: '>=18'}
    cpu: [x64]
    os: [win32]

  '@eslint-community/eslint-utils@4.7.0':
    resolution: {integrity: sha512-dyybb3AcajC7uha6CvhdVRJqaKyn7w2YKqKyAN37NKYgZT36w+iRb0Dymmc5qEJ549c/S31cMMSFd75bteCpCw==}
    engines: {node: ^12.22.0 || ^14.17.0 || >=16.0.0}
    peerDependencies:
      eslint: ^6.0.0 || ^7.0.0 || >=8.0.0

  '@eslint-community/regexpp@4.12.1':
    resolution: {integrity: sha512-CCZCDJuduB9OUkFkY2IgppNZMi2lBQgD2qzwXkEia16cge2pijY/aXi96CJMquDMn3nJdlPV1A5KrJEXwfLNzQ==}
    engines: {node: ^12.0.0 || ^14.0.0 || >=16.0.0}

  '@eslint/config-array@0.21.0':
    resolution: {integrity: sha512-ENIdc4iLu0d93HeYirvKmrzshzofPw6VkZRKQGe9Nv46ZnWUzcF1xV01dcvEg/1wXUR61OmmlSfyeyO7EvjLxQ==}
    engines: {node: ^18.18.0 || ^20.9.0 || >=21.1.0}

  '@eslint/config-helpers@0.3.1':
    resolution: {integrity: sha512-xR93k9WhrDYpXHORXpxVL5oHj3Era7wo6k/Wd8/IsQNnZUTzkGS29lyn3nAT05v6ltUuTFVCCYDEGfy2Or/sPA==}
    engines: {node: ^18.18.0 || ^20.9.0 || >=21.1.0}

  '@eslint/core@0.15.2':
    resolution: {integrity: sha512-78Md3/Rrxh83gCxoUc0EiciuOHsIITzLy53m3d9UyiW8y9Dj2D29FeETqyKA+BRK76tnTp6RXWb3pCay8Oyomg==}
    engines: {node: ^18.18.0 || ^20.9.0 || >=21.1.0}

  '@eslint/eslintrc@3.3.1':
    resolution: {integrity: sha512-gtF186CXhIl1p4pJNGZw8Yc6RlshoePRvE0X91oPGb3vZ8pM3qOS9W9NGPat9LziaBV7XrJWGylNQXkGcnM3IQ==}
    engines: {node: ^18.18.0 || ^20.9.0 || >=21.1.0}

  '@eslint/js@9.33.0':
    resolution: {integrity: sha512-5K1/mKhWaMfreBGJTwval43JJmkip0RmM+3+IuqupeSKNC/Th2Kc7ucaq5ovTSra/OOKB9c58CGSz3QMVbWt0A==}
    engines: {node: ^18.18.0 || ^20.9.0 || >=21.1.0}

  '@eslint/object-schema@2.1.6':
    resolution: {integrity: sha512-RBMg5FRL0I0gs51M/guSAj5/e14VQ4tpZnQNWwuDT66P14I43ItmPfIZRhO9fUVIPOAQXU47atlywZ/czoqFPA==}
    engines: {node: ^18.18.0 || ^20.9.0 || >=21.1.0}

  '@eslint/plugin-kit@0.3.4':
    resolution: {integrity: sha512-Ul5l+lHEcw3L5+k8POx6r74mxEYKG5kOb6Xpy2gCRW6zweT6TEhAf8vhxGgjhqrd/VO/Dirhsb+1hNpD1ue9hw==}
    engines: {node: ^18.18.0 || ^20.9.0 || >=21.1.0}

  '@eslint/plugin-kit@0.3.5':
    resolution: {integrity: sha512-Z5kJ+wU3oA7MMIqVR9tyZRtjYPr4OC004Q4Rw7pgOKUOKkJfZ3O24nz3WYfGRpMDNmcOi3TwQOmgm7B7Tpii0w==}
    engines: {node: ^18.18.0 || ^20.9.0 || >=21.1.0}

  '@fastify/busboy@2.1.1':
    resolution: {integrity: sha512-vBZP4NlzfOlerQTnba4aqZoMhE/a9HY7HRqoOPaETQcSQuWEIyZMHGfVu6w9wGtGK5fED5qRs2DteVCjOH60sA==}
    engines: {node: '>=14'}

  '@floating-ui/core@1.7.3':
    resolution: {integrity: sha512-sGnvb5dmrJaKEZ+LDIpguvdX3bDlEllmv4/ClQ9awcmCZrlx5jQyyMWFM5kBI+EyNOCDDiKk8il0zeuX3Zlg/w==}

  '@floating-ui/dom@1.7.4':
    resolution: {integrity: sha512-OOchDgh4F2CchOX94cRVqhvy7b3AFb+/rQXyswmzmGakRfkMgoWVjfnLWkRirfLEfuD4ysVW16eXzwt3jHIzKA==}

  '@floating-ui/react-dom@2.1.6':
    resolution: {integrity: sha512-4JX6rEatQEvlmgU80wZyq9RT96HZJa88q8hp0pBd+LrczeDI4o6uA2M+uvxngVHo4Ihr8uibXxH6+70zhAFrVw==}
    peerDependencies:
      react: '>=16.8.0'
      react-dom: '>=16.8.0'

  '@floating-ui/utils@0.2.10':
    resolution: {integrity: sha512-aGTxbpbg8/b5JfU1HXSrbH3wXZuLPJcNEcZQFMxLs3oSzgtVu6nFPkbbGGUvBcUjKV2YyB9Wxxabo+HEH9tcRQ==}

  '@foobar404/wave@2.0.5':
    resolution: {integrity: sha512-V/ydadtv5ObCw8aEg+Qy3YSq1eyinEWzJfRI43Ovmj7VmAvEdWAdL7MatoMbiIVYPATkNDVF7GOxX1xirxM9dA==}

  '@gar/promisify@1.1.3':
    resolution: {integrity: sha512-k2Ty1JcVojjJFwrg/ThKi2ujJ7XNLYaFGNB/bWT9wGR+oSMJHMa5w+CUq6p/pVrKeNNgA7pCqEcjSnHVoqJQFw==}

  '@google/genai@1.15.0':
    resolution: {integrity: sha512-4CSW+hRTESWl3xVtde7pkQ3E+dDFhDq+m4ztmccRctZfx1gKy3v0M9STIMGk6Nq0s6O2uKMXupOZQ1JGorXVwQ==}
    engines: {node: '>=20.0.0'}
    peerDependencies:
      '@modelcontextprotocol/sdk': ^1.11.0
    peerDependenciesMeta:
      '@modelcontextprotocol/sdk':
        optional: true

  '@hexagon/base64@1.1.28':
    resolution: {integrity: sha512-lhqDEAvWixy3bZ+UOYbPwUbBkwBq5C1LAJ/xPC8Oi+lL54oyakv/npbA0aU2hgCsx/1NUd4IBvV03+aUBWxerw==}

  '@hookform/resolvers@5.2.1':
    resolution: {integrity: sha512-u0+6X58gkjMcxur1wRWokA7XsiiBJ6aK17aPZxhkoYiK5J+HcTx0Vhu9ovXe6H+dVpO6cjrn2FkJTryXEMlryQ==}
    peerDependencies:
      react-hook-form: ^7.55.0

  '@hugeicons/core-free-icons@1.0.16':
    resolution: {integrity: sha512-rm48rjUN8a58yOZ7mpk3HkMvZPmOMTkMtNdXXq9m0Af6BsRQWJZl+4zd6ssj52y+A9Zn4Yg/TptobNtNpx3GCg==}

  '@hugeicons/react@1.0.5':
    resolution: {integrity: sha512-mhcJF83hF4s0yu3eS6owDDzGSlSOGOFZ78eFbw7RqhNK/xYBLrffaBnqrtWWaUyr0F4o+RG2G1SYdyy9oyS1lQ==}
    peerDependencies:
      react: '>=16.0.0'

  '@humanfs/core@0.19.1':
    resolution: {integrity: sha512-5DyQ4+1JEUzejeK1JGICcideyfUbGixgS9jNgex5nqkW+cY7WZhxBigmieN5Qnw9ZosSNVC9KQKyb+GUaGyKUA==}
    engines: {node: '>=18.18.0'}

  '@humanfs/node@0.16.6':
    resolution: {integrity: sha512-YuI2ZHQL78Q5HbhDiBA1X4LmYdXCKCMQIfw0pw7piHJwyREFebJUvrQN4cMssyES6x+vfUbx1CIpaQUKYdQZOw==}
    engines: {node: '>=18.18.0'}

  '@humanwhocodes/module-importer@1.0.1':
    resolution: {integrity: sha512-bxveV4V8v5Yb4ncFTT3rPSgZBOpCkjfK0y4oVVVJwIuDVBRMDXrPyXRL988i5ap9m9bnyEEjWfm5WkBmtffLfA==}
    engines: {node: '>=12.22'}

  '@humanwhocodes/retry@0.3.1':
    resolution: {integrity: sha512-JBxkERygn7Bv/GbN5Rv8Ul6LVknS+5Bp6RgDC/O8gEBU/yeH5Ui5C/OlWrTb6qct7LjjfT6Re2NxB0ln0yYybA==}
    engines: {node: '>=18.18'}

  '@humanwhocodes/retry@0.4.3':
    resolution: {integrity: sha512-bV0Tgo9K4hfPCek+aMAn81RppFKv2ySDQeMoSZuvTASywNTnVJCArCZE2FWqpvIatKu7VMRLWlR1EazvVhDyhQ==}
    engines: {node: '>=18.18'}

  '@iarna/toml@2.2.5':
    resolution: {integrity: sha512-trnsAYxU3xnS1gPHPyU961coFyLkh4gAD/0zQ5mymY4yOZ+CYvsPqUbOFSw0aDM4y0tV7tiFxL/1XfXPNC6IPg==}

  '@img/sharp-darwin-arm64@0.34.3':
    resolution: {integrity: sha512-ryFMfvxxpQRsgZJqBd4wsttYQbCxsJksrv9Lw/v798JcQ8+w84mBWuXwl+TT0WJ/WrYOLaYpwQXi3sA9nTIaIg==}
    engines: {node: ^18.17.0 || ^20.3.0 || >=21.0.0}
    cpu: [arm64]
    os: [darwin]

  '@img/sharp-darwin-x64@0.34.3':
    resolution: {integrity: sha512-yHpJYynROAj12TA6qil58hmPmAwxKKC7reUqtGLzsOHfP7/rniNGTL8tjWX6L3CTV4+5P4ypcS7Pp+7OB+8ihA==}
    engines: {node: ^18.17.0 || ^20.3.0 || >=21.0.0}
    cpu: [x64]
    os: [darwin]

  '@img/sharp-libvips-darwin-arm64@1.2.0':
    resolution: {integrity: sha512-sBZmpwmxqwlqG9ueWFXtockhsxefaV6O84BMOrhtg/YqbTaRdqDE7hxraVE3y6gVM4eExmfzW4a8el9ArLeEiQ==}
    cpu: [arm64]
    os: [darwin]

  '@img/sharp-libvips-darwin-x64@1.2.0':
    resolution: {integrity: sha512-M64XVuL94OgiNHa5/m2YvEQI5q2cl9d/wk0qFTDVXcYzi43lxuiFTftMR1tOnFQovVXNZJ5TURSDK2pNe9Yzqg==}
    cpu: [x64]
    os: [darwin]

  '@img/sharp-libvips-linux-arm64@1.2.0':
    resolution: {integrity: sha512-RXwd0CgG+uPRX5YYrkzKyalt2OJYRiJQ8ED/fi1tq9WQW2jsQIn0tqrlR5l5dr/rjqq6AHAxURhj2DVjyQWSOA==}
    cpu: [arm64]
    os: [linux]

  '@img/sharp-libvips-linux-arm@1.2.0':
    resolution: {integrity: sha512-mWd2uWvDtL/nvIzThLq3fr2nnGfyr/XMXlq8ZJ9WMR6PXijHlC3ksp0IpuhK6bougvQrchUAfzRLnbsen0Cqvw==}
    cpu: [arm]
    os: [linux]

  '@img/sharp-libvips-linux-ppc64@1.2.0':
    resolution: {integrity: sha512-Xod/7KaDDHkYu2phxxfeEPXfVXFKx70EAFZ0qyUdOjCcxbjqyJOEUpDe6RIyaunGxT34Anf9ue/wuWOqBW2WcQ==}
    cpu: [ppc64]
    os: [linux]

  '@img/sharp-libvips-linux-s390x@1.2.0':
    resolution: {integrity: sha512-eMKfzDxLGT8mnmPJTNMcjfO33fLiTDsrMlUVcp6b96ETbnJmd4uvZxVJSKPQfS+odwfVaGifhsB07J1LynFehw==}
    cpu: [s390x]
    os: [linux]

  '@img/sharp-libvips-linux-x64@1.2.0':
    resolution: {integrity: sha512-ZW3FPWIc7K1sH9E3nxIGB3y3dZkpJlMnkk7z5tu1nSkBoCgw2nSRTFHI5pB/3CQaJM0pdzMF3paf9ckKMSE9Tg==}
    cpu: [x64]
    os: [linux]

  '@img/sharp-libvips-linuxmusl-arm64@1.2.0':
    resolution: {integrity: sha512-UG+LqQJbf5VJ8NWJ5Z3tdIe/HXjuIdo4JeVNADXBFuG7z9zjoegpzzGIyV5zQKi4zaJjnAd2+g2nna8TZvuW9Q==}
    cpu: [arm64]
    os: [linux]

  '@img/sharp-libvips-linuxmusl-x64@1.2.0':
    resolution: {integrity: sha512-SRYOLR7CXPgNze8akZwjoGBoN1ThNZoqpOgfnOxmWsklTGVfJiGJoC/Lod7aNMGA1jSsKWM1+HRX43OP6p9+6Q==}
    cpu: [x64]
    os: [linux]

  '@img/sharp-linux-arm64@0.34.3':
    resolution: {integrity: sha512-QdrKe3EvQrqwkDrtuTIjI0bu6YEJHTgEeqdzI3uWJOH6G1O8Nl1iEeVYRGdj1h5I21CqxSvQp1Yv7xeU3ZewbA==}
    engines: {node: ^18.17.0 || ^20.3.0 || >=21.0.0}
    cpu: [arm64]
    os: [linux]

  '@img/sharp-linux-arm@0.34.3':
    resolution: {integrity: sha512-oBK9l+h6KBN0i3dC8rYntLiVfW8D8wH+NPNT3O/WBHeW0OQWCjfWksLUaPidsrDKpJgXp3G3/hkmhptAW0I3+A==}
    engines: {node: ^18.17.0 || ^20.3.0 || >=21.0.0}
    cpu: [arm]
    os: [linux]

  '@img/sharp-linux-ppc64@0.34.3':
    resolution: {integrity: sha512-GLtbLQMCNC5nxuImPR2+RgrviwKwVql28FWZIW1zWruy6zLgA5/x2ZXk3mxj58X/tszVF69KK0Is83V8YgWhLA==}
    engines: {node: ^18.17.0 || ^20.3.0 || >=21.0.0}
    cpu: [ppc64]
    os: [linux]

  '@img/sharp-linux-s390x@0.34.3':
    resolution: {integrity: sha512-3gahT+A6c4cdc2edhsLHmIOXMb17ltffJlxR0aC2VPZfwKoTGZec6u5GrFgdR7ciJSsHT27BD3TIuGcuRT0KmQ==}
    engines: {node: ^18.17.0 || ^20.3.0 || >=21.0.0}
    cpu: [s390x]
    os: [linux]

  '@img/sharp-linux-x64@0.34.3':
    resolution: {integrity: sha512-8kYso8d806ypnSq3/Ly0QEw90V5ZoHh10yH0HnrzOCr6DKAPI6QVHvwleqMkVQ0m+fc7EH8ah0BB0QPuWY6zJQ==}
    engines: {node: ^18.17.0 || ^20.3.0 || >=21.0.0}
    cpu: [x64]
    os: [linux]

  '@img/sharp-linuxmusl-arm64@0.34.3':
    resolution: {integrity: sha512-vAjbHDlr4izEiXM1OTggpCcPg9tn4YriK5vAjowJsHwdBIdx0fYRsURkxLG2RLm9gyBq66gwtWI8Gx0/ov+JKQ==}
    engines: {node: ^18.17.0 || ^20.3.0 || >=21.0.0}
    cpu: [arm64]
    os: [linux]

  '@img/sharp-linuxmusl-x64@0.34.3':
    resolution: {integrity: sha512-gCWUn9547K5bwvOn9l5XGAEjVTTRji4aPTqLzGXHvIr6bIDZKNTA34seMPgM0WmSf+RYBH411VavCejp3PkOeQ==}
    engines: {node: ^18.17.0 || ^20.3.0 || >=21.0.0}
    cpu: [x64]
    os: [linux]

  '@img/sharp-wasm32@0.34.3':
    resolution: {integrity: sha512-+CyRcpagHMGteySaWos8IbnXcHgfDn7pO2fiC2slJxvNq9gDipYBN42/RagzctVRKgxATmfqOSulgZv5e1RdMg==}
    engines: {node: ^18.17.0 || ^20.3.0 || >=21.0.0}
    cpu: [wasm32]

  '@img/sharp-win32-arm64@0.34.3':
    resolution: {integrity: sha512-MjnHPnbqMXNC2UgeLJtX4XqoVHHlZNd+nPt1kRPmj63wURegwBhZlApELdtxM2OIZDRv/DFtLcNhVbd1z8GYXQ==}
    engines: {node: ^18.17.0 || ^20.3.0 || >=21.0.0}
    cpu: [arm64]
    os: [win32]

  '@img/sharp-win32-ia32@0.34.3':
    resolution: {integrity: sha512-xuCdhH44WxuXgOM714hn4amodJMZl3OEvf0GVTm0BEyMeA2to+8HEdRPShH0SLYptJY1uBw+SCFP9WVQi1Q/cw==}
    engines: {node: ^18.17.0 || ^20.3.0 || >=21.0.0}
    cpu: [ia32]
    os: [win32]

  '@img/sharp-win32-x64@0.34.3':
    resolution: {integrity: sha512-OWwz05d++TxzLEv4VnsTz5CmZ6mI6S05sfQGEMrNrQcOEERbX46332IvE7pO/EUiw7jUrrS40z/M7kPyjfl04g==}
    engines: {node: ^18.17.0 || ^20.3.0 || >=21.0.0}
    cpu: [x64]
    os: [win32]

  '@isaacs/fs-minipass@4.0.1':
    resolution: {integrity: sha512-wgm9Ehl2jpeqP3zw/7mo3kRHFp5MEDhqAdwy1fTGkHAwnkGOVsgpvQhL8B5n1qlb01jV3n/bI0ZfZp5lWA1k4w==}
    engines: {node: '>=18.0.0'}

  '@jest/expect-utils@29.7.0':
    resolution: {integrity: sha512-GlsNBWiFQFCVi9QVSx7f5AgMeLxe9YCCs5PuP2O2LdjDAA8Jh9eX7lA1Jq/xdXw3Wb3hyvlFNfZIfcRetSzYcA==}
    engines: {node: ^14.15.0 || ^16.10.0 || >=18.0.0}

  '@jest/schemas@29.6.3':
    resolution: {integrity: sha512-mo5j5X+jIZmJQveBKeS/clAueipV7KgiX1vMgCxam1RNYiqE1w62n0/tJJnHtjW8ZHcQco5gY85jA3mi0L+nSA==}
    engines: {node: ^14.15.0 || ^16.10.0 || >=18.0.0}

  '@jest/types@29.6.3':
    resolution: {integrity: sha512-u3UPsIilWKOM3F9CXtrG8LEJmNxwoCQC/XVj4IKYXvvpx7QIi/Kg1LI5uDmDpKlac62NUtX7eLjRh+jVZcLOzw==}
    engines: {node: ^14.15.0 || ^16.10.0 || >=18.0.0}

  '@jridgewell/gen-mapping@0.3.13':
    resolution: {integrity: sha512-2kkt/7niJ6MgEPxF0bYdQ6etZaA+fQvDcLKckhy1yIQOzaoKjBBjSj63/aLVjYE3qhRt5dvM+uUyfCg6UKCBbA==}

  '@jridgewell/remapping@2.3.5':
    resolution: {integrity: sha512-LI9u/+laYG4Ds1TDKSJW2YPrIlcVYOwi2fUC6xB43lueCjgxV4lffOCZCtYFiH6TNOX+tQKXx97T4IKHbhyHEQ==}

  '@jridgewell/resolve-uri@3.1.2':
    resolution: {integrity: sha512-bRISgCIjP20/tbWSPWMEi54QVPRZExkuD9lJL+UIxUKtwVJA8wW1Trb1jMs1RFXo1CBTNZ/5hpC9QvmKWdopKw==}
    engines: {node: '>=6.0.0'}

  '@jridgewell/sourcemap-codec@1.5.5':
    resolution: {integrity: sha512-cYQ9310grqxueWbl+WuIUIaiUaDcj7WOq5fVhEljNVgRfOUhY9fy2zTvfoqWsnebh8Sl70VScFbICvJnLKB0Og==}

  '@jridgewell/trace-mapping@0.3.30':
    resolution: {integrity: sha512-GQ7Nw5G2lTu/BtHTKfXhKHok2WGetd4XYcVKGx00SjAk8GMwgJM3zr6zORiPGuOE+/vkc90KtTosSSvaCjKb2Q==}

  '@langchain/core@0.3.72':
    resolution: {integrity: sha512-WsGWVZYnlKffj2eEfDocPNiaTRoxyYiLSQdQ7oxZvxGZBqo/90vpjbC33UGK1uPNBM4kT+pkdaol/MnvKUh8TQ==}
    engines: {node: '>=18'}

  '@levischuck/tiny-cbor@0.2.11':
    resolution: {integrity: sha512-llBRm4dT4Z89aRsm6u2oEZ8tfwL/2l6BwpZ7JcyieouniDECM5AqNgr/y08zalEIvW3RSK4upYyybDcmjXqAow==}

  '@mendable/firecrawl-js@3.3.0':
    resolution: {integrity: sha512-ZpU3SllpZEvPHj8YjnGI/SnXoSRXdC3QfJkUcRlTtDPZRlc+kbq+a6HbZ2SzzjysyF3qhgGdYgx0TMnA2phS0g==}
    engines: {node: '>=22.0.0'}

  '@mistralai/mistralai@1.9.18':
    resolution: {integrity: sha512-D/vNAGEvWMsg95tzgLTg7pPnW9leOPyH+nh1Os05NwxVPbUykoYgMAwOEX7J46msahWdvZ4NQQuxUXIUV2P6dg==}
    peerDependencies:
      zod: '>= 3'

  '@napi-rs/wasm-runtime@0.2.12':
    resolution: {integrity: sha512-ZVWUcfwY4E/yPitQJl481FjFo3K22D6qF0DuFH6Y/nbnE11GY5uguDxZMGXPQ8WQ0128MXQD7TnfHyK4oWoIJQ==}

  '@neondatabase/serverless@1.0.1':
    resolution: {integrity: sha512-O6yC5TT0jbw86VZVkmnzCZJB0hfxBl0JJz6f+3KHoZabjb/X08r9eFA+vuY06z1/qaovykvdkrXYq3SPUuvogA==}
    engines: {node: '>=19.0.0'}

  '@next/env@15.5.2':
    resolution: {integrity: sha512-Qe06ew4zt12LeO6N7j8/nULSOe3fMXE4dM6xgpBQNvdzyK1sv5y4oAP3bq4LamrvGCZtmRYnW8URFCeX5nFgGg==}

  '@next/eslint-plugin-next@15.5.2':
    resolution: {integrity: sha512-lkLrRVxcftuOsJNhWatf1P2hNVfh98k/omQHrCEPPriUypR6RcS13IvLdIrEvkm9AH2Nu2YpR5vLqBuy6twH3Q==}

  '@next/swc-darwin-arm64@15.5.2':
    resolution: {integrity: sha512-8bGt577BXGSd4iqFygmzIfTYizHb0LGWqH+qgIF/2EDxS5JsSdERJKA8WgwDyNBZgTIIA4D8qUtoQHmxIIquoQ==}
    engines: {node: '>= 10'}
    cpu: [arm64]
    os: [darwin]

  '@next/swc-darwin-x64@15.5.2':
    resolution: {integrity: sha512-2DjnmR6JHK4X+dgTXt5/sOCu/7yPtqpYt8s8hLkHFK3MGkka2snTv3yRMdHvuRtJVkPwCGsvBSwmoQCHatauFQ==}
    engines: {node: '>= 10'}
    cpu: [x64]
    os: [darwin]

  '@next/swc-linux-arm64-gnu@15.5.2':
    resolution: {integrity: sha512-3j7SWDBS2Wov/L9q0mFJtEvQ5miIqfO4l7d2m9Mo06ddsgUK8gWfHGgbjdFlCp2Ek7MmMQZSxpGFqcC8zGh2AA==}
    engines: {node: '>= 10'}
    cpu: [arm64]
    os: [linux]

  '@next/swc-linux-arm64-musl@15.5.2':
    resolution: {integrity: sha512-s6N8k8dF9YGc5T01UPQ08yxsK6fUow5gG1/axWc1HVVBYQBgOjca4oUZF7s4p+kwhkB1bDSGR8QznWrFZ/Rt5g==}
    engines: {node: '>= 10'}
    cpu: [arm64]
    os: [linux]

  '@next/swc-linux-x64-gnu@15.5.2':
    resolution: {integrity: sha512-o1RV/KOODQh6dM6ZRJGZbc+MOAHww33Vbs5JC9Mp1gDk8cpEO+cYC/l7rweiEalkSm5/1WGa4zY7xrNwObN4+Q==}
    engines: {node: '>= 10'}
    cpu: [x64]
    os: [linux]

  '@next/swc-linux-x64-musl@15.5.2':
    resolution: {integrity: sha512-/VUnh7w8RElYZ0IV83nUcP/J4KJ6LLYliiBIri3p3aW2giF+PAVgZb6mk8jbQSB3WlTai8gEmCAr7kptFa1H6g==}
    engines: {node: '>= 10'}
    cpu: [x64]
    os: [linux]

  '@next/swc-win32-arm64-msvc@15.5.2':
    resolution: {integrity: sha512-sMPyTvRcNKXseNQ/7qRfVRLa0VhR0esmQ29DD6pqvG71+JdVnESJaHPA8t7bc67KD5spP3+DOCNLhqlEI2ZgQg==}
    engines: {node: '>= 10'}
    cpu: [arm64]
    os: [win32]

  '@next/swc-win32-x64-msvc@15.5.2':
    resolution: {integrity: sha512-W5VvyZHnxG/2ukhZF/9Ikdra5fdNftxI6ybeVKYvBPDtyx7x4jPPSNduUkfH5fo3zG0JQ0bPxgy41af2JX5D4Q==}
    engines: {node: '>= 10'}
    cpu: [x64]
    os: [win32]

  '@noble/ciphers@0.6.0':
    resolution: {integrity: sha512-mIbq/R9QXk5/cTfESb1OKtyFnk7oc1Om/8onA1158K9/OZUQFDEVy55jVTato+xmp3XX6F6Qh0zz0Nc1AxAlRQ==}

  '@noble/hashes@1.8.0':
    resolution: {integrity: sha512-jCs9ldd7NwzpgXDIf6P3+NrHh9/sD6CQdxHyjQI+h/6rDNo88ypBxxz45UDuZHz9r3tNz7N/VInSVoVdtXEI4A==}
    engines: {node: ^14.21.3 || >=16}

  '@nodelib/fs.scandir@2.1.5':
    resolution: {integrity: sha512-vq24Bq3ym5HEQm2NKCr3yXDwjc7vTsEThRDnkp2DK9p1uqLR+DHurm/NOTo0KG7HYHU7eppKZj3MyqYuMBf62g==}
    engines: {node: '>= 8'}

  '@nodelib/fs.stat@2.0.5':
    resolution: {integrity: sha512-RkhPPp2zrqDAQA/2jNhnztcPAlv64XdhIp7a7454A5ovI7Bukxgt7MX7udwAu3zg1DcpPU0rz3VV1SeaqvY4+A==}
    engines: {node: '>= 8'}

  '@nodelib/fs.walk@1.2.8':
    resolution: {integrity: sha512-oGB+UxlgWcgQkgwo8GcEGwemoTFt3FIO9ababBmaGwXIoBKZ+GTy0pP185beGg7Llih/NSHSV2XAs1lnznocSg==}
    engines: {node: '>= 8'}

  '@nolyfill/is-core-module@1.0.39':
    resolution: {integrity: sha512-nn5ozdjYQpUCZlWGuxcJY/KpxkWQs4DcbMCmKojjyrYDEAGy4Ce19NN4v5MduafTwJlbKc99UA8YhSVqq9yPZA==}
    engines: {node: '>=12.4.0'}

  '@npmcli/fs@1.1.1':
    resolution: {integrity: sha512-8KG5RD0GVP4ydEzRn/I4BNDuxDtqVbOdm8675T49OIG/NGhaK0pjPX7ZcDlvKYbA+ulvVK3ztfcF4uBdOxuJbQ==}

  '@npmcli/move-file@1.1.2':
    resolution: {integrity: sha512-1SUf/Cg2GzGDyaf15aR9St9TWlb+XvbZXWpDx8YKs7MLzMH/BCeopv+y9vzrzgkfykCGuWOlSu3mZhj2+FQcrg==}
    engines: {node: '>=10'}
    deprecated: This functionality has been moved to @npmcli/fs

  '@opentelemetry/api@1.9.0':
    resolution: {integrity: sha512-3giAOQvZiH5F9bMlMiv8+GSPMeqg0dbaeo58/0SlA9sxSqZhnUtxzX9/2FzyhS9sWQf5S0GJE0AKBrFqjpeYcg==}
    engines: {node: '>=8.0.0'}

  '@peculiar/asn1-android@2.4.0':
    resolution: {integrity: sha512-YFueREq97CLslZZBI8dKzis7jMfEHSLxM+nr0Zdx1POiXFLjqqwoY5s0F1UimdBiEw/iKlHey2m56MRDv7Jtyg==}

  '@peculiar/asn1-ecc@2.4.0':
    resolution: {integrity: sha512-fJiYUBCJBDkjh347zZe5H81BdJ0+OGIg0X9z06v8xXUoql3MFeENUX0JsjCaVaU9A0L85PefLPGYkIoGpTnXLQ==}

  '@peculiar/asn1-rsa@2.4.0':
    resolution: {integrity: sha512-6PP75voaEnOSlWR9sD25iCQyLgFZHXbmxvUfnnDcfL6Zh5h2iHW38+bve4LfH7a60x7fkhZZNmiYqAlAff9Img==}

  '@peculiar/asn1-schema@2.4.0':
    resolution: {integrity: sha512-umbembjIWOrPSOzEGG5vxFLkeM8kzIhLkgigtsOrfLKnuzxWxejAcUX+q/SoZCdemlODOcr5WiYa7+dIEzBXZQ==}

  '@peculiar/asn1-x509@2.4.0':
    resolution: {integrity: sha512-F7mIZY2Eao2TaoVqigGMLv+NDdpwuBKU1fucHPONfzaBS4JXXCNCmfO0Z3dsy7JzKGqtDcYC1mr9JjaZQZNiuw==}

  '@phosphor-icons/react@2.1.10':
    resolution: {integrity: sha512-vt8Tvq8GLjheAZZYa+YG/pW7HDbov8El/MANW8pOAz4eGxrwhnbfrQZq0Cp4q8zBEu8NIhHdnr+r8thnfRSNYA==}
    engines: {node: '>=10'}
    peerDependencies:
      react: '>= 16.8'
      react-dom: '>= 16.8'

  '@polar-sh/better-auth@1.1.0':
    resolution: {integrity: sha512-oyFtL92aXTRumG9G9jyENkrKTMOGieUSb8L7aKM7Rvq8bHOEZaZ4PZcR+S+jJ7XznTBwbbCRUEqr1Tk4yvo4VQ==}
    version: 1.1.0
    engines: {node: '>=16'}
    peerDependencies:
      '@polar-sh/sdk': ^0.34.8
      better-auth: ^1.2.7

  '@polar-sh/sdk@0.34.13':
    resolution: {integrity: sha512-Y7bqlnK9WkGil2GXEzDJlTycJBXnHcQB53ttGfwuwvHC917w7Q3IP7sgrAsga2gf5yrtLUiOAnhkV2+FJZXPoQ==}
    hasBin: true
    peerDependencies:
      '@modelcontextprotocol/sdk': '>=1.5.0 <1.10.0'
    peerDependenciesMeta:
      '@modelcontextprotocol/sdk':
        optional: true

  '@qdrant/js-client-rest@1.13.0':
    resolution: {integrity: sha512-bewMtnXlGvhhnfXsp0sLoLXOGvnrCM15z9lNlG0Snp021OedNAnRtKkerjk5vkOcbQWUmJHXYCuxDfcT93aSkA==}
    engines: {node: '>=18.0.0', pnpm: '>=8'}
    peerDependencies:
      typescript: '>=4.7'

  '@qdrant/openapi-typescript-fetch@1.2.6':
    resolution: {integrity: sha512-oQG/FejNpItrxRHoyctYvT3rwGZOnK4jr3JdppO/c78ktDvkWiPXPHNsrDf33K9sZdRb6PR7gi4noIapu5q4HA==}
    engines: {node: '>=18.0.0', pnpm: '>=8'}

  '@radix-ui/number@1.1.1':
    resolution: {integrity: sha512-MkKCwxlXTgz6CFoJx3pCwn07GKp36+aZyu/u2Ln2VrA5DcdyCZkASEDBTd8x5whTQQL5CiYf4prXKLcgQdv29g==}

  '@radix-ui/primitive@1.1.3':
    resolution: {integrity: sha512-JTF99U/6XIjCBo0wqkU5sK10glYe27MRRsfwoiq5zzOEZLHU3A3KCMa5X/azekYRCJ0HlwI0crAXS/5dEHTzDg==}

  '@radix-ui/react-accordion@1.2.12':
    resolution: {integrity: sha512-T4nygeh9YE9dLRPhAHSeOZi7HBXo+0kYIPJXayZfvWOWA0+n3dESrZbjfDPUABkUNym6Hd+f2IR113To8D2GPA==}
    peerDependencies:
      '@types/react': '*'
      '@types/react-dom': '*'
      react: ^16.8 || ^17.0 || ^18.0 || ^19.0 || ^19.0.0-rc
      react-dom: ^16.8 || ^17.0 || ^18.0 || ^19.0 || ^19.0.0-rc
    peerDependenciesMeta:
      '@types/react':
        optional: true
      '@types/react-dom':
        optional: true

  '@radix-ui/react-alert-dialog@1.1.15':
    resolution: {integrity: sha512-oTVLkEw5GpdRe29BqJ0LSDFWI3qu0vR1M0mUkOQWDIUnY/QIkLpgDMWuKxP94c2NAC2LGcgVhG1ImF3jkZ5wXw==}
    peerDependencies:
      '@types/react': '*'
      '@types/react-dom': '*'
      react: ^16.8 || ^17.0 || ^18.0 || ^19.0 || ^19.0.0-rc
      react-dom: ^16.8 || ^17.0 || ^18.0 || ^19.0 || ^19.0.0-rc
    peerDependenciesMeta:
      '@types/react':
        optional: true
      '@types/react-dom':
        optional: true

  '@radix-ui/react-arrow@1.1.7':
    resolution: {integrity: sha512-F+M1tLhO+mlQaOWspE8Wstg+z6PwxwRd8oQ8IXceWz92kfAmalTRf0EjrouQeo7QssEPfCn05B4Ihs1K9WQ/7w==}
    peerDependencies:
      '@types/react': '*'
      '@types/react-dom': '*'
      react: ^16.8 || ^17.0 || ^18.0 || ^19.0 || ^19.0.0-rc
      react-dom: ^16.8 || ^17.0 || ^18.0 || ^19.0 || ^19.0.0-rc
    peerDependenciesMeta:
      '@types/react':
        optional: true
      '@types/react-dom':
        optional: true

  '@radix-ui/react-avatar@1.1.10':
    resolution: {integrity: sha512-V8piFfWapM5OmNCXTzVQY+E1rDa53zY+MQ4Y7356v4fFz6vqCyUtIz2rUD44ZEdwg78/jKmMJHj07+C/Z/rcog==}
    peerDependencies:
      '@types/react': '*'
      '@types/react-dom': '*'
      react: ^16.8 || ^17.0 || ^18.0 || ^19.0 || ^19.0.0-rc
      react-dom: ^16.8 || ^17.0 || ^18.0 || ^19.0 || ^19.0.0-rc
    peerDependenciesMeta:
      '@types/react':
        optional: true
      '@types/react-dom':
        optional: true

  '@radix-ui/react-checkbox@1.3.3':
    resolution: {integrity: sha512-wBbpv+NQftHDdG86Qc0pIyXk5IR3tM8Vd0nWLKDcX8nNn4nXFOFwsKuqw2okA/1D/mpaAkmuyndrPJTYDNZtFw==}
    peerDependencies:
      '@types/react': '*'
      '@types/react-dom': '*'
      react: ^16.8 || ^17.0 || ^18.0 || ^19.0 || ^19.0.0-rc
      react-dom: ^16.8 || ^17.0 || ^18.0 || ^19.0 || ^19.0.0-rc
    peerDependenciesMeta:
      '@types/react':
        optional: true
      '@types/react-dom':
        optional: true

  '@radix-ui/react-collapsible@1.1.12':
    resolution: {integrity: sha512-Uu+mSh4agx2ib1uIGPP4/CKNULyajb3p92LsVXmH2EHVMTfZWpll88XJ0j4W0z3f8NK1eYl1+Mf/szHPmcHzyA==}
    peerDependencies:
      '@types/react': '*'
      '@types/react-dom': '*'
      react: ^16.8 || ^17.0 || ^18.0 || ^19.0 || ^19.0.0-rc
      react-dom: ^16.8 || ^17.0 || ^18.0 || ^19.0 || ^19.0.0-rc
    peerDependenciesMeta:
      '@types/react':
        optional: true
      '@types/react-dom':
        optional: true

  '@radix-ui/react-collection@1.1.7':
    resolution: {integrity: sha512-Fh9rGN0MoI4ZFUNyfFVNU4y9LUz93u9/0K+yLgA2bwRojxM8JU1DyvvMBabnZPBgMWREAJvU2jjVzq+LrFUglw==}
    peerDependencies:
      '@types/react': '*'
      '@types/react-dom': '*'
      react: ^16.8 || ^17.0 || ^18.0 || ^19.0 || ^19.0.0-rc
      react-dom: ^16.8 || ^17.0 || ^18.0 || ^19.0 || ^19.0.0-rc
    peerDependenciesMeta:
      '@types/react':
        optional: true
      '@types/react-dom':
        optional: true

  '@radix-ui/react-compose-refs@1.1.2':
    resolution: {integrity: sha512-z4eqJvfiNnFMHIIvXP3CY57y2WJs5g2v3X0zm9mEJkrkNv4rDxu+sg9Jh8EkXyeqBkB7SOcboo9dMVqhyrACIg==}
    peerDependencies:
      '@types/react': '*'
      react: ^16.8 || ^17.0 || ^18.0 || ^19.0 || ^19.0.0-rc
    peerDependenciesMeta:
      '@types/react':
        optional: true

  '@radix-ui/react-context@1.1.2':
    resolution: {integrity: sha512-jCi/QKUM2r1Ju5a3J64TH2A5SpKAgh0LpknyqdQ4m6DCV0xJ2HG1xARRwNGPQfi1SLdLWZ1OJz6F4OMBBNiGJA==}
    peerDependencies:
      '@types/react': '*'
      react: ^16.8 || ^17.0 || ^18.0 || ^19.0 || ^19.0.0-rc
    peerDependenciesMeta:
      '@types/react':
        optional: true

  '@radix-ui/react-dialog@1.1.15':
    resolution: {integrity: sha512-TCglVRtzlffRNxRMEyR36DGBLJpeusFcgMVD9PZEzAKnUs1lKCgX5u9BmC2Yg+LL9MgZDugFFs1Vl+Jp4t/PGw==}
    peerDependencies:
      '@types/react': '*'
      '@types/react-dom': '*'
      react: ^16.8 || ^17.0 || ^18.0 || ^19.0 || ^19.0.0-rc
      react-dom: ^16.8 || ^17.0 || ^18.0 || ^19.0 || ^19.0.0-rc
    peerDependenciesMeta:
      '@types/react':
        optional: true
      '@types/react-dom':
        optional: true

  '@radix-ui/react-direction@1.1.1':
    resolution: {integrity: sha512-1UEWRX6jnOA2y4H5WczZ44gOOjTEmlqv1uNW4GAJEO5+bauCBhv8snY65Iw5/VOS/ghKN9gr2KjnLKxrsvoMVw==}
    peerDependencies:
      '@types/react': '*'
      react: ^16.8 || ^17.0 || ^18.0 || ^19.0 || ^19.0.0-rc
    peerDependenciesMeta:
      '@types/react':
        optional: true

  '@radix-ui/react-dismissable-layer@1.1.11':
    resolution: {integrity: sha512-Nqcp+t5cTB8BinFkZgXiMJniQH0PsUt2k51FUhbdfeKvc4ACcG2uQniY/8+h1Yv6Kza4Q7lD7PQV0z0oicE0Mg==}
    peerDependencies:
      '@types/react': '*'
      '@types/react-dom': '*'
      react: ^16.8 || ^17.0 || ^18.0 || ^19.0 || ^19.0.0-rc
      react-dom: ^16.8 || ^17.0 || ^18.0 || ^19.0 || ^19.0.0-rc
    peerDependenciesMeta:
      '@types/react':
        optional: true
      '@types/react-dom':
        optional: true

  '@radix-ui/react-dropdown-menu@2.1.16':
    resolution: {integrity: sha512-1PLGQEynI/3OX/ftV54COn+3Sud/Mn8vALg2rWnBLnRaGtJDduNW/22XjlGgPdpcIbiQxjKtb7BkcjP00nqfJw==}
    peerDependencies:
      '@types/react': '*'
      '@types/react-dom': '*'
      react: ^16.8 || ^17.0 || ^18.0 || ^19.0 || ^19.0.0-rc
      react-dom: ^16.8 || ^17.0 || ^18.0 || ^19.0 || ^19.0.0-rc
    peerDependenciesMeta:
      '@types/react':
        optional: true
      '@types/react-dom':
        optional: true

  '@radix-ui/react-focus-guards@1.1.3':
    resolution: {integrity: sha512-0rFg/Rj2Q62NCm62jZw0QX7a3sz6QCQU0LpZdNrJX8byRGaGVTqbrW9jAoIAHyMQqsNpeZ81YgSizOt5WXq0Pw==}
    peerDependencies:
      '@types/react': '*'
      react: ^16.8 || ^17.0 || ^18.0 || ^19.0 || ^19.0.0-rc
    peerDependenciesMeta:
      '@types/react':
        optional: true

  '@radix-ui/react-focus-scope@1.1.7':
    resolution: {integrity: sha512-t2ODlkXBQyn7jkl6TNaw/MtVEVvIGelJDCG41Okq/KwUsJBwQ4XVZsHAVUkK4mBv3ewiAS3PGuUWuY2BoK4ZUw==}
    peerDependencies:
      '@types/react': '*'
      '@types/react-dom': '*'
      react: ^16.8 || ^17.0 || ^18.0 || ^19.0 || ^19.0.0-rc
      react-dom: ^16.8 || ^17.0 || ^18.0 || ^19.0 || ^19.0.0-rc
    peerDependenciesMeta:
      '@types/react':
        optional: true
      '@types/react-dom':
        optional: true

  '@radix-ui/react-hover-card@1.1.15':
    resolution: {integrity: sha512-qgTkjNT1CfKMoP0rcasmlH2r1DAiYicWsDsufxl940sT2wHNEWWv6FMWIQXWhVdmC1d/HYfbhQx60KYyAtKxjg==}
    peerDependencies:
      '@types/react': '*'
      '@types/react-dom': '*'
      react: ^16.8 || ^17.0 || ^18.0 || ^19.0 || ^19.0.0-rc
      react-dom: ^16.8 || ^17.0 || ^18.0 || ^19.0 || ^19.0.0-rc
    peerDependenciesMeta:
      '@types/react':
        optional: true
      '@types/react-dom':
        optional: true

  '@radix-ui/react-icons@1.3.2':
    resolution: {integrity: sha512-fyQIhGDhzfc9pK2kH6Pl9c4BDJGfMkPqkyIgYDthyNYoNg3wVhoJMMh19WS4Up/1KMPFVpNsT2q3WmXn2N1m6g==}
    peerDependencies:
      react: ^16.x || ^17.x || ^18.x || ^19.0.0 || ^19.0.0-rc

  '@radix-ui/react-id@1.1.1':
    resolution: {integrity: sha512-kGkGegYIdQsOb4XjsfM97rXsiHaBwco+hFI66oO4s9LU+PLAC5oJ7khdOVFxkhsmlbpUqDAvXw11CluXP+jkHg==}
    peerDependencies:
      '@types/react': '*'
      react: ^16.8 || ^17.0 || ^18.0 || ^19.0 || ^19.0.0-rc
    peerDependenciesMeta:
      '@types/react':
        optional: true

  '@radix-ui/react-label@2.1.7':
    resolution: {integrity: sha512-YT1GqPSL8kJn20djelMX7/cTRp/Y9w5IZHvfxQTVHrOqa2yMl7i/UfMqKRU5V7mEyKTrUVgJXhNQPVCG8PBLoQ==}
    peerDependencies:
      '@types/react': '*'
      '@types/react-dom': '*'
      react: ^16.8 || ^17.0 || ^18.0 || ^19.0 || ^19.0.0-rc
      react-dom: ^16.8 || ^17.0 || ^18.0 || ^19.0 || ^19.0.0-rc
    peerDependenciesMeta:
      '@types/react':
        optional: true
      '@types/react-dom':
        optional: true

  '@radix-ui/react-menu@2.1.16':
    resolution: {integrity: sha512-72F2T+PLlphrqLcAotYPp0uJMr5SjP5SL01wfEspJbru5Zs5vQaSHb4VB3ZMJPimgHHCHG7gMOeOB9H3Hdmtxg==}
    peerDependencies:
      '@types/react': '*'
      '@types/react-dom': '*'
      react: ^16.8 || ^17.0 || ^18.0 || ^19.0 || ^19.0.0-rc
      react-dom: ^16.8 || ^17.0 || ^18.0 || ^19.0 || ^19.0.0-rc
    peerDependenciesMeta:
      '@types/react':
        optional: true
      '@types/react-dom':
        optional: true

  '@radix-ui/react-navigation-menu@1.2.14':
    resolution: {integrity: sha512-YB9mTFQvCOAQMHU+C/jVl96WmuWeltyUEpRJJky51huhds5W2FQr1J8D/16sQlf0ozxkPK8uF3niQMdUwZPv5w==}
    peerDependencies:
      '@types/react': '*'
      '@types/react-dom': '*'
      react: ^16.8 || ^17.0 || ^18.0 || ^19.0 || ^19.0.0-rc
      react-dom: ^16.8 || ^17.0 || ^18.0 || ^19.0 || ^19.0.0-rc
    peerDependenciesMeta:
      '@types/react':
        optional: true
      '@types/react-dom':
        optional: true

  '@radix-ui/react-popover@1.1.15':
    resolution: {integrity: sha512-kr0X2+6Yy/vJzLYJUPCZEc8SfQcf+1COFoAqauJm74umQhta9M7lNJHP7QQS3vkvcGLQUbWpMzwrXYwrYztHKA==}
    peerDependencies:
      '@types/react': '*'
      '@types/react-dom': '*'
      react: ^16.8 || ^17.0 || ^18.0 || ^19.0 || ^19.0.0-rc
      react-dom: ^16.8 || ^17.0 || ^18.0 || ^19.0 || ^19.0.0-rc
    peerDependenciesMeta:
      '@types/react':
        optional: true
      '@types/react-dom':
        optional: true

  '@radix-ui/react-popper@1.2.8':
    resolution: {integrity: sha512-0NJQ4LFFUuWkE7Oxf0htBKS6zLkkjBH+hM1uk7Ng705ReR8m/uelduy1DBo0PyBXPKVnBA6YBlU94MBGXrSBCw==}
    peerDependencies:
      '@types/react': '*'
      '@types/react-dom': '*'
      react: ^16.8 || ^17.0 || ^18.0 || ^19.0 || ^19.0.0-rc
      react-dom: ^16.8 || ^17.0 || ^18.0 || ^19.0 || ^19.0.0-rc
    peerDependenciesMeta:
      '@types/react':
        optional: true
      '@types/react-dom':
        optional: true

  '@radix-ui/react-portal@1.1.9':
    resolution: {integrity: sha512-bpIxvq03if6UNwXZ+HTK71JLh4APvnXntDc6XOX8UVq4XQOVl7lwok0AvIl+b8zgCw3fSaVTZMpAPPagXbKmHQ==}
    peerDependencies:
      '@types/react': '*'
      '@types/react-dom': '*'
      react: ^16.8 || ^17.0 || ^18.0 || ^19.0 || ^19.0.0-rc
      react-dom: ^16.8 || ^17.0 || ^18.0 || ^19.0 || ^19.0.0-rc
    peerDependenciesMeta:
      '@types/react':
        optional: true
      '@types/react-dom':
        optional: true

  '@radix-ui/react-presence@1.1.5':
    resolution: {integrity: sha512-/jfEwNDdQVBCNvjkGit4h6pMOzq8bHkopq458dPt2lMjx+eBQUohZNG9A7DtO/O5ukSbxuaNGXMjHicgwy6rQQ==}
    peerDependencies:
      '@types/react': '*'
      '@types/react-dom': '*'
      react: ^16.8 || ^17.0 || ^18.0 || ^19.0 || ^19.0.0-rc
      react-dom: ^16.8 || ^17.0 || ^18.0 || ^19.0 || ^19.0.0-rc
    peerDependenciesMeta:
      '@types/react':
        optional: true
      '@types/react-dom':
        optional: true

  '@radix-ui/react-primitive@2.1.3':
    resolution: {integrity: sha512-m9gTwRkhy2lvCPe6QJp4d3G1TYEUHn/FzJUtq9MjH46an1wJU+GdoGC5VLof8RX8Ft/DlpshApkhswDLZzHIcQ==}
    peerDependencies:
      '@types/react': '*'
      '@types/react-dom': '*'
      react: ^16.8 || ^17.0 || ^18.0 || ^19.0 || ^19.0.0-rc
      react-dom: ^16.8 || ^17.0 || ^18.0 || ^19.0 || ^19.0.0-rc
    peerDependenciesMeta:
      '@types/react':
        optional: true
      '@types/react-dom':
        optional: true

  '@radix-ui/react-progress@1.1.7':
    resolution: {integrity: sha512-vPdg/tF6YC/ynuBIJlk1mm7Le0VgW6ub6J2UWnTQ7/D23KXcPI1qy+0vBkgKgd38RCMJavBXpB83HPNFMTb0Fg==}
    peerDependencies:
      '@types/react': '*'
      '@types/react-dom': '*'
      react: ^16.8 || ^17.0 || ^18.0 || ^19.0 || ^19.0.0-rc
      react-dom: ^16.8 || ^17.0 || ^18.0 || ^19.0 || ^19.0.0-rc
    peerDependenciesMeta:
      '@types/react':
        optional: true
      '@types/react-dom':
        optional: true

  '@radix-ui/react-roving-focus@1.1.11':
    resolution: {integrity: sha512-7A6S9jSgm/S+7MdtNDSb+IU859vQqJ/QAtcYQcfFC6W8RS4IxIZDldLR0xqCFZ6DCyrQLjLPsxtTNch5jVA4lA==}
    peerDependencies:
      '@types/react': '*'
      '@types/react-dom': '*'
      react: ^16.8 || ^17.0 || ^18.0 || ^19.0 || ^19.0.0-rc
      react-dom: ^16.8 || ^17.0 || ^18.0 || ^19.0 || ^19.0.0-rc
    peerDependenciesMeta:
      '@types/react':
        optional: true
      '@types/react-dom':
        optional: true

  '@radix-ui/react-scroll-area@1.2.10':
    resolution: {integrity: sha512-tAXIa1g3sM5CGpVT0uIbUx/U3Gs5N8T52IICuCtObaos1S8fzsrPXG5WObkQN3S6NVl6wKgPhAIiBGbWnvc97A==}
    peerDependencies:
      '@types/react': '*'
      '@types/react-dom': '*'
      react: ^16.8 || ^17.0 || ^18.0 || ^19.0 || ^19.0.0-rc
      react-dom: ^16.8 || ^17.0 || ^18.0 || ^19.0 || ^19.0.0-rc
    peerDependenciesMeta:
      '@types/react':
        optional: true
      '@types/react-dom':
        optional: true

  '@radix-ui/react-select@2.2.6':
    resolution: {integrity: sha512-I30RydO+bnn2PQztvo25tswPH+wFBjehVGtmagkU78yMdwTwVf12wnAOF+AeP8S2N8xD+5UPbGhkUfPyvT+mwQ==}
    peerDependencies:
      '@types/react': '*'
      '@types/react-dom': '*'
      react: ^16.8 || ^17.0 || ^18.0 || ^19.0 || ^19.0.0-rc
      react-dom: ^16.8 || ^17.0 || ^18.0 || ^19.0 || ^19.0.0-rc
    peerDependenciesMeta:
      '@types/react':
        optional: true
      '@types/react-dom':
        optional: true

  '@radix-ui/react-separator@1.1.7':
    resolution: {integrity: sha512-0HEb8R9E8A+jZjvmFCy/J4xhbXy3TV+9XSnGJ3KvTtjlIUy/YQ/p6UYZvi7YbeoeXdyU9+Y3scizK6hkY37baA==}
    peerDependencies:
      '@types/react': '*'
      '@types/react-dom': '*'
      react: ^16.8 || ^17.0 || ^18.0 || ^19.0 || ^19.0.0-rc
      react-dom: ^16.8 || ^17.0 || ^18.0 || ^19.0 || ^19.0.0-rc
    peerDependenciesMeta:
      '@types/react':
        optional: true
      '@types/react-dom':
        optional: true

  '@radix-ui/react-slot@1.2.3':
    resolution: {integrity: sha512-aeNmHnBxbi2St0au6VBVC7JXFlhLlOnvIIlePNniyUNAClzmtAUEY8/pBiK3iHjufOlwA+c20/8jngo7xcrg8A==}
    peerDependencies:
      '@types/react': '*'
      react: ^16.8 || ^17.0 || ^18.0 || ^19.0 || ^19.0.0-rc
    peerDependenciesMeta:
      '@types/react':
        optional: true

  '@radix-ui/react-switch@1.2.6':
    resolution: {integrity: sha512-bByzr1+ep1zk4VubeEVViV592vu2lHE2BZY5OnzehZqOOgogN80+mNtCqPkhn2gklJqOpxWgPoYTSnhBCqpOXQ==}
    peerDependencies:
      '@types/react': '*'
      '@types/react-dom': '*'
      react: ^16.8 || ^17.0 || ^18.0 || ^19.0 || ^19.0.0-rc
      react-dom: ^16.8 || ^17.0 || ^18.0 || ^19.0 || ^19.0.0-rc
    peerDependenciesMeta:
      '@types/react':
        optional: true
      '@types/react-dom':
        optional: true

  '@radix-ui/react-tabs@1.1.13':
    resolution: {integrity: sha512-7xdcatg7/U+7+Udyoj2zodtI9H/IIopqo+YOIcZOq1nJwXWBZ9p8xiu5llXlekDbZkca79a/fozEYQXIA4sW6A==}
    peerDependencies:
      '@types/react': '*'
      '@types/react-dom': '*'
      react: ^16.8 || ^17.0 || ^18.0 || ^19.0 || ^19.0.0-rc
      react-dom: ^16.8 || ^17.0 || ^18.0 || ^19.0 || ^19.0.0-rc
    peerDependenciesMeta:
      '@types/react':
        optional: true
      '@types/react-dom':
        optional: true

  '@radix-ui/react-tooltip@1.2.8':
    resolution: {integrity: sha512-tY7sVt1yL9ozIxvmbtN5qtmH2krXcBCfjEiCgKGLqunJHvgvZG2Pcl2oQ3kbcZARb1BGEHdkLzcYGO8ynVlieg==}
    peerDependencies:
      '@types/react': '*'
      '@types/react-dom': '*'
      react: ^16.8 || ^17.0 || ^18.0 || ^19.0 || ^19.0.0-rc
      react-dom: ^16.8 || ^17.0 || ^18.0 || ^19.0 || ^19.0.0-rc
    peerDependenciesMeta:
      '@types/react':
        optional: true
      '@types/react-dom':
        optional: true

  '@radix-ui/react-use-callback-ref@1.1.1':
    resolution: {integrity: sha512-FkBMwD+qbGQeMu1cOHnuGB6x4yzPjho8ap5WtbEJ26umhgqVXbhekKUQO+hZEL1vU92a3wHwdp0HAcqAUF5iDg==}
    peerDependencies:
      '@types/react': '*'
      react: ^16.8 || ^17.0 || ^18.0 || ^19.0 || ^19.0.0-rc
    peerDependenciesMeta:
      '@types/react':
        optional: true

  '@radix-ui/react-use-controllable-state@1.2.2':
    resolution: {integrity: sha512-BjasUjixPFdS+NKkypcyyN5Pmg83Olst0+c6vGov0diwTEo6mgdqVR6hxcEgFuh4QrAs7Rc+9KuGJ9TVCj0Zzg==}
    peerDependencies:
      '@types/react': '*'
      react: ^16.8 || ^17.0 || ^18.0 || ^19.0 || ^19.0.0-rc
    peerDependenciesMeta:
      '@types/react':
        optional: true

  '@radix-ui/react-use-effect-event@0.0.2':
    resolution: {integrity: sha512-Qp8WbZOBe+blgpuUT+lw2xheLP8q0oatc9UpmiemEICxGvFLYmHm9QowVZGHtJlGbS6A6yJ3iViad/2cVjnOiA==}
    peerDependencies:
      '@types/react': '*'
      react: ^16.8 || ^17.0 || ^18.0 || ^19.0 || ^19.0.0-rc
    peerDependenciesMeta:
      '@types/react':
        optional: true

  '@radix-ui/react-use-escape-keydown@1.1.1':
    resolution: {integrity: sha512-Il0+boE7w/XebUHyBjroE+DbByORGR9KKmITzbR7MyQ4akpORYP/ZmbhAr0DG7RmmBqoOnZdy2QlvajJ2QA59g==}
    peerDependencies:
      '@types/react': '*'
      react: ^16.8 || ^17.0 || ^18.0 || ^19.0 || ^19.0.0-rc
    peerDependenciesMeta:
      '@types/react':
        optional: true

  '@radix-ui/react-use-is-hydrated@0.1.0':
    resolution: {integrity: sha512-U+UORVEq+cTnRIaostJv9AGdV3G6Y+zbVd+12e18jQ5A3c0xL03IhnHuiU4UV69wolOQp5GfR58NW/EgdQhwOA==}
    peerDependencies:
      '@types/react': '*'
      react: ^16.8 || ^17.0 || ^18.0 || ^19.0 || ^19.0.0-rc
    peerDependenciesMeta:
      '@types/react':
        optional: true

  '@radix-ui/react-use-layout-effect@1.1.1':
    resolution: {integrity: sha512-RbJRS4UWQFkzHTTwVymMTUv8EqYhOp8dOOviLj2ugtTiXRaRQS7GLGxZTLL1jWhMeoSCf5zmcZkqTl9IiYfXcQ==}
    peerDependencies:
      '@types/react': '*'
      react: ^16.8 || ^17.0 || ^18.0 || ^19.0 || ^19.0.0-rc
    peerDependenciesMeta:
      '@types/react':
        optional: true

  '@radix-ui/react-use-previous@1.1.1':
    resolution: {integrity: sha512-2dHfToCj/pzca2Ck724OZ5L0EVrr3eHRNsG/b3xQJLA2hZpVCS99bLAX+hm1IHXDEnzU6by5z/5MIY794/a8NQ==}
    peerDependencies:
      '@types/react': '*'
      react: ^16.8 || ^17.0 || ^18.0 || ^19.0 || ^19.0.0-rc
    peerDependenciesMeta:
      '@types/react':
        optional: true

  '@radix-ui/react-use-rect@1.1.1':
    resolution: {integrity: sha512-QTYuDesS0VtuHNNvMh+CjlKJ4LJickCMUAqjlE3+j8w+RlRpwyX3apEQKGFzbZGdo7XNG1tXa+bQqIE7HIXT2w==}
    peerDependencies:
      '@types/react': '*'
      react: ^16.8 || ^17.0 || ^18.0 || ^19.0 || ^19.0.0-rc
    peerDependenciesMeta:
      '@types/react':
        optional: true

  '@radix-ui/react-use-size@1.1.1':
    resolution: {integrity: sha512-ewrXRDTAqAXlkl6t/fkXWNAhFX9I+CkKlw6zjEwk86RSPKwZr3xpBRso655aqYafwtnbpHLj6toFzmd6xdVptQ==}
    peerDependencies:
      '@types/react': '*'
      react: ^16.8 || ^17.0 || ^18.0 || ^19.0 || ^19.0.0-rc
    peerDependenciesMeta:
      '@types/react':
        optional: true

  '@radix-ui/react-visually-hidden@1.2.3':
    resolution: {integrity: sha512-pzJq12tEaaIhqjbzpCuv/OypJY/BPavOofm+dbab+MHLajy277+1lLm6JFcGgF5eskJ6mquGirhXY2GD/8u8Ug==}
    peerDependencies:
      '@types/react': '*'
      '@types/react-dom': '*'
      react: ^16.8 || ^17.0 || ^18.0 || ^19.0 || ^19.0.0-rc
      react-dom: ^16.8 || ^17.0 || ^18.0 || ^19.0 || ^19.0.0-rc
    peerDependenciesMeta:
      '@types/react':
        optional: true
      '@types/react-dom':
        optional: true

  '@radix-ui/rect@1.1.1':
    resolution: {integrity: sha512-HPwpGIzkl28mWyZqG52jiqDJ12waP11Pa1lGoiyUkIEuMLBP0oeK/C89esbXrxsky5we7dfd8U58nm0SgAWpVw==}

  '@react-email/body@0.1.0':
    resolution: {integrity: sha512-o1bcSAmDYNNHECbkeyceCVPGmVsYvT+O3sSO/Ct7apKUu3JphTi31hu+0Nwqr/pgV5QFqdoT5vdS3SW5DJFHgQ==}
    peerDependencies:
      react: ^18.0 || ^19.0 || ^19.0.0-rc

  '@react-email/button@0.2.0':
    resolution: {integrity: sha512-8i+v6cMxr2emz4ihCrRiYJPp2/sdYsNNsBzXStlcA+/B9Umpm5Jj3WJKYpgTPM+aeyiqlG/MMI1AucnBm4f1oQ==}
    engines: {node: '>=18.0.0'}
    peerDependencies:
      react: ^18.0 || ^19.0 || ^19.0.0-rc

  '@react-email/code-block@0.1.0':
    resolution: {integrity: sha512-jSpHFsgqnQXxDIssE4gvmdtFncaFQz5D6e22BnVjcCPk/udK+0A9jRwGFEG8JD2si9ZXBmU4WsuqQEczuZn4ww==}
    engines: {node: '>=18.0.0'}
    peerDependencies:
      react: ^18.0 || ^19.0 || ^19.0.0-rc

  '@react-email/code-inline@0.0.5':
    resolution: {integrity: sha512-MmAsOzdJpzsnY2cZoPHFPk6uDO/Ncpb4Kh1hAt9UZc1xOW3fIzpe1Pi9y9p6wwUmpaeeDalJxAxH6/fnTquinA==}
    engines: {node: '>=18.0.0'}
    peerDependencies:
      react: ^18.0 || ^19.0 || ^19.0.0-rc

  '@react-email/column@0.0.13':
    resolution: {integrity: sha512-Lqq17l7ShzJG/d3b1w/+lVO+gp2FM05ZUo/nW0rjxB8xBICXOVv6PqjDnn3FXKssvhO5qAV20lHM6S+spRhEwQ==}
    engines: {node: '>=18.0.0'}
    peerDependencies:
      react: ^18.0 || ^19.0 || ^19.0.0-rc

  '@react-email/components@0.5.1':
    resolution: {integrity: sha512-2BxfSZSqMZ6cyQearFIz7h4vZ8m+NiwtZ7PBVdTV7APmK9wxMRBx0rTBO63FV214DTipyPwBjGIcscLh5U+IZg==}
    engines: {node: '>=18.0.0'}
    peerDependencies:
      react: ^18.0 || ^19.0 || ^19.0.0-rc

  '@react-email/container@0.0.15':
    resolution: {integrity: sha512-Qo2IQo0ru2kZq47REmHW3iXjAQaKu4tpeq/M8m1zHIVwKduL2vYOBQWbC2oDnMtWPmkBjej6XxgtZByxM6cCFg==}
    engines: {node: '>=18.0.0'}
    peerDependencies:
      react: ^18.0 || ^19.0 || ^19.0.0-rc

  '@react-email/font@0.0.9':
    resolution: {integrity: sha512-4zjq23oT9APXkerqeslPH3OZWuh5X4crHK6nx82mVHV2SrLba8+8dPEnWbaACWTNjOCbcLIzaC9unk7Wq2MIXw==}
    peerDependencies:
      react: ^18.0 || ^19.0 || ^19.0.0-rc

  '@react-email/head@0.0.12':
    resolution: {integrity: sha512-X2Ii6dDFMF+D4niNwMAHbTkeCjlYYnMsd7edXOsi0JByxt9wNyZ9EnhFiBoQdqkE+SMDcu8TlNNttMrf5sJeMA==}
    engines: {node: '>=18.0.0'}
    peerDependencies:
      react: ^18.0 || ^19.0 || ^19.0.0-rc

  '@react-email/heading@0.0.15':
    resolution: {integrity: sha512-xF2GqsvBrp/HbRHWEfOgSfRFX+Q8I5KBEIG5+Lv3Vb2R/NYr0s8A5JhHHGf2pWBMJdbP4B2WHgj/VUrhy8dkIg==}
    engines: {node: '>=18.0.0'}
    peerDependencies:
      react: ^18.0 || ^19.0 || ^19.0.0-rc

  '@react-email/hr@0.0.11':
    resolution: {integrity: sha512-S1gZHVhwOsd1Iad5IFhpfICwNPMGPJidG/Uysy1AwmspyoAP5a4Iw3OWEpINFdgh9MHladbxcLKO2AJO+cA9Lw==}
    engines: {node: '>=18.0.0'}
    peerDependencies:
      react: ^18.0 || ^19.0 || ^19.0.0-rc

  '@react-email/html@0.0.11':
    resolution: {integrity: sha512-qJhbOQy5VW5qzU74AimjAR9FRFQfrMa7dn4gkEXKMB/S9xZN8e1yC1uA9C15jkXI/PzmJ0muDIWmFwatm5/+VA==}
    engines: {node: '>=18.0.0'}
    peerDependencies:
      react: ^18.0 || ^19.0 || ^19.0.0-rc

  '@react-email/img@0.0.11':
    resolution: {integrity: sha512-aGc8Y6U5C3igoMaqAJKsCpkbm1XjguQ09Acd+YcTKwjnC2+0w3yGUJkjWB2vTx4tN8dCqQCXO8FmdJpMfOA9EQ==}
    engines: {node: '>=18.0.0'}
    peerDependencies:
      react: ^18.0 || ^19.0 || ^19.0.0-rc

  '@react-email/link@0.0.12':
    resolution: {integrity: sha512-vF+xxQk2fGS1CN7UPQDbzvcBGfffr+GjTPNiWM38fhBfsLv6A/YUfaqxWlmL7zLzVmo0K2cvvV9wxlSyNba1aQ==}
    engines: {node: '>=18.0.0'}
    peerDependencies:
      react: ^18.0 || ^19.0 || ^19.0.0-rc

  '@react-email/markdown@0.0.15':
    resolution: {integrity: sha512-UQA9pVm5sbflgtg3EX3FquUP4aMBzmLReLbGJ6DZQZnAskBF36aI56cRykDq1o+1jT+CKIK1CducPYziaXliag==}
    engines: {node: '>=18.0.0'}
    peerDependencies:
      react: ^18.0 || ^19.0 || ^19.0.0-rc

  '@react-email/preview@0.0.13':
    resolution: {integrity: sha512-F7j9FJ0JN/A4d7yr+aw28p4uX7VLWs7hTHtLo7WRyw4G+Lit6Zucq4UWKRxJC8lpsUdzVmG7aBJnKOT+urqs/w==}
    engines: {node: '>=18.0.0'}
    peerDependencies:
      react: ^18.0 || ^19.0 || ^19.0.0-rc

  '@react-email/render@1.2.1':
    resolution: {integrity: sha512-7M4Xi8ITESZKS7pOPE0HWhKJWtS/JrAqPIyFPqIPJXZJHkjFMYXn2b/tAsHOufYW5/LTk4U1IkBMaVwE06kykw==}
    engines: {node: '>=18.0.0'}
    peerDependencies:
      react: ^18.0 || ^19.0 || ^19.0.0-rc
      react-dom: ^18.0 || ^19.0 || ^19.0.0-rc

  '@react-email/row@0.0.12':
    resolution: {integrity: sha512-HkCdnEjvK3o+n0y0tZKXYhIXUNPDx+2vq1dJTmqappVHXS5tXS6W5JOPZr5j+eoZ8gY3PShI2LWj5rWF7ZEtIQ==}
    engines: {node: '>=18.0.0'}
    peerDependencies:
      react: ^18.0 || ^19.0 || ^19.0.0-rc

  '@react-email/section@0.0.16':
    resolution: {integrity: sha512-FjqF9xQ8FoeUZYKSdt8sMIKvoT9XF8BrzhT3xiFKdEMwYNbsDflcjfErJe3jb7Wj/es/lKTbV5QR1dnLzGpL3w==}
    engines: {node: '>=18.0.0'}
    peerDependencies:
      react: ^18.0 || ^19.0 || ^19.0.0-rc

  '@react-email/tailwind@1.2.2':
    resolution: {integrity: sha512-heO9Khaqxm6Ulm6p7HQ9h01oiiLRrZuuEQuYds/O7Iyp3c58sMVHZGIxiRXO/kSs857NZQycpjewEVKF3jhNTw==}
    engines: {node: '>=18.0.0'}
    peerDependencies:
      react: ^18.0 || ^19.0 || ^19.0.0-rc

  '@react-email/text@0.1.5':
    resolution: {integrity: sha512-o5PNHFSE085VMXayxH+SJ1LSOtGsTv+RpNKnTiJDrJUwoBu77G3PlKOsZZQHCNyD28WsQpl9v2WcJLbQudqwPg==}
    engines: {node: '>=18.0.0'}
    peerDependencies:
      react: ^18.0 || ^19.0 || ^19.0.0-rc

  '@react-spring/animated@10.0.1':
    resolution: {integrity: sha512-BGL3hA66Y8Qm3KmRZUlfG/mFbDPYajgil2/jOP0VXf2+o2WPVmcDps/eEgdDqgf5Pv9eBbyj7LschLMuSjlW3Q==}
    peerDependencies:
      react: ^16.8.0 || ^17.0.0 || ^18.0.0 || ^19.0.0

  '@react-spring/core@10.0.1':
    resolution: {integrity: sha512-KaMMsN1qHuVTsFpg/5ajAVye7OEqhYbCq0g4aKM9bnSZlDBBYpO7Uf+9eixyXN8YEbF+YXaYj9eoWDs+npZ+sA==}
    peerDependencies:
      react: ^16.8.0 || ^17.0.0 || ^18.0.0 || ^19.0.0

  '@react-spring/rafz@10.0.1':
    resolution: {integrity: sha512-UrzG/d6Is+9i0aCAjsjWRqIlFFiC4lFqFHrH63zK935z2YDU95TOFio4VKGISJ5SG0xq4ULy7c1V3KU+XvL+Yg==}

  '@react-spring/shared@10.0.1':
    resolution: {integrity: sha512-KR2tmjDShPruI/GGPfAZOOLvDgkhFseabjvxzZFFggJMPkyICLjO0J6mCIoGtdJSuHywZyc4Mmlgi+C88lS00g==}
    peerDependencies:
      react: ^16.8.0 || ^17.0.0 || ^18.0.0 || ^19.0.0

  '@react-spring/types@10.0.1':
    resolution: {integrity: sha512-Fk1wYVAKL+ZTYK+4YFDpHf3Slsy59pfFFvnnTfRjQQFGlyIo4VejPtDs3CbDiuBjM135YztRyZjIH2VbycB+ZQ==}

  '@react-spring/web@10.0.1':
    resolution: {integrity: sha512-FgQk02OqFrYyJBTTnBTWAU0WPzkHkKXauc6aeexcvATvLapUxwnfGuLlsLYF8BYjEVfkivPT04ziAue6zyRBtQ==}
    peerDependencies:
      react: ^16.8.0 || ^17.0.0 || ^18.0.0 || ^19.0.0
      react-dom: ^16.8.0 || ^17.0.0 || ^18.0.0 || ^19.0.0

  '@redis/bloom@5.8.2':
    resolution: {integrity: sha512-855DR0ChetZLarblio5eM0yLwxA9Dqq50t8StXKp5bAtLT0G+rZ+eRzzqxl37sPqQKjUudSYypz55o6nNhbz0A==}
    engines: {node: '>= 18'}
    peerDependencies:
      '@redis/client': ^5.8.2

  '@redis/client@5.8.2':
    resolution: {integrity: sha512-WtMScno3+eBpTac1Uav2zugXEoXqaU23YznwvFgkPwBQVwEHTDgOG7uEAObtZ/Nyn8SmAMbqkEubJaMOvnqdsQ==}
    engines: {node: '>= 18'}

  '@redis/json@5.8.2':
    resolution: {integrity: sha512-uxpVfas3I0LccBX9rIfDgJ0dBrUa3+0Gc8sEwmQQH0vHi7C1Rx1Qn8Nv1QWz5bohoeIXMICFZRcyDONvum2l/w==}
    engines: {node: '>= 18'}
    peerDependencies:
      '@redis/client': ^5.8.2

  '@redis/search@5.8.2':
    resolution: {integrity: sha512-cNv7HlgayavCBXqPXgaS97DRPVWFznuzsAmmuemi2TMCx5scwLiP50TeZvUS06h/MG96YNPe6A0Zt57yayfxwA==}
    engines: {node: '>= 18'}
    peerDependencies:
      '@redis/client': ^5.8.2

  '@redis/time-series@5.8.2':
    resolution: {integrity: sha512-g2NlHM07fK8H4k+613NBsk3y70R2JIM2dPMSkhIjl2Z17SYvaYKdusz85d7VYOrZBWtDrHV/WD2E3vGu+zni8A==}
    engines: {node: '>= 18'}
    peerDependencies:
      '@redis/client': ^5.8.2

  '@rtsao/scc@1.1.0':
    resolution: {integrity: sha512-zt6OdqaDoOnJ1ZYsCYGt9YmWzDXl4vQdKTyJev62gFhRGKdx7mcT54V9KIjg+d2wi9EXsPvAPKe7i7WjfVWB8g==}

  '@rushstack/eslint-patch@1.12.0':
    resolution: {integrity: sha512-5EwMtOqvJMMa3HbmxLlF74e+3/HhwBTMcvt3nqVJgGCozO6hzIPOBlwm8mGVNR9SN2IJpxSnlxczyDjcn7qIyw==}

  '@selderee/plugin-htmlparser2@0.11.0':
    resolution: {integrity: sha512-P33hHGdldxGabLFjPPpaTxVolMrzrcegejx+0GxjrIb9Zv48D8yAIA/QTDR2dFl7Uz7urX8aX6+5bCZslr+gWQ==}

  '@sevinf/maybe@0.5.0':
    resolution: {integrity: sha512-ARhyoYDnY1LES3vYI0fiG6e9esWfTNcXcO6+MPJJXcnyMV3bim4lnFt45VXouV7y82F4x3YH8nOQ6VztuvUiWg==}

  '@simplewebauthn/browser@13.1.2':
    resolution: {integrity: sha512-aZnW0KawAM83fSBUgglP5WofbrLbLyr7CoPqYr66Eppm7zO86YX6rrCjRB3hQKPrL7ATvY4FVXlykZ6w6FwYYw==}

  '@simplewebauthn/server@13.1.2':
    resolution: {integrity: sha512-VwoDfvLXSCaRiD+xCIuyslU0HLxVggeE5BL06+GbsP2l1fGf5op8e0c3ZtKoi+vSg1q4ikjtAghC23ze2Q3H9g==}
    engines: {node: '>=20.0.0'}

  '@sinclair/typebox@0.27.8':
    resolution: {integrity: sha512-+Fj43pSMwJs4KRrH/938Uf+uAELIgVBmQzg/q1YG10djyfA3TnrU8N8XzqCh/okZdszqBQTZf96idMfE5lnwTA==}

  '@smithy/abort-controller@4.0.5':
    resolution: {integrity: sha512-jcrqdTQurIrBbUm4W2YdLVMQDoL0sA9DTxYd2s+R/y+2U9NLOP7Xf/YqfSg1FZhlZIYEnvk2mwbyvIfdLEPo8g==}
    engines: {node: '>=18.0.0'}

  '@smithy/chunked-blob-reader-native@4.0.0':
    resolution: {integrity: sha512-R9wM2yPmfEMsUmlMlIgSzOyICs0x9uu7UTHoccMyt7BWw8shcGM8HqB355+BZCPBcySvbTYMs62EgEQkNxz2ig==}
    engines: {node: '>=18.0.0'}

  '@smithy/chunked-blob-reader@5.0.0':
    resolution: {integrity: sha512-+sKqDBQqb036hh4NPaUiEkYFkTUGYzRsn3EuFhyfQfMy6oGHEUJDurLP9Ufb5dasr/XiAmPNMr6wa9afjQB+Gw==}
    engines: {node: '>=18.0.0'}

  '@smithy/config-resolver@4.1.5':
    resolution: {integrity: sha512-viuHMxBAqydkB0AfWwHIdwf/PRH2z5KHGUzqyRtS/Wv+n3IHI993Sk76VCA7dD/+GzgGOmlJDITfPcJC1nIVIw==}
    engines: {node: '>=18.0.0'}

  '@smithy/core@3.8.0':
    resolution: {integrity: sha512-EYqsIYJmkR1VhVE9pccnk353xhs+lB6btdutJEtsp7R055haMJp2yE16eSxw8fv+G0WUY6vqxyYOP8kOqawxYQ==}
    engines: {node: '>=18.0.0'}

  '@smithy/credential-provider-imds@4.0.7':
    resolution: {integrity: sha512-dDzrMXA8d8riFNiPvytxn0mNwR4B3h8lgrQ5UjAGu6T9z/kRg/Xncf4tEQHE/+t25sY8IH3CowcmWi+1U5B1Gw==}
    engines: {node: '>=18.0.0'}

  '@smithy/eventstream-codec@4.0.5':
    resolution: {integrity: sha512-miEUN+nz2UTNoRYRhRqVTJCx7jMeILdAurStT2XoS+mhokkmz1xAPp95DFW9Gxt4iF2VBqpeF9HbTQ3kY1viOA==}
    engines: {node: '>=18.0.0'}

  '@smithy/eventstream-serde-browser@4.0.5':
    resolution: {integrity: sha512-LCUQUVTbM6HFKzImYlSB9w4xafZmpdmZsOh9rIl7riPC3osCgGFVP+wwvYVw6pXda9PPT9TcEZxaq3XE81EdJQ==}
    engines: {node: '>=18.0.0'}

  '@smithy/eventstream-serde-config-resolver@4.1.3':
    resolution: {integrity: sha512-yTTzw2jZjn/MbHu1pURbHdpjGbCuMHWncNBpJnQAPxOVnFUAbSIUSwafiphVDjNV93TdBJWmeVAds7yl5QCkcA==}
    engines: {node: '>=18.0.0'}

  '@smithy/eventstream-serde-node@4.0.5':
    resolution: {integrity: sha512-lGS10urI4CNzz6YlTe5EYG0YOpsSp3ra8MXyco4aqSkQDuyZPIw2hcaxDU82OUVtK7UY9hrSvgWtpsW5D4rb4g==}
    engines: {node: '>=18.0.0'}

  '@smithy/eventstream-serde-universal@4.0.5':
    resolution: {integrity: sha512-JFnmu4SU36YYw3DIBVao3FsJh4Uw65vVDIqlWT4LzR6gXA0F3KP0IXFKKJrhaVzCBhAuMsrUUaT5I+/4ZhF7aw==}
    engines: {node: '>=18.0.0'}

  '@smithy/fetch-http-handler@5.1.1':
    resolution: {integrity: sha512-61WjM0PWmZJR+SnmzaKI7t7G0UkkNFboDpzIdzSoy7TByUzlxo18Qlh9s71qug4AY4hlH/CwXdubMtkcNEb/sQ==}
    engines: {node: '>=18.0.0'}

  '@smithy/hash-blob-browser@4.0.5':
    resolution: {integrity: sha512-F7MmCd3FH/Q2edhcKd+qulWkwfChHbc9nhguBlVjSUE6hVHhec3q6uPQ+0u69S6ppvLtR3eStfCuEKMXBXhvvA==}
    engines: {node: '>=18.0.0'}

  '@smithy/hash-node@4.0.5':
    resolution: {integrity: sha512-cv1HHkKhpyRb6ahD8Vcfb2Hgz67vNIXEp2vnhzfxLFGRukLCNEA5QdsorbUEzXma1Rco0u3rx5VTqbM06GcZqQ==}
    engines: {node: '>=18.0.0'}

  '@smithy/hash-stream-node@4.0.5':
    resolution: {integrity: sha512-IJuDS3+VfWB67UC0GU0uYBG/TA30w+PlOaSo0GPm9UHS88A6rCP6uZxNjNYiyRtOcjv7TXn/60cW8ox1yuZsLg==}
    engines: {node: '>=18.0.0'}

  '@smithy/invalid-dependency@4.0.5':
    resolution: {integrity: sha512-IVnb78Qtf7EJpoEVo7qJ8BEXQwgC4n3igeJNNKEj/MLYtapnx8A67Zt/J3RXAj2xSO1910zk0LdFiygSemuLow==}
    engines: {node: '>=18.0.0'}

  '@smithy/is-array-buffer@2.2.0':
    resolution: {integrity: sha512-GGP3O9QFD24uGeAXYUjwSTXARoqpZykHadOmA8G5vfJPK0/DC67qa//0qvqrJzL1xc8WQWX7/yc7fwudjPHPhA==}
    engines: {node: '>=14.0.0'}

  '@smithy/is-array-buffer@4.0.0':
    resolution: {integrity: sha512-saYhF8ZZNoJDTvJBEWgeBccCg+yvp1CX+ed12yORU3NilJScfc6gfch2oVb4QgxZrGUx3/ZJlb+c/dJbyupxlw==}
    engines: {node: '>=18.0.0'}

  '@smithy/md5-js@4.0.5':
    resolution: {integrity: sha512-8n2XCwdUbGr8W/XhMTaxILkVlw2QebkVTn5tm3HOcbPbOpWg89zr6dPXsH8xbeTsbTXlJvlJNTQsKAIoqQGbdA==}
    engines: {node: '>=18.0.0'}

  '@smithy/middleware-content-length@4.0.5':
    resolution: {integrity: sha512-l1jlNZoYzoCC7p0zCtBDE5OBXZ95yMKlRlftooE5jPWQn4YBPLgsp+oeHp7iMHaTGoUdFqmHOPa8c9G3gBsRpQ==}
    engines: {node: '>=18.0.0'}

  '@smithy/middleware-endpoint@4.1.18':
    resolution: {integrity: sha512-ZhvqcVRPZxnZlokcPaTwb+r+h4yOIOCJmx0v2d1bpVlmP465g3qpVSf7wxcq5zZdu4jb0H4yIMxuPwDJSQc3MQ==}
    engines: {node: '>=18.0.0'}

  '@smithy/middleware-retry@4.1.19':
    resolution: {integrity: sha512-X58zx/NVECjeuUB6A8HBu4bhx72EoUz+T5jTMIyeNKx2lf+Gs9TmWPNNkH+5QF0COjpInP/xSpJGJ7xEnAklQQ==}
    engines: {node: '>=18.0.0'}

  '@smithy/middleware-serde@4.0.9':
    resolution: {integrity: sha512-uAFFR4dpeoJPGz8x9mhxp+RPjo5wW0QEEIPPPbLXiRRWeCATf/Km3gKIVR5vaP8bN1kgsPhcEeh+IZvUlBv6Xg==}
    engines: {node: '>=18.0.0'}

  '@smithy/middleware-stack@4.0.5':
    resolution: {integrity: sha512-/yoHDXZPh3ocRVyeWQFvC44u8seu3eYzZRveCMfgMOBcNKnAmOvjbL9+Cp5XKSIi9iYA9PECUuW2teDAk8T+OQ==}
    engines: {node: '>=18.0.0'}

  '@smithy/node-config-provider@4.1.4':
    resolution: {integrity: sha512-+UDQV/k42jLEPPHSn39l0Bmc4sB1xtdI9Gd47fzo/0PbXzJ7ylgaOByVjF5EeQIumkepnrJyfx86dPa9p47Y+w==}
    engines: {node: '>=18.0.0'}

  '@smithy/node-http-handler@4.1.1':
    resolution: {integrity: sha512-RHnlHqFpoVdjSPPiYy/t40Zovf3BBHc2oemgD7VsVTFFZrU5erFFe0n52OANZZ/5sbshgD93sOh5r6I35Xmpaw==}
    engines: {node: '>=18.0.0'}

  '@smithy/property-provider@4.0.5':
    resolution: {integrity: sha512-R/bswf59T/n9ZgfgUICAZoWYKBHcsVDurAGX88zsiUtOTA/xUAPyiT+qkNCPwFn43pZqN84M4MiUsbSGQmgFIQ==}
    engines: {node: '>=18.0.0'}

  '@smithy/protocol-http@5.1.3':
    resolution: {integrity: sha512-fCJd2ZR7D22XhDY0l+92pUag/7je2BztPRQ01gU5bMChcyI0rlly7QFibnYHzcxDvccMjlpM/Q1ev8ceRIb48w==}
    engines: {node: '>=18.0.0'}

  '@smithy/querystring-builder@4.0.5':
    resolution: {integrity: sha512-NJeSCU57piZ56c+/wY+AbAw6rxCCAOZLCIniRE7wqvndqxcKKDOXzwWjrY7wGKEISfhL9gBbAaWWgHsUGedk+A==}
    engines: {node: '>=18.0.0'}

  '@smithy/querystring-parser@4.0.5':
    resolution: {integrity: sha512-6SV7md2CzNG/WUeTjVe6Dj8noH32r4MnUeFKZrnVYsQxpGSIcphAanQMayi8jJLZAWm6pdM9ZXvKCpWOsIGg0w==}
    engines: {node: '>=18.0.0'}

  '@smithy/service-error-classification@4.0.7':
    resolution: {integrity: sha512-XvRHOipqpwNhEjDf2L5gJowZEm5nsxC16pAZOeEcsygdjv9A2jdOh3YoDQvOXBGTsaJk6mNWtzWalOB9976Wlg==}
    engines: {node: '>=18.0.0'}

  '@smithy/shared-ini-file-loader@4.0.5':
    resolution: {integrity: sha512-YVVwehRDuehgoXdEL4r1tAAzdaDgaC9EQvhK0lEbfnbrd0bd5+CTQumbdPryX3J2shT7ZqQE+jPW4lmNBAB8JQ==}
    engines: {node: '>=18.0.0'}

  '@smithy/signature-v4@5.1.3':
    resolution: {integrity: sha512-mARDSXSEgllNzMw6N+mC+r1AQlEBO3meEAkR/UlfAgnMzJUB3goRBWgip1EAMG99wh36MDqzo86SfIX5Y+VEaw==}
    engines: {node: '>=18.0.0'}

  '@smithy/smithy-client@4.4.10':
    resolution: {integrity: sha512-iW6HjXqN0oPtRS0NK/zzZ4zZeGESIFcxj2FkWed3mcK8jdSdHzvnCKXSjvewESKAgGKAbJRA+OsaqKhkdYRbQQ==}
    engines: {node: '>=18.0.0'}

  '@smithy/types@4.3.2':
    resolution: {integrity: sha512-QO4zghLxiQ5W9UZmX2Lo0nta2PuE1sSrXUYDoaB6HMR762C0P7v/HEPHf6ZdglTVssJG1bsrSBxdc3quvDSihw==}
    engines: {node: '>=18.0.0'}

  '@smithy/url-parser@4.0.5':
    resolution: {integrity: sha512-j+733Um7f1/DXjYhCbvNXABV53NyCRRA54C7bNEIxNPs0YjfRxeMKjjgm2jvTYrciZyCjsicHwQ6Q0ylo+NAUw==}
    engines: {node: '>=18.0.0'}

  '@smithy/util-base64@4.0.0':
    resolution: {integrity: sha512-CvHfCmO2mchox9kjrtzoHkWHxjHZzaFojLc8quxXY7WAAMAg43nuxwv95tATVgQFNDwd4M9S1qFzj40Ul41Kmg==}
    engines: {node: '>=18.0.0'}

  '@smithy/util-body-length-browser@4.0.0':
    resolution: {integrity: sha512-sNi3DL0/k64/LO3A256M+m3CDdG6V7WKWHdAiBBMUN8S3hK3aMPhwnPik2A/a2ONN+9doY9UxaLfgqsIRg69QA==}
    engines: {node: '>=18.0.0'}

  '@smithy/util-body-length-node@4.0.0':
    resolution: {integrity: sha512-q0iDP3VsZzqJyje8xJWEJCNIu3lktUGVoSy1KB0UWym2CL1siV3artm+u1DFYTLejpsrdGyCSWBdGNjJzfDPjg==}
    engines: {node: '>=18.0.0'}

  '@smithy/util-buffer-from@2.2.0':
    resolution: {integrity: sha512-IJdWBbTcMQ6DA0gdNhh/BwrLkDR+ADW5Kr1aZmd4k3DIF6ezMV4R2NIAmT08wQJ3yUK82thHWmC/TnK/wpMMIA==}
    engines: {node: '>=14.0.0'}

  '@smithy/util-buffer-from@4.0.0':
    resolution: {integrity: sha512-9TOQ7781sZvddgO8nxueKi3+yGvkY35kotA0Y6BWRajAv8jjmigQ1sBwz0UX47pQMYXJPahSKEKYFgt+rXdcug==}
    engines: {node: '>=18.0.0'}

  '@smithy/util-config-provider@4.0.0':
    resolution: {integrity: sha512-L1RBVzLyfE8OXH+1hsJ8p+acNUSirQnWQ6/EgpchV88G6zGBTDPdXiiExei6Z1wR2RxYvxY/XLw6AMNCCt8H3w==}
    engines: {node: '>=18.0.0'}

  '@smithy/util-defaults-mode-browser@4.0.26':
    resolution: {integrity: sha512-xgl75aHIS/3rrGp7iTxQAOELYeyiwBu+eEgAk4xfKwJJ0L8VUjhO2shsDpeil54BOFsqmk5xfdesiewbUY5tKQ==}
    engines: {node: '>=18.0.0'}

  '@smithy/util-defaults-mode-node@4.0.26':
    resolution: {integrity: sha512-z81yyIkGiLLYVDetKTUeCZQ8x20EEzvQjrqJtb/mXnevLq2+w3XCEWTJ2pMp401b6BkEkHVfXb/cROBpVauLMQ==}
    engines: {node: '>=18.0.0'}

  '@smithy/util-endpoints@3.0.7':
    resolution: {integrity: sha512-klGBP+RpBp6V5JbrY2C/VKnHXn3d5V2YrifZbmMY8os7M6m8wdYFoO6w/fe5VkP+YVwrEktW3IWYaSQVNZJ8oQ==}
    engines: {node: '>=18.0.0'}

  '@smithy/util-hex-encoding@4.0.0':
    resolution: {integrity: sha512-Yk5mLhHtfIgW2W2WQZWSg5kuMZCVbvhFmC7rV4IO2QqnZdbEFPmQnCcGMAX2z/8Qj3B9hYYNjZOhWym+RwhePw==}
    engines: {node: '>=18.0.0'}

  '@smithy/util-middleware@4.0.5':
    resolution: {integrity: sha512-N40PfqsZHRSsByGB81HhSo+uvMxEHT+9e255S53pfBw/wI6WKDI7Jw9oyu5tJTLwZzV5DsMha3ji8jk9dsHmQQ==}
    engines: {node: '>=18.0.0'}

  '@smithy/util-retry@4.0.7':
    resolution: {integrity: sha512-TTO6rt0ppK70alZpkjwy+3nQlTiqNfoXja+qwuAchIEAIoSZW8Qyd76dvBv3I5bCpE38APafG23Y/u270NspiQ==}
    engines: {node: '>=18.0.0'}

  '@smithy/util-stream@4.2.4':
    resolution: {integrity: sha512-vSKnvNZX2BXzl0U2RgCLOwWaAP9x/ddd/XobPK02pCbzRm5s55M53uwb1rl/Ts7RXZvdJZerPkA+en2FDghLuQ==}
    engines: {node: '>=18.0.0'}

  '@smithy/util-uri-escape@4.0.0':
    resolution: {integrity: sha512-77yfbCbQMtgtTylO9itEAdpPXSog3ZxMe09AEhm0dU0NLTalV70ghDZFR+Nfi1C60jnJoh/Re4090/DuZh2Omg==}
    engines: {node: '>=18.0.0'}

  '@smithy/util-utf8@2.3.0':
    resolution: {integrity: sha512-R8Rdn8Hy72KKcebgLiv8jQcQkXoLMOGGv5uI1/k0l+snqkOzQ1R0ChUBCxWMlBsFMekWjq0wRudIweFs7sKT5A==}
    engines: {node: '>=14.0.0'}

  '@smithy/util-utf8@4.0.0':
    resolution: {integrity: sha512-b+zebfKCfRdgNJDknHCob3O7FpeYQN6ZG6YLExMcasDHsCXlsXCEuiPZeLnJLpwa5dvPetGlnGCiMHuLwGvFow==}
    engines: {node: '>=18.0.0'}

  '@smithy/util-waiter@4.0.7':
    resolution: {integrity: sha512-mYqtQXPmrwvUljaHyGxYUIIRI3qjBTEb/f5QFi3A6VlxhpmZd5mWXn9W+qUkf2pVE1Hv3SqxefiZOPGdxmO64A==}
    engines: {node: '>=18.0.0'}

  '@stablelib/base64@1.0.1':
    resolution: {integrity: sha512-1bnPQqSxSuc3Ii6MhBysoWCg58j97aUjuCSZrGSmDxNqtytIi0k8utUenAwTZN4V5mXXYGsVUI9zeBqy+jBOSQ==}

  '@standard-schema/spec@1.0.0':
    resolution: {integrity: sha512-m2bOd0f2RT9k8QJx1JN85cZYyH1RqFBdlwtkSlf4tBDYLCiiZnv1fIIwacK6cqwXavOydf0NPToMQgpKq+dVlA==}

  '@standard-schema/utils@0.3.0':
    resolution: {integrity: sha512-e7Mew686owMaPJVNNLs55PUvgz371nKgwsc4vxE49zsODpJEnxgxRo2y/OKrqueavXgZNMDVj3DdHFlaSAeU8g==}

  '@supabase/auth-js@2.71.1':
    resolution: {integrity: sha512-mMIQHBRc+SKpZFRB2qtupuzulaUhFYupNyxqDj5Jp/LyPvcWvjaJzZzObv6URtL/O6lPxkanASnotGtNpS3H2Q==}

  '@supabase/functions-js@2.4.5':
    resolution: {integrity: sha512-v5GSqb9zbosquTo6gBwIiq7W9eQ7rE5QazsK/ezNiQXdCbY+bH8D9qEaBIkhVvX4ZRW5rP03gEfw5yw9tiq4EQ==}

  '@supabase/node-fetch@2.6.15':
    resolution: {integrity: sha512-1ibVeYUacxWYi9i0cf5efil6adJ9WRyZBLivgjs+AUpewx1F3xPi7gLgaASI2SmIQxPoCEjAsLAzKPgMJVgOUQ==}
    engines: {node: 4.x || >=6.0.0}

  '@supabase/postgrest-js@1.21.3':
    resolution: {integrity: sha512-rg3DmmZQKEVCreXq6Am29hMVe1CzemXyIWVYyyua69y6XubfP+DzGfLxME/1uvdgwqdoaPbtjBDpEBhqxq1ZwA==}

  '@supabase/realtime-js@2.15.1':
    resolution: {integrity: sha512-edRFa2IrQw50kNntvUyS38hsL7t2d/psah6om6aNTLLcWem0R6bOUq7sk7DsGeSlNfuwEwWn57FdYSva6VddYw==}

  '@supabase/storage-js@2.11.0':
    resolution: {integrity: sha512-Y+kx/wDgd4oasAgoAq0bsbQojwQ+ejIif8uczZ9qufRHWFLMU5cODT+ApHsSrDufqUcVKt+eyxtOXSkeh2v9ww==}

  '@supabase/supabase-js@2.56.0':
    resolution: {integrity: sha512-XqwhHSyVnkjdliPN61CmXsmFGnFHTX2WDdwjG3Ukvdzuu3Trix+dXupYOQ3BueIyYp7B6t0yYpdQtJP2hIInyg==}

  '@supermemory/ai-sdk@1.0.3':
    resolution: {integrity: sha512-e2okkhvRlpsCP37FhmsVbqjWNapA1PGNiyFr0xTo4H8f7PcT1KweGH5HzsACjxiCjG8efaLu5r2ZHAcrRg8Tyw==}

  '@swc/helpers@0.5.15':
    resolution: {integrity: sha512-JQ5TuMi45Owi4/BIMAJBoSQoOJu12oOk/gADqlcUL9JEdHB8vyjUSsxqeNXnmXHjYKMi2WcYtezGEEhqUI/E2g==}

  '@swc/helpers@0.5.17':
    resolution: {integrity: sha512-5IKx/Y13RsYd+sauPb2x+U/xZikHjolzfuDgTAl/Tdf3Q8rslRvC19NKDLgAJQ6wsqADk10ntlv08nPFw/gO/A==}

  '@t3-oss/env-core@0.13.8':
    resolution: {integrity: sha512-L1inmpzLQyYu4+Q1DyrXsGJYCXbtXjC4cICw1uAKv0ppYPQv656lhZPU91Qd1VS6SO/bou1/q5ufVzBGbNsUpw==}
    peerDependencies:
      arktype: ^2.1.0
      typescript: '>=5.0.0'
      valibot: ^1.0.0-beta.7 || ^1.0.0
      zod: ^3.24.0 || ^4.0.0-beta.0
    peerDependenciesMeta:
      arktype:
        optional: true
      typescript:
        optional: true
      valibot:
        optional: true
      zod:
        optional: true

  '@t3-oss/env-nextjs@0.13.8':
    resolution: {integrity: sha512-QmTLnsdQJ8BiQad2W2nvV6oUpH4oMZMqnFEjhVpzU0h3sI9hn8zb8crjWJ1Amq453mGZs6A4v4ihIeBFDOrLeQ==}
    peerDependencies:
      arktype: ^2.1.0
      typescript: '>=5.0.0'
      valibot: ^1.0.0-beta.7 || ^1.0.0
      zod: ^3.24.0 || ^4.0.0-beta.0
    peerDependenciesMeta:
      arktype:
        optional: true
      typescript:
        optional: true
      valibot:
        optional: true
      zod:
        optional: true

  '@tailwindcss/node@4.1.12':
    resolution: {integrity: sha512-3hm9brwvQkZFe++SBt+oLjo4OLDtkvlE8q2WalaD/7QWaeM7KEJbAiY/LJZUaCs7Xa8aUu4xy3uoyX4q54UVdQ==}

  '@tailwindcss/oxide-android-arm64@4.1.12':
    resolution: {integrity: sha512-oNY5pq+1gc4T6QVTsZKwZaGpBb2N1H1fsc1GD4o7yinFySqIuRZ2E4NvGasWc6PhYJwGK2+5YT1f9Tp80zUQZQ==}
    engines: {node: '>= 10'}
    cpu: [arm64]
    os: [android]

  '@tailwindcss/oxide-darwin-arm64@4.1.12':
    resolution: {integrity: sha512-cq1qmq2HEtDV9HvZlTtrj671mCdGB93bVY6J29mwCyaMYCP/JaUBXxrQQQm7Qn33AXXASPUb2HFZlWiiHWFytw==}
    engines: {node: '>= 10'}
    cpu: [arm64]
    os: [darwin]

  '@tailwindcss/oxide-darwin-x64@4.1.12':
    resolution: {integrity: sha512-6UCsIeFUcBfpangqlXay9Ffty9XhFH1QuUFn0WV83W8lGdX8cD5/+2ONLluALJD5+yJ7k8mVtwy3zMZmzEfbLg==}
    engines: {node: '>= 10'}
    cpu: [x64]
    os: [darwin]

  '@tailwindcss/oxide-freebsd-x64@4.1.12':
    resolution: {integrity: sha512-JOH/f7j6+nYXIrHobRYCtoArJdMJh5zy5lr0FV0Qu47MID/vqJAY3r/OElPzx1C/wdT1uS7cPq+xdYYelny1ww==}
    engines: {node: '>= 10'}
    cpu: [x64]
    os: [freebsd]

  '@tailwindcss/oxide-linux-arm-gnueabihf@4.1.12':
    resolution: {integrity: sha512-v4Ghvi9AU1SYgGr3/j38PD8PEe6bRfTnNSUE3YCMIRrrNigCFtHZ2TCm8142X8fcSqHBZBceDx+JlFJEfNg5zQ==}
    engines: {node: '>= 10'}
    cpu: [arm]
    os: [linux]

  '@tailwindcss/oxide-linux-arm64-gnu@4.1.12':
    resolution: {integrity: sha512-YP5s1LmetL9UsvVAKusHSyPlzSRqYyRB0f+Kl/xcYQSPLEw/BvGfxzbH+ihUciePDjiXwHh+p+qbSP3SlJw+6g==}
    engines: {node: '>= 10'}
    cpu: [arm64]
    os: [linux]

  '@tailwindcss/oxide-linux-arm64-musl@4.1.12':
    resolution: {integrity: sha512-V8pAM3s8gsrXcCv6kCHSuwyb/gPsd863iT+v1PGXC4fSL/OJqsKhfK//v8P+w9ThKIoqNbEnsZqNy+WDnwQqCA==}
    engines: {node: '>= 10'}
    cpu: [arm64]
    os: [linux]

  '@tailwindcss/oxide-linux-x64-gnu@4.1.12':
    resolution: {integrity: sha512-xYfqYLjvm2UQ3TZggTGrwxjYaLB62b1Wiysw/YE3Yqbh86sOMoTn0feF98PonP7LtjsWOWcXEbGqDL7zv0uW8Q==}
    engines: {node: '>= 10'}
    cpu: [x64]
    os: [linux]

  '@tailwindcss/oxide-linux-x64-musl@4.1.12':
    resolution: {integrity: sha512-ha0pHPamN+fWZY7GCzz5rKunlv9L5R8kdh+YNvP5awe3LtuXb5nRi/H27GeL2U+TdhDOptU7T6Is7mdwh5Ar3A==}
    engines: {node: '>= 10'}
    cpu: [x64]
    os: [linux]

  '@tailwindcss/oxide-wasm32-wasi@4.1.12':
    resolution: {integrity: sha512-4tSyu3dW+ktzdEpuk6g49KdEangu3eCYoqPhWNsZgUhyegEda3M9rG0/j1GV/JjVVsj+lG7jWAyrTlLzd/WEBg==}
    engines: {node: '>=14.0.0'}
    cpu: [wasm32]
    bundledDependencies:
      - '@napi-rs/wasm-runtime'
      - '@emnapi/core'
      - '@emnapi/runtime'
      - '@tybys/wasm-util'
      - '@emnapi/wasi-threads'
      - tslib

  '@tailwindcss/oxide-win32-arm64-msvc@4.1.12':
    resolution: {integrity: sha512-iGLyD/cVP724+FGtMWslhcFyg4xyYyM+5F4hGvKA7eifPkXHRAUDFaimu53fpNg9X8dfP75pXx/zFt/jlNF+lg==}
    engines: {node: '>= 10'}
    cpu: [arm64]
    os: [win32]

  '@tailwindcss/oxide-win32-x64-msvc@4.1.12':
    resolution: {integrity: sha512-NKIh5rzw6CpEodv/++r0hGLlfgT/gFN+5WNdZtvh6wpU2BpGNgdjvj6H2oFc8nCM839QM1YOhjpgbAONUb4IxA==}
    engines: {node: '>= 10'}
    cpu: [x64]
    os: [win32]

  '@tailwindcss/oxide@4.1.12':
    resolution: {integrity: sha512-gM5EoKHW/ukmlEtphNwaGx45fGoEmP10v51t9unv55voWh6WrOL19hfuIdo2FjxIaZzw776/BUQg7Pck++cIVw==}
    engines: {node: '>= 10'}

  '@tailwindcss/postcss@4.1.12':
    resolution: {integrity: sha512-5PpLYhCAwf9SJEeIsSmCDLgyVfdBhdBpzX1OJ87anT9IVR0Z9pjM0FNixCAUAHGnMBGB8K99SwAheXrT0Kh6QQ==}

  '@tailwindcss/typography@0.5.16':
    resolution: {integrity: sha512-0wDLwCVF5V3x3b1SGXPCDcdsbDHMBe+lkFzBRaHeLvNi+nrrnZ1lA18u+OTWO8iSWU2GxUOCvlXtDuqftc1oiA==}
    peerDependencies:
      tailwindcss: '>=3.0.0 || insiders || >=4.0.0-alpha.20 || >=4.0.0-beta.1'

  '@tanstack/query-core@5.85.5':
    resolution: {integrity: sha512-KO0WTob4JEApv69iYp1eGvfMSUkgw//IpMnq+//cORBzXf0smyRwPLrUvEe5qtAEGjwZTXrjxg+oJNP/C00t6w==}

  '@tanstack/react-query@5.85.5':
    resolution: {integrity: sha512-/X4EFNcnPiSs8wM2v+b6DqS5mmGeuJQvxBglmDxl6ZQb5V26ouD2SJYAcC3VjbNwqhY2zjxVD15rDA5nGbMn3A==}
    peerDependencies:
      react: ^18 || ^19

  '@tavily/core@0.5.11':
    resolution: {integrity: sha512-SHYjpWgeyHpJNZh8RZCUcRtb228ymLzNlVOqrfCql6vOlSiz8q3wy5VEVtfdN881pg6wHPLa2Rra3xVyPhuYuw==}

  '@tootallnate/once@1.1.2':
    resolution: {integrity: sha512-RbzJvlNzmRq5c3O09UipeuXno4tA1FE6ikOjxZK0tuxVv3412l64l5t1W5pj4+rJq9vpkm/kwiR07aZXnsKPxw==}
    engines: {node: '>= 6'}

  '@tybys/wasm-util@0.10.0':
    resolution: {integrity: sha512-VyyPYFlOMNylG45GoAe0xDoLwWuowvf92F9kySqzYh8vmYm7D2u4iUJKa1tOUpS70Ku13ASrOkS4ScXFsTaCNQ==}

  '@types/canvas-confetti@1.9.0':
    resolution: {integrity: sha512-aBGj/dULrimR1XDZLtG9JwxX1b4HPRF6CX9Yfwh3NvstZEm1ZL7RBnel4keCPSqs1ANRu1u2Aoz9R+VmtjYuTg==}

  '@types/d3-array@3.2.1':
    resolution: {integrity: sha512-Y2Jn2idRrLzUfAKV2LyRImR+y4oa2AntrgID95SHJxuMUrkNXmanDSed71sRNZysveJVt1hLLemQZIady0FpEg==}

  '@types/d3-color@3.1.3':
    resolution: {integrity: sha512-iO90scth9WAbmgv7ogoq57O9YpKmFBbmoEoCHDB2xMBY0+/KVrqAaCDyCE16dUspeOvIxFFRI+0sEtqDqy2b4A==}

  '@types/d3-ease@3.0.2':
    resolution: {integrity: sha512-NcV1JjO5oDzoK26oMzbILE6HW7uVXOHLQvHshBUW4UMdZGfiY6v5BeQwh9a9tCzv+CeefZQHJt5SRgK154RtiA==}

  '@types/d3-interpolate@3.0.4':
    resolution: {integrity: sha512-mgLPETlrpVV1YRJIglr4Ez47g7Yxjl1lj7YKsiMCb27VJH9W8NVM6Bb9d8kkpG/uAQS5AmbA48q2IAolKKo1MA==}

  '@types/d3-path@3.1.1':
    resolution: {integrity: sha512-VMZBYyQvbGmWyWVea0EHs/BwLgxc+MKi1zLDCONksozI4YJMcTt8ZEuIR4Sb1MMTE8MMW49v0IwI5+b7RmfWlg==}

  '@types/d3-scale@4.0.9':
    resolution: {integrity: sha512-dLmtwB8zkAeO/juAMfnV+sItKjlsw2lKdZVVy6LRr0cBmegxSABiLEpGVmSJJ8O08i4+sGR6qQtb6WtuwJdvVw==}

  '@types/d3-shape@3.1.7':
    resolution: {integrity: sha512-VLvUQ33C+3J+8p+Daf+nYSOsjB4GXp19/S/aGo60m9h1v6XaxjiT82lKVWJCfzhtuZ3yD7i/TPeC/fuKLLOSmg==}

  '@types/d3-time@3.0.4':
    resolution: {integrity: sha512-yuzZug1nkAAaBlBBikKZTgzCeA+k1uy4ZFwWANOfKw5z5LRhV0gNA7gNkKm7HoK+HRN0wX3EkxGk0fpbWhmB7g==}

  '@types/d3-timer@3.0.2':
    resolution: {integrity: sha512-Ps3T8E8dZDam6fUyNiMkekK3XUsaUEik+idO9/YjPtfj2qruF8tFBXS7XhtE4iIXBLxhmLjP3SXpLhVf21I9Lw==}

  '@types/debug@4.1.12':
    resolution: {integrity: sha512-vIChWdVG3LG1SMxEvI/AK+FWJthlrqlTu7fbrlywTkkaONwk/UAGaULXRlf8vkzFBLVm0zkMdCquhL5aOjhXPQ==}

  '@types/estree-jsx@1.0.5':
    resolution: {integrity: sha512-52CcUVNFyfb1A2ALocQw/Dd1BQFNmSdkuC3BkZ6iqhdMfQz7JWOFRuJFloOzjk+6WijU56m9oKXFAXc7o3Towg==}

  '@types/estree@1.0.8':
    resolution: {integrity: sha512-dWHzHa2WqEXI/O1E9OjrocMTKJl2mSrEolh1Iomrv6U+JuNwaHXsXx9bLu5gG7BUWFIN0skIQJQ/L1rIex4X6w==}

  '@types/geojson@7946.0.16':
    resolution: {integrity: sha512-6C8nqWur3j98U6+lXDfTUWIfgvZU+EumvpHKcYjujKH7woYyLj2sUmff0tRhrqM7BohUw7Pz3ZB1jj2gW9Fvmg==}

  '@types/google.maps@3.58.1':
    resolution: {integrity: sha512-X9QTSvGJ0nCfMzYOnaVs/k6/4L+7F5uCS+4iUmkLEls6J9S/Phv+m/i3mDeyc49ZBgwab3EFO1HEoBY7k98EGQ==}

  '@types/hast@2.3.10':
    resolution: {integrity: sha512-McWspRw8xx8J9HurkVBfYj0xKoE25tOFlHGdx4MJ5xORQrMGZNqJhVQWaIbm6Oyla5kYOXtDiopzKRJzEOkwJw==}

  '@types/hast@3.0.4':
    resolution: {integrity: sha512-WPs+bbQw5aCj+x6laNGWLH3wviHtoCv/P3+otBhbOhJgG8qtpdAMlTCxLtsTWA7LH1Oh/bFCHsBn0TPS5m30EQ==}

  '@types/he@1.2.3':
    resolution: {integrity: sha512-q67/qwlxblDzEDvzHhVkwc1gzVWxaNxeyHUBF4xElrvjL11O+Ytze+1fGpBHlr/H9myiBUaUXNnNPmBHxxfAcA==}

  '@types/istanbul-lib-coverage@2.0.6':
    resolution: {integrity: sha512-2QF/t/auWm0lsy8XtKVPG19v3sSOQlJe/YHZgfjb/KBBHOGSV+J2q/S671rcq9uTBrLAXmZpqJiaQbMT+zNU1w==}

  '@types/istanbul-lib-report@3.0.3':
    resolution: {integrity: sha512-NQn7AHQnk/RSLOxrBbGyJM/aVQ+pjj5HCgasFxc0K/KhoATfQ/47AyUl15I2yBUpihjmas+a+VJBOqecrFH+uA==}

  '@types/istanbul-reports@3.0.4':
    resolution: {integrity: sha512-pk2B1NWalF9toCRu6gjBzR69syFjP4Od8WRAX+0mmf9lAjCRicLOWc+ZrxZHx/0XRjotgkF9t6iaMJ+aXcOdZQ==}

  '@types/jest@29.5.14':
    resolution: {integrity: sha512-ZN+4sdnLUbo8EVvVc2ao0GFW6oVrQRPn4K2lglySj7APvSrgzxHiNNK99us4WDMi57xxA2yggblIAMNhXOotLQ==}

  '@types/json-schema@7.0.15':
    resolution: {integrity: sha512-5+fP8P8MFNC+AyZCDxrB2pkZFPGzqQWUzpSeuuVLvm8VMcorNYavBqoFcxK8bQz4Qsbn4oUEEem4wDLfcysGHA==}

  '@types/json5@0.0.29':
    resolution: {integrity: sha512-dRLjCWHYg4oaA77cxO64oO+7JwCwnIzkZPdrrC71jQmQtlhM556pwKo5bUzqvZndkVbeFLIIi+9TC40JNF5hNQ==}

  '@types/katex@0.16.7':
    resolution: {integrity: sha512-HMwFiRujE5PjrgwHQ25+bsLJgowjGjm5Z8FVSf0N6PwgJrwxH0QxzHYDcKsTfV3wva0vzrpqMTJS2jXPr5BMEQ==}

  '@types/leaflet@1.9.20':
    resolution: {integrity: sha512-rooalPMlk61LCaLOvBF2VIf9M47HgMQqi5xQ9QRi7c8PkdIe0WrIi5IxXUXQjAdL0c+vcQ01mYWbthzmp9GHWw==}

  '@types/lodash@4.17.20':
    resolution: {integrity: sha512-H3MHACvFUEiujabxhaI/ImO6gUrd8oOurg7LQtS7mbwIXA/cUqWrvBsaeJ23aZEPk1TAYkurjfMbSELfoCXlGA==}

  '@types/luxon@3.7.1':
    resolution: {integrity: sha512-H3iskjFIAn5SlJU7OuxUmTEpebK6TKB8rxZShDslBMZJ5u9S//KM1sbdAisiSrqwLQncVjnpi2OK2J51h+4lsg==}

  '@types/mdast@4.0.4':
    resolution: {integrity: sha512-kGaNbPh1k7AFzgpud/gMdvIm5xuECykRR+JnWKQno9TAXVa6WIVCGTPvYGekIDL4uwCZQSYbUxNBSb1aUo79oA==}

  '@types/ms@2.1.0':
    resolution: {integrity: sha512-GsCCIZDE/p3i96vtEqx+7dBUGXrc7zeSK3wwPHIaRThS+9OhWIXRqzs4d6k1SVU8g91DrNRWxWUGhp5KXQb2VA==}

  '@types/node-fetch@2.6.13':
    resolution: {integrity: sha512-QGpRVpzSaUs30JBSGPjOg4Uveu384erbHBoT1zeONvyCfwQxIkUshLAOqN/k9EjGviPRmWTTe6aH2qySWKTVSw==}

  '@types/node@18.19.123':
    resolution: {integrity: sha512-K7DIaHnh0mzVxreCR9qwgNxp3MH9dltPNIEddW9MYUlcKAzm+3grKNSTe2vCJHI1FaLpvpL5JGJrz1UZDKYvDg==}

  '@types/node@20.19.11':
    resolution: {integrity: sha512-uug3FEEGv0r+jrecvUUpbY8lLisvIjg6AAic6a2bSP5OEOLeJsDSnvhCDov7ipFFMXS3orMpzlmi0ZcuGkBbow==}

  '@types/node@22.17.2':
    resolution: {integrity: sha512-gL6z5N9Jm9mhY+U2KXZpteb+09zyffliRkZyZOHODGATyC5B1Jt/7TzuuiLkFsSUMLbS1OLmlj/E+/3KF4Q/4w==}

  '@types/pg@8.15.5':
    resolution: {integrity: sha512-LF7lF6zWEKxuT3/OR8wAZGzkg4ENGXFNyiV/JeOt9z5B+0ZVwbql9McqX5c/WStFq1GaGso7H1AzP/qSzmlCKQ==}

  '@types/phoenix@1.6.6':
    resolution: {integrity: sha512-PIzZZlEppgrpoT2QgbnDU+MMzuR6BbCjllj0bM70lWoejMeNJAxCchxnv7J3XFkI8MpygtRpzXrIlmWUBclP5A==}

  '@types/prismjs@1.26.5':
    resolution: {integrity: sha512-AUZTa7hQ2KY5L7AmtSiqxlhWxb4ina0yd8hNbl4TWuqnv/pFP0nDMb3YrfSBf4hJVGLh2YEIBfKaBW/9UEl6IQ==}

  '@types/react-dom@19.1.7':
    resolution: {integrity: sha512-i5ZzwYpqjmrKenzkoLM2Ibzt6mAsM7pxB6BCIouEVVmgiqaMj1TjaK7hnA36hbW5aZv20kx7Lw6hWzPWg0Rurw==}
    peerDependencies:
      '@types/react': ^19.0.0

  '@types/react-katex@3.0.4':
    resolution: {integrity: sha512-aLkykKzSKLpXI6REJ3uClao6P47HAFfR1gcHOZwDeTuALsyjgMhz+oynLV4gX0kiJVnvHrBKF/TLXqyNTpHDUg==}

  '@types/react-syntax-highlighter@15.5.13':
    resolution: {integrity: sha512-uLGJ87j6Sz8UaBAooU0T6lWJ0dBmjZgN1PZTrj05TNql2/XpC6+4HhMT5syIdFUUt+FASfCeLLv4kBygNU+8qA==}

  '@types/react@19.1.10':
    resolution: {integrity: sha512-EhBeSYX0Y6ye8pNebpKrwFJq7BoQ8J5SO6NlvNwwHjSj6adXJViPQrKlsyPw7hLBLvckEMO1yxeGdR82YBBlDg==}

  '@types/retry@0.12.0':
    resolution: {integrity: sha512-wWKOClTTiizcZhXnPY4wikVAwmdYHp8q6DmC+EJUzAMsycb7HB32Kh9RN4+0gExjmPmZSAQjgURXIGATPegAvA==}

  '@types/sqlite3@3.1.11':
    resolution: {integrity: sha512-KYF+QgxAnnAh7DWPdNDroxkDI3/MspH1NMx6m/N/6fT1G6+jvsw4/ZePt8R8cr7ta58aboeTfYFBDxTJ5yv15w==}

  '@types/stack-utils@2.0.3':
    resolution: {integrity: sha512-9aEbYZ3TbYMznPdcdr3SmIrLXwC/AKZXQeCf9Pgao5CKb8CyHuEX5jzWPTkvregvhRJHcpRO6BFoGW9ycaOkYw==}

  '@types/unist@2.0.11':
    resolution: {integrity: sha512-CmBKiL6NNo/OqgmMn95Fk9Whlp2mtvIv+KNpQKN2F4SjvrEesubTRWGYSg+BnWZOnlCaSTU1sMpsBOzgbYhnsA==}

  '@types/unist@3.0.3':
    resolution: {integrity: sha512-ko/gIFJRv177XgZsZcBwnqJN5x/Gien8qNOn0D5bQU/zAzVf9Zt3BlcUiLqhV9y4ARk0GbT3tnUiPNgnTXzc/Q==}

  '@types/uuid@10.0.0':
    resolution: {integrity: sha512-7gqG38EyHgyP1S+7+xomFtL+ZNHcKv6DwNaCZmJmo1vgMugyF3TCnXVg4t1uk89mLNwnLtnY3TpOpCOyp1/xHQ==}

  '@types/uuid@9.0.8':
    resolution: {integrity: sha512-jg+97EGIcY9AGHJJRaaPVgetKDsrTgbRjQ5Msgjh/DQKEFl0DtyRr/VCOyD1T2R1MNeWPK/u7JoGhlDZnKBAfA==}

  '@types/ws@8.18.1':
    resolution: {integrity: sha512-ThVF6DCVhA8kUGy+aazFQ4kXQ7E1Ty7A3ypFOe0IcJV8O/M511G99AW24irKrW56Wt44yG9+ij8FaqoBGkuBXg==}

  '@types/yargs-parser@21.0.3':
    resolution: {integrity: sha512-I4q9QU9MQv4oEOz4tAHJtNz1cwuLxn2F3xcc2iV5WdqLPpUnj30aUuxt1mAxYTG+oe8CZMV/+6rU4S4gRDzqtQ==}

  '@types/yargs@17.0.33':
    resolution: {integrity: sha512-WpxBCKWPLr4xSsHgz511rFJAM+wS28w2zEO1QDNY5zM/S8ok70NNfztH0xwhqKyaK0OHCbN98LDAZuy1ctxDkA==}

  '@typescript-eslint/eslint-plugin@8.40.0':
    resolution: {integrity: sha512-w/EboPlBwnmOBtRbiOvzjD+wdiZdgFeo17lkltrtn7X37vagKKWJABvyfsJXTlHe6XBzugmYgd4A4nW+k8Mixw==}
    engines: {node: ^18.18.0 || ^20.9.0 || >=21.1.0}
    peerDependencies:
      '@typescript-eslint/parser': ^8.40.0
      eslint: ^8.57.0 || ^9.0.0
      typescript: '>=4.8.4 <6.0.0'

  '@typescript-eslint/parser@8.40.0':
    resolution: {integrity: sha512-jCNyAuXx8dr5KJMkecGmZ8KI61KBUhkCob+SD+C+I5+Y1FWI2Y3QmY4/cxMCC5WAsZqoEtEETVhUiUMIGCf6Bw==}
    engines: {node: ^18.18.0 || ^20.9.0 || >=21.1.0}
    peerDependencies:
      eslint: ^8.57.0 || ^9.0.0
      typescript: '>=4.8.4 <6.0.0'

  '@typescript-eslint/project-service@8.40.0':
    resolution: {integrity: sha512-/A89vz7Wf5DEXsGVvcGdYKbVM9F7DyFXj52lNYUDS1L9yJfqjW/fIp5PgMuEJL/KeqVTe2QSbXAGUZljDUpArw==}
    engines: {node: ^18.18.0 || ^20.9.0 || >=21.1.0}
    peerDependencies:
      typescript: '>=4.8.4 <6.0.0'

  '@typescript-eslint/scope-manager@8.40.0':
    resolution: {integrity: sha512-y9ObStCcdCiZKzwqsE8CcpyuVMwRouJbbSrNuThDpv16dFAj429IkM6LNb1dZ2m7hK5fHyzNcErZf7CEeKXR4w==}
    engines: {node: ^18.18.0 || ^20.9.0 || >=21.1.0}

  '@typescript-eslint/tsconfig-utils@8.40.0':
    resolution: {integrity: sha512-jtMytmUaG9d/9kqSl/W3E3xaWESo4hFDxAIHGVW/WKKtQhesnRIJSAJO6XckluuJ6KDB5woD1EiqknriCtAmcw==}
    engines: {node: ^18.18.0 || ^20.9.0 || >=21.1.0}
    peerDependencies:
      typescript: '>=4.8.4 <6.0.0'

  '@typescript-eslint/type-utils@8.40.0':
    resolution: {integrity: sha512-eE60cK4KzAc6ZrzlJnflXdrMqOBaugeukWICO2rB0KNvwdIMaEaYiywwHMzA1qFpTxrLhN9Lp4E/00EgWcD3Ow==}
    engines: {node: ^18.18.0 || ^20.9.0 || >=21.1.0}
    peerDependencies:
      eslint: ^8.57.0 || ^9.0.0
      typescript: '>=4.8.4 <6.0.0'

  '@typescript-eslint/types@8.40.0':
    resolution: {integrity: sha512-ETdbFlgbAmXHyFPwqUIYrfc12ArvpBhEVgGAxVYSwli26dn8Ko+lIo4Su9vI9ykTZdJn+vJprs/0eZU0YMAEQg==}
    engines: {node: ^18.18.0 || ^20.9.0 || >=21.1.0}

  '@typescript-eslint/typescript-estree@8.40.0':
    resolution: {integrity: sha512-k1z9+GJReVVOkc1WfVKs1vBrR5MIKKbdAjDTPvIK3L8De6KbFfPFt6BKpdkdk7rZS2GtC/m6yI5MYX+UsuvVYQ==}
    engines: {node: ^18.18.0 || ^20.9.0 || >=21.1.0}
    peerDependencies:
      typescript: '>=4.8.4 <6.0.0'

  '@typescript-eslint/utils@8.40.0':
    resolution: {integrity: sha512-Cgzi2MXSZyAUOY+BFwGs17s7ad/7L+gKt6Y8rAVVWS+7o6wrjeFN4nVfTpbE25MNcxyJ+iYUXflbs2xR9h4UBg==}
    engines: {node: ^18.18.0 || ^20.9.0 || >=21.1.0}
    peerDependencies:
      eslint: ^8.57.0 || ^9.0.0
      typescript: '>=4.8.4 <6.0.0'

  '@typescript-eslint/visitor-keys@8.40.0':
    resolution: {integrity: sha512-8CZ47QwalyRjsypfwnbI3hKy5gJDPmrkLjkgMxhi0+DZZ2QNx2naS6/hWoVYUHU7LU2zleF68V9miaVZvhFfTA==}
    engines: {node: ^18.18.0 || ^20.9.0 || >=21.1.0}

  '@ungap/structured-clone@1.3.0':
    resolution: {integrity: sha512-WmoN8qaIAo7WTYWbAZuG8PYEhn5fkz7dZrqTBZ7dtt//lL2Gwms1IcnQ5yHqjDfX8Ft5j4YzDM23f87zBfDe9g==}

  '@unrs/resolver-binding-android-arm-eabi@1.11.1':
    resolution: {integrity: sha512-ppLRUgHVaGRWUx0R0Ut06Mjo9gBaBkg3v/8AxusGLhsIotbBLuRk51rAzqLC8gq6NyyAojEXglNjzf6R948DNw==}
    cpu: [arm]
    os: [android]

  '@unrs/resolver-binding-android-arm64@1.11.1':
    resolution: {integrity: sha512-lCxkVtb4wp1v+EoN+HjIG9cIIzPkX5OtM03pQYkG+U5O/wL53LC4QbIeazgiKqluGeVEeBlZahHalCaBvU1a2g==}
    cpu: [arm64]
    os: [android]

  '@unrs/resolver-binding-darwin-arm64@1.11.1':
    resolution: {integrity: sha512-gPVA1UjRu1Y/IsB/dQEsp2V1pm44Of6+LWvbLc9SDk1c2KhhDRDBUkQCYVWe6f26uJb3fOK8saWMgtX8IrMk3g==}
    cpu: [arm64]
    os: [darwin]

  '@unrs/resolver-binding-darwin-x64@1.11.1':
    resolution: {integrity: sha512-cFzP7rWKd3lZaCsDze07QX1SC24lO8mPty9vdP+YVa3MGdVgPmFc59317b2ioXtgCMKGiCLxJ4HQs62oz6GfRQ==}
    cpu: [x64]
    os: [darwin]

  '@unrs/resolver-binding-freebsd-x64@1.11.1':
    resolution: {integrity: sha512-fqtGgak3zX4DCB6PFpsH5+Kmt/8CIi4Bry4rb1ho6Av2QHTREM+47y282Uqiu3ZRF5IQioJQ5qWRV6jduA+iGw==}
    cpu: [x64]
    os: [freebsd]

  '@unrs/resolver-binding-linux-arm-gnueabihf@1.11.1':
    resolution: {integrity: sha512-u92mvlcYtp9MRKmP+ZvMmtPN34+/3lMHlyMj7wXJDeXxuM0Vgzz0+PPJNsro1m3IZPYChIkn944wW8TYgGKFHw==}
    cpu: [arm]
    os: [linux]

  '@unrs/resolver-binding-linux-arm-musleabihf@1.11.1':
    resolution: {integrity: sha512-cINaoY2z7LVCrfHkIcmvj7osTOtm6VVT16b5oQdS4beibX2SYBwgYLmqhBjA1t51CarSaBuX5YNsWLjsqfW5Cw==}
    cpu: [arm]
    os: [linux]

  '@unrs/resolver-binding-linux-arm64-gnu@1.11.1':
    resolution: {integrity: sha512-34gw7PjDGB9JgePJEmhEqBhWvCiiWCuXsL9hYphDF7crW7UgI05gyBAi6MF58uGcMOiOqSJ2ybEeCvHcq0BCmQ==}
    cpu: [arm64]
    os: [linux]

  '@unrs/resolver-binding-linux-arm64-musl@1.11.1':
    resolution: {integrity: sha512-RyMIx6Uf53hhOtJDIamSbTskA99sPHS96wxVE/bJtePJJtpdKGXO1wY90oRdXuYOGOTuqjT8ACccMc4K6QmT3w==}
    cpu: [arm64]
    os: [linux]

  '@unrs/resolver-binding-linux-ppc64-gnu@1.11.1':
    resolution: {integrity: sha512-D8Vae74A4/a+mZH0FbOkFJL9DSK2R6TFPC9M+jCWYia/q2einCubX10pecpDiTmkJVUH+y8K3BZClycD8nCShA==}
    cpu: [ppc64]
    os: [linux]

  '@unrs/resolver-binding-linux-riscv64-gnu@1.11.1':
    resolution: {integrity: sha512-frxL4OrzOWVVsOc96+V3aqTIQl1O2TjgExV4EKgRY09AJ9leZpEg8Ak9phadbuX0BA4k8U5qtvMSQQGGmaJqcQ==}
    cpu: [riscv64]
    os: [linux]

  '@unrs/resolver-binding-linux-riscv64-musl@1.11.1':
    resolution: {integrity: sha512-mJ5vuDaIZ+l/acv01sHoXfpnyrNKOk/3aDoEdLO/Xtn9HuZlDD6jKxHlkN8ZhWyLJsRBxfv9GYM2utQ1SChKew==}
    cpu: [riscv64]
    os: [linux]

  '@unrs/resolver-binding-linux-s390x-gnu@1.11.1':
    resolution: {integrity: sha512-kELo8ebBVtb9sA7rMe1Cph4QHreByhaZ2QEADd9NzIQsYNQpt9UkM9iqr2lhGr5afh885d/cB5QeTXSbZHTYPg==}
    cpu: [s390x]
    os: [linux]

  '@unrs/resolver-binding-linux-x64-gnu@1.11.1':
    resolution: {integrity: sha512-C3ZAHugKgovV5YvAMsxhq0gtXuwESUKc5MhEtjBpLoHPLYM+iuwSj3lflFwK3DPm68660rZ7G8BMcwSro7hD5w==}
    cpu: [x64]
    os: [linux]

  '@unrs/resolver-binding-linux-x64-musl@1.11.1':
    resolution: {integrity: sha512-rV0YSoyhK2nZ4vEswT/QwqzqQXw5I6CjoaYMOX0TqBlWhojUf8P94mvI7nuJTeaCkkds3QE4+zS8Ko+GdXuZtA==}
    cpu: [x64]
    os: [linux]

  '@unrs/resolver-binding-wasm32-wasi@1.11.1':
    resolution: {integrity: sha512-5u4RkfxJm+Ng7IWgkzi3qrFOvLvQYnPBmjmZQ8+szTK/b31fQCnleNl1GgEt7nIsZRIf5PLhPwT0WM+q45x/UQ==}
    engines: {node: '>=14.0.0'}
    cpu: [wasm32]

  '@unrs/resolver-binding-win32-arm64-msvc@1.11.1':
    resolution: {integrity: sha512-nRcz5Il4ln0kMhfL8S3hLkxI85BXs3o8EYoattsJNdsX4YUU89iOkVn7g0VHSRxFuVMdM4Q1jEpIId1Ihim/Uw==}
    cpu: [arm64]
    os: [win32]

  '@unrs/resolver-binding-win32-ia32-msvc@1.11.1':
    resolution: {integrity: sha512-DCEI6t5i1NmAZp6pFonpD5m7i6aFrpofcp4LA2i8IIq60Jyo28hamKBxNrZcyOwVOZkgsRp9O2sXWBWP8MnvIQ==}
    cpu: [ia32]
    os: [win32]

  '@unrs/resolver-binding-win32-x64-msvc@1.11.1':
    resolution: {integrity: sha512-lrW200hZdbfRtztbygyaq/6jP6AKE8qQN2KvPcJ+x7wiD038YtnYtZ82IMNJ69GJibV7bwL3y9FgK+5w/pYt6g==}
    cpu: [x64]
    os: [win32]

  '@upstash/qstash@2.8.2':
    resolution: {integrity: sha512-gQMCs2YXmRJWGh28t3fsWuPTzGgVFVRBd4o5QeWM9l3HW8TMNwt1qzv5wtzzSlG7hv1ylEy/PQCznkxGcAwTfw==}

  '@upstash/redis@1.35.3':
    resolution: {integrity: sha512-hSjv66NOuahW3MisRGlSgoszU2uONAY2l5Qo3Sae8OT3/Tng9K+2/cBRuyPBX8egwEGcNNCF9+r0V6grNnhL+w==}

  '@vercel/analytics@1.5.0':
    resolution: {integrity: sha512-MYsBzfPki4gthY5HnYN7jgInhAZ7Ac1cYDoRWFomwGHWEX7odTEzbtg9kf/QSo7XEsEAqlQugA6gJ2WS2DEa3g==}
    peerDependencies:
      '@remix-run/react': ^2
      '@sveltejs/kit': ^1 || ^2
      next: '>= 13'
      react: ^18 || ^19 || ^19.0.0-rc
      svelte: '>= 4'
      vue: ^3
      vue-router: ^4
    peerDependenciesMeta:
      '@remix-run/react':
        optional: true
      '@sveltejs/kit':
        optional: true
      next:
        optional: true
      react:
        optional: true
      svelte:
        optional: true
      vue:
        optional: true
      vue-router:
        optional: true

  '@vercel/blob@1.1.1':
    resolution: {integrity: sha512-heiJGj2qt5qTv6yiShH9f6KRAoZGj+lz61GQ+lBRL4lhvUmKI9A51KYlQTnsUd9ymdFlKHBlvmPeG+yGz2Qsbg==}
    engines: {node: '>=16.14'}

  '@vercel/edge-config-fs@0.1.0':
    resolution: {integrity: sha512-NRIBwfcS0bUoUbRWlNGetqjvLSwgYH/BqKqDN7vK1g32p7dN96k0712COgaz6VFizAm9b0g6IG6hR6+hc0KCPg==}

  '@vercel/edge-config@1.4.0':
    resolution: {integrity: sha512-69Wg5gw9DzwnyUmnjToSeLRm1nm8mCPgN0kflX8EHRHyqvzH80wPem5A8rI2LXPb2Y9tJNoqN3vXPcQhS2Wh5g==}
    engines: {node: '>=14.6'}
    peerDependencies:
      '@opentelemetry/api': ^1.7.0
    peerDependenciesMeta:
      '@opentelemetry/api':
        optional: true

  '@vercel/functions@2.2.12':
    resolution: {integrity: sha512-WGGqro/Rg00Epj+t2l6lr68q6ZkFt5+Q4F4Ok8sJbYrpu5pniDay09ihJqUoz81NI9PIfIahGEjaKpucUhEIrg==}
    engines: {node: '>= 18'}
    peerDependencies:
      '@aws-sdk/credential-provider-web-identity': '*'
    peerDependenciesMeta:
      '@aws-sdk/credential-provider-web-identity':
        optional: true

  '@vercel/oidc@2.0.1':
    resolution: {integrity: sha512-p/rFk8vz+AggU0bHXjwtRUyXNxboLvfCjwN0KH5xhBJ5wGS+n/psLJP1c69QPdWIZM4aVVIrTqdjUuDwuJGYzQ==}
    engines: {node: '>= 18'}

  '@vercel/speed-insights@1.2.0':
    resolution: {integrity: sha512-y9GVzrUJ2xmgtQlzFP2KhVRoCglwfRQgjyfY607aU0hh0Un6d0OUyrJkjuAlsV18qR4zfoFPs/BiIj9YDS6Wzw==}
    peerDependencies:
      '@sveltejs/kit': ^1 || ^2
      next: '>= 13'
      react: ^18 || ^19 || ^19.0.0-rc
      svelte: '>= 4'
      vue: ^3
      vue-router: ^4
    peerDependenciesMeta:
      '@sveltejs/kit':
        optional: true
      next:
        optional: true
      react:
        optional: true
      svelte:
        optional: true
      vue:
        optional: true
      vue-router:
        optional: true

  abbrev@1.1.1:
    resolution: {integrity: sha512-nne9/IiQ/hzIhY6pdDnbBtz7DjPTKrY00P/zvPSm5pOFkl6xuGrGnXn/VtTNNfNtAfZ9/1RtehkszU9qcTii0Q==}

  abort-controller@3.0.0:
    resolution: {integrity: sha512-h8lQ8tacZYnR3vNQTgibj+tODHI5/+l06Au2Pcriv/Gmet0eaj4TwWH41sO9wnHDiQsEj19q0drzdWdeAHtweg==}
    engines: {node: '>=6.5'}

  acorn-jsx@5.3.2:
    resolution: {integrity: sha512-rq9s+JNhf0IChjtDXxllJ7g41oZk5SlXtp0LHwyA5cejwn7vKmKp4pPri6YEePv2PU65sAsegbXtIinmDFDXgQ==}
    peerDependencies:
      acorn: ^6.0.0 || ^7.0.0 || ^8.0.0

  acorn@8.15.0:
    resolution: {integrity: sha512-NZyJarBfL7nWwIq+FDL6Zp/yHEhePMNnnJ0y3qfieCrmNvYct8uvtiV41UvlSe6apAfk0fY1FbWx+NwfmpvtTg==}
    engines: {node: '>=0.4.0'}
    hasBin: true

  agent-base@6.0.2:
    resolution: {integrity: sha512-RZNwNclF7+MS/8bDg70amg32dyeZGZxiDuQmZxKLAlQjr3jGyLx+4Kkk58UO7D2QdgFIQCovuSuZESne6RG6XQ==}
    engines: {node: '>= 6.0.0'}

  agent-base@7.1.4:
    resolution: {integrity: sha512-MnA+YT8fwfJPgBx3m60MNqakm30XOkyIoH1y6huTQvC0PwZG7ki8NacLBcrPbNoo8vEZy7Jpuk7+jMO+CUovTQ==}
    engines: {node: '>= 14'}

  agentkeepalive@4.6.0:
    resolution: {integrity: sha512-kja8j7PjmncONqaTsB8fQ+wE2mSU2DJ9D4XKoJ5PFWIdRMa6SLSN1ff4mOr4jCbfRSsxR4keIiySJU0N9T5hIQ==}
    engines: {node: '>= 8.0.0'}

  aggregate-error@3.1.0:
    resolution: {integrity: sha512-4I7Td01quW/RpocfNayFdFVk1qSuoh0E7JrbRJ16nH01HhKFQ88INq9Sd+nd72zqRySlr9BmDA8xlEJ6vJMrYA==}
    engines: {node: '>=8'}

  ai@5.0.26:
    resolution: {integrity: sha512-bGNtG+nYQ2U+5mzuLbxIg9WxGQJ2u5jv2gYgP8C+CJ1YI4qqIjvjOgGEZWzvNet8jiOGIlqstsht9aQefKzmBw==}
    engines: {node: '>=18'}
    peerDependencies:
      zod: ^3.25.76 || ^4

  ajv@6.12.6:
    resolution: {integrity: sha512-j3fVLgvTo527anyYyJOGTYJbG+vnnQYvE0m5mmkc1TK+nxAppkCLMIL0aZ4dblVCNoGShhm+kzE4ZUykBoMg4g==}

  ansi-regex@5.0.1:
    resolution: {integrity: sha512-quJQXlTSUGL2LH9SUXo8VwsY4soanhgo6LNSm84E1LBcE8s3O0wpdiRzyR9z/ZZJMlMWv37qOOb9pdJlMUEKFQ==}
    engines: {node: '>=8'}

  ansi-styles@4.3.0:
    resolution: {integrity: sha512-zbB9rCJAT1rbjiVDb2hqKFHNYLxgtk8NURxZ3IZwD3F6NtxbXZQCnnSi1Lkx+IDohdPlFp222wVALIheZJQSEg==}
    engines: {node: '>=8'}

  ansi-styles@5.2.0:
    resolution: {integrity: sha512-Cxwpt2SfTzTtXcfOlzGEee8O+c+MmUgGrNiBcXnuWxuFJHe6a5Hz7qwhwe5OgaSYI0IJvkLqWX1ASG+cJOkEiA==}
    engines: {node: '>=10'}

  aproba@2.1.0:
    resolution: {integrity: sha512-tLIEcj5GuR2RSTnxNKdkK0dJ/GrC7P38sUkiDmDuHfsHmbagTFAxDVIBltoklXEVIQ/f14IL8IMJ5pn9Hez1Ew==}

  are-we-there-yet@3.0.1:
    resolution: {integrity: sha512-QZW4EDmGwlYur0Yyf/b2uGucHQMa8aFUP7eu9ddR73vvhFyt4V0Vl3QHPcTNJ8l6qYOBdxgXdnBXQrHilfRQBg==}
    engines: {node: ^12.13.0 || ^14.15.0 || >=16.0.0}
    deprecated: This package is no longer supported.

  argparse@2.0.1:
    resolution: {integrity: sha512-8+9WqebbFzpX9OR+Wa6O29asIogeRMzcGtAINdpMHHyAg10f05aSFVBbcEqGf/PXw1EjAZ+q2/bEBg3DvurK3Q==}

  aria-hidden@1.2.6:
    resolution: {integrity: sha512-ik3ZgC9dY/lYVVM++OISsaYDeg1tb0VtP5uL3ouh1koGOaUMDPpbFIei4JkFimWUFPn90sbMNMXQAIVOlnYKJA==}
    engines: {node: '>=10'}

  aria-query@5.3.2:
    resolution: {integrity: sha512-COROpnaoap1E2F000S62r6A60uHZnmlvomhfyT2DlTcrY1OrBKn2UhH7qn5wTC9zMvD0AY7csdPSNwKP+7WiQw==}
    engines: {node: '>= 0.4'}

  array-buffer-byte-length@1.0.2:
    resolution: {integrity: sha512-LHE+8BuR7RYGDKvnrmcuSq3tDcKv9OFEXQt/HpbZhY7V6h0zlUXutnAD82GiFx9rdieCMjkvtcsPqBwgUl1Iiw==}
    engines: {node: '>= 0.4'}

  array-includes@3.1.9:
    resolution: {integrity: sha512-FmeCCAenzH0KH381SPT5FZmiA/TmpndpcaShhfgEN9eCVjnFBqq3l1xrI42y8+PPLI6hypzou4GXw00WHmPBLQ==}
    engines: {node: '>= 0.4'}

  array.prototype.findlast@1.2.5:
    resolution: {integrity: sha512-CVvd6FHg1Z3POpBLxO6E6zr+rSKEQ9L6rZHAaY7lLfhKsWYUBBOuMs0e9o24oopj6H+geRCX0YJ+TJLBK2eHyQ==}
    engines: {node: '>= 0.4'}

  array.prototype.findlastindex@1.2.6:
    resolution: {integrity: sha512-F/TKATkzseUExPlfvmwQKGITM3DGTK+vkAsCZoDc5daVygbJBnjEUCbgkAvVFsgfXfX4YIqZ/27G3k3tdXrTxQ==}
    engines: {node: '>= 0.4'}

  array.prototype.flat@1.3.3:
    resolution: {integrity: sha512-rwG/ja1neyLqCuGZ5YYrznA62D4mZXg0i1cIskIUKSiqF3Cje9/wXAls9B9s1Wa2fomMsIv8czB8jZcPmxCXFg==}
    engines: {node: '>= 0.4'}

  array.prototype.flatmap@1.3.3:
    resolution: {integrity: sha512-Y7Wt51eKJSyi80hFrJCePGGNo5ktJCslFuboqJsbf57CCPcm5zztluPlc4/aD8sWsKvlwatezpV4U1efk8kpjg==}
    engines: {node: '>= 0.4'}

  array.prototype.tosorted@1.1.4:
    resolution: {integrity: sha512-p6Fx8B7b7ZhL/gmUsAy0D15WhvDccw3mnGNbZpi3pmeJdxtWsj2jEaI4Y6oo3XiHfzuSgPwKc04MYt6KgvC/wA==}
    engines: {node: '>= 0.4'}

  arraybuffer.prototype.slice@1.0.4:
    resolution: {integrity: sha512-BNoCY6SXXPQ7gF2opIP4GBE+Xw7U+pHMYKuzjgCN3GwiaIR09UUeKfheyIry77QtrCBlC0KK0q5/TER/tYh3PQ==}
    engines: {node: '>= 0.4'}

  asn1js@3.0.6:
    resolution: {integrity: sha512-UOCGPYbl0tv8+006qks/dTgV9ajs97X2p0FAbyS2iyCRrmLSRolDaHdp+v/CLgnzHc3fVB+CwYiUmei7ndFcgA==}
    engines: {node: '>=12.0.0'}

  ast-types-flow@0.0.8:
    resolution: {integrity: sha512-OH/2E5Fg20h2aPrbe+QL8JZQFko0YZaF+j4mnQ7BGhfavO7OpSLa8a0y9sBwomHdSbkhTS8TQNayBfnW5DwbvQ==}

  async-function@1.0.0:
    resolution: {integrity: sha512-hsU18Ae8CDTR6Kgu9DYf0EbCr/a5iGL0rytQDobUcdpYOKokk8LEjVphnXkDkgpi0wYVsqrXuP0bZxJaTqdgoA==}
    engines: {node: '>= 0.4'}

  async-retry@1.3.3:
    resolution: {integrity: sha512-wfr/jstw9xNi/0teMHrRW7dsz3Lt5ARhYNZ2ewpadnhaIp5mbALhOAP+EAdsC7t4Z6wqsDVv9+W6gm1Dk9mEyw==}

  asynckit@0.4.0:
    resolution: {integrity: sha512-Oei9OH4tRh0YqU3GxhX79dM/mwVgvbZJaSNaRk+bshkj0S5cfHcgYakreBjrHwatXKbz+IoIdYLxrKim2MjW0Q==}

  available-typed-arrays@1.0.7:
    resolution: {integrity: sha512-wvUjBtSGN7+7SjNpq/9M2Tg350UZD3q62IFZLbRAR1bSMlCo1ZaeW+BJ+D090e4hIIZLBcTDWe4Mh4jvUDajzQ==}
    engines: {node: '>= 0.4'}

  axe-core@4.10.3:
    resolution: {integrity: sha512-Xm7bpRXnDSX2YE2YFfBk2FnF0ep6tmG7xPh8iHee8MIcrgq762Nkce856dYtJYLkuIoYZvGfTs/PbZhideTcEg==}
    engines: {node: '>=4'}

  axios@1.11.0:
    resolution: {integrity: sha512-1Lx3WLFQWm3ooKDYZD1eXmoGO9fxYQjrycfHFC8P0sCfQVXyROp0p9PFWBehewBOdCwHc+f/b8I0fMto5eSfwA==}

  axios@1.7.7:
    resolution: {integrity: sha512-S4kL7XrjgBmvdGut0sN3yJxqYzrDOnivkBiN0OFs6hLiUam3UPvswUo0kqGyhqUZGEOytHyumEdXsAkgCOUf3Q==}

  axobject-query@4.1.0:
    resolution: {integrity: sha512-qIj0G9wZbMGNLjLmg1PT6v2mE9AH2zlnADJD/2tC6E00hgmhUOfEB6greHPAfLRSufHqROIUTkw6E+M3lH0PTQ==}
    engines: {node: '>= 0.4'}

  bail@2.0.2:
    resolution: {integrity: sha512-0xO6mYd7JB2YesxDKplafRpsiOzPt9V02ddPCLbY1xYGPOX24NTyN50qnUxgCPcSoYMhKpAuBTjQoRZCAkUDRw==}

  balanced-match@1.0.2:
    resolution: {integrity: sha512-3oSeUO0TMV67hN1AmbXsK4yaqU7tjiHlbxRDZOpH0KW9+CeX4bRAaX0Anxt0tx2MrpRpWwQaPwIlISEJhYU5Pw==}

  base-64@0.1.0:
    resolution: {integrity: sha512-Y5gU45svrR5tI2Vt/X9GPd3L0HNIKzGu202EjxrXMpuc2V2CiKgemAbUUsqYmZJvPtCXoUKjNZwBJzsNScUbXA==}

  base64-js@1.5.1:
    resolution: {integrity: sha512-AKpaYlHn8t4SVbOHCy+b5+KKgvR4vrsD8vbvrbiQJps7fKDTkjkDry6ji0rUJjC0kzbNePLwzxq8iypo41qeWA==}

  better-auth@https://pkg.pr.new/better-auth/better-auth@8e825ad:
    resolution: {tarball: https://pkg.pr.new/better-auth/better-auth@8e825ad}
    version: 1.3.3
    peerDependencies:
      react: ^18.0.0 || ^19.0.0
      react-dom: ^18.0.0 || ^19.0.0
    peerDependenciesMeta:
      react:
        optional: true
      react-dom:
        optional: true

  better-call@1.0.15:
    resolution: {integrity: sha512-u4ZNRB1yBx5j3CltTEbY2ZoFPVcgsuvciAqTEmPvnZpZ483vlZf4LGJ5aVau1yMlrvlyHxOCica3OqXBLhmsUw==}

  bignumber.js@9.3.1:
    resolution: {integrity: sha512-Ko0uX15oIUS7wJ3Rb30Fs6SkVbLmPBAKdlm7q9+ak9bbIeFf0MwuBsQV6z7+X768/cHsfg+WlysDWJcmthjsjQ==}

  bindings@1.5.0:
    resolution: {integrity: sha512-p2q/t/mhvuOj/UeLlV6566GD/guowlr0hHxClI0W9m7MWYkL1F0hLo+0Aexs9HSPCtR1SXQ0TD3MMKrXZajbiQ==}

  bl@4.1.0:
    resolution: {integrity: sha512-1W07cM9gS6DcLperZfFSj+bWLtaPGSOHWhPiGzXmvVJbRLdG82sH/Kn8EtW1VqWVA54AKf2h5k5BbnIbwF3h6w==}

  bowser@2.12.0:
    resolution: {integrity: sha512-HcOcTudTeEWgbHh0Y1Tyb6fdeR71m4b/QACf0D4KswGTsNeIJQmg38mRENZPAYPZvGFN3fk3604XbQEPdxXdKg==}

  brace-expansion@1.1.12:
    resolution: {integrity: sha512-9T9UjW3r0UW5c1Q7GTwllptXwhvYmEzFhzMfZ9H7FQWt+uZePjZPjBP/W1ZEyZ1twGWom5/56TF4lPcqjnDHcg==}

  brace-expansion@2.0.2:
    resolution: {integrity: sha512-Jt0vHyM+jmUBqojB7E1NIYadt0vI0Qxjxd2TErW94wDz+E2LAm5vKMXXwg6ZZBTHPuUlDgQHKXvjGBdfcF1ZDQ==}

  braces@3.0.3:
    resolution: {integrity: sha512-yQbXgO/OSZVD2IsiLlro+7Hf6Q18EJrKSEsdoMzKePKXct3gvD8oLcOQdIzGupr5Fj+EDe8gO/lxc1BzfMpxvA==}
    engines: {node: '>=8'}

  buffer-equal-constant-time@1.0.1:
    resolution: {integrity: sha512-zRpUiDwd/xk6ADqPMATG8vc9VPrkck7T07OIx0gnjmJAnHnTVXNQG3vfvWNuiZIkwu9KrKdA1iJKfsfTVxE6NA==}

  buffer-from@1.1.2:
    resolution: {integrity: sha512-E+XQCRwSbaaiChtv6k6Dwgc+bx+Bs6vuKJHHl5kox/BaKbhiXzqQOwK4cO22yElGp2OCmjwVhT3HmxgyPGnJfQ==}

  buffer-writer@2.0.0:
    resolution: {integrity: sha512-a7ZpuTZU1TRtnwyCNW3I5dc0wWNC3VR9S++Ewyk2HHZdrO3CQJqSpd+95Us590V6AL7JqUAH2IwZ/398PmNFgw==}
    engines: {node: '>=4'}

  buffer@5.6.0:
    resolution: {integrity: sha512-/gDYp/UtU0eA1ys8bOs9J6a+E/KWIY+DZ+Q2WESNUA0jFRsJOc0SNUO6xJ5SGA1xueg3NL65W6s+NY5l9cunuw==}

  buffer@5.7.1:
    resolution: {integrity: sha512-EHcyIPBQ4BSGlvjB16k5KgAJ27CIsHY/2JBmCRReo48y9rQ3MaUzWX3KVlBa4U7MyX02HdVj0K7C3WaB3ju7FQ==}

  buffer@6.0.3:
    resolution: {integrity: sha512-FTiCpNxtwiZZHEZbcbTIcZjERVICn9yq/pDFkTl95/AxzD1naBctN7YO68riM/gLSDY7sdrMby8hofADYuuqOA==}

  cacache@15.3.0:
    resolution: {integrity: sha512-VVdYzXEn+cnbXpFgWs5hTT7OScegHVmLhJIR8Ufqk3iFD6A6j5iSX1KuBTfNEv4tdJWE2PzA6IVFtcLC7fN9wQ==}
    engines: {node: '>= 10'}

  call-bind-apply-helpers@1.0.2:
    resolution: {integrity: sha512-Sp1ablJ0ivDkSzjcaJdxEunN5/XvksFJ2sMBFfq6x0ryhQV/2b/KwFe21cMpmHtPOSij8K99/wSfoEuTObmuMQ==}
    engines: {node: '>= 0.4'}

  call-bind@1.0.8:
    resolution: {integrity: sha512-oKlSFMcMwpUg2ednkhQ454wfWiU/ul3CkJe/PEHcTKuiX6RpbehUiFMXu13HalGZxfUwCQzZG747YXBn1im9ww==}
    engines: {node: '>= 0.4'}

  call-bound@1.0.4:
    resolution: {integrity: sha512-+ys997U96po4Kx/ABpBCqhA9EuxJaQWDQg7295H4hBphv3IZg0boBKuwYpt4YXp6MZ5AmZQnU/tyMTlRpaSejg==}
    engines: {node: '>= 0.4'}

  callsites@3.1.0:
    resolution: {integrity: sha512-P8BjAsXvZS+VIDUI11hHCQEv74YT67YUi5JJFNWIqL235sBmjX4+qx9Muvls5ivyNENctx46xQLQ3aTuE7ssaQ==}
    engines: {node: '>=6'}

  camelcase@6.3.0:
    resolution: {integrity: sha512-Gmy6FhYlCY7uOElZUSbxo2UCDH8owEk996gkbrpsgGtrJLM3J7jGxl9Ic7Qwwj4ivOE5AWZWRMecDdF7hqGjFA==}
    engines: {node: '>=10'}

  caniuse-lite@1.0.30001736:
    resolution: {integrity: sha512-ImpN5gLEY8gWeqfLUyEF4b7mYWcYoR2Si1VhnrbM4JizRFmfGaAQ12PhNykq6nvI4XvKLrsp8Xde74D5phJOSw==}

  canvas-confetti@1.9.3:
    resolution: {integrity: sha512-rFfTURMvmVEX1gyXFgn5QMn81bYk70qa0HLzcIOSVEyl57n6o9ItHeBtUSWdvKAPY0xlvBHno4/v3QPrT83q9g==}

  ccount@2.0.1:
    resolution: {integrity: sha512-eyrF0jiFpY+3drT6383f1qhkbGsLSifNAjA61IUjZjmLCWjItY6LB9ft9YhoDgwfmclB2zhu51Lc7+95b8NRAg==}

  chalk@4.1.2:
    resolution: {integrity: sha512-oKnbhFyRIXpUuez8iBMmyEa4nbj4IOQyuhc/wy9kY7/WVPcwIO9VA668Pu8RkO7+0G76SLROeyw9CpQ061i4mA==}
    engines: {node: '>=10'}

  character-entities-html4@2.1.0:
    resolution: {integrity: sha512-1v7fgQRj6hnSwFpq1Eu0ynr/CDEw0rXo2B61qXrLNdHZmPKgb7fqS1a2JwF0rISo9q77jDI8VMEHoApn8qDoZA==}

  character-entities-legacy@1.1.4:
    resolution: {integrity: sha512-3Xnr+7ZFS1uxeiUDvV02wQ+QDbc55o97tIV5zHScSPJpcLm/r0DFPcoY3tYRp+VZukxuMeKgXYmsXQHO05zQeA==}

  character-entities-legacy@3.0.0:
    resolution: {integrity: sha512-RpPp0asT/6ufRm//AJVwpViZbGM/MkjQFxJccQRHmISF/22NBtsHqAWmL+/pmkPWoIUJdWyeVleTl1wydHATVQ==}

  character-entities@1.2.4:
    resolution: {integrity: sha512-iBMyeEHxfVnIakwOuDXpVkc54HijNgCyQB2w0VfGQThle6NXn50zU6V/u+LDhxHcDUPojn6Kpga3PTAD8W1bQw==}

  character-entities@2.0.2:
    resolution: {integrity: sha512-shx7oQ0Awen/BRIdkjkvz54PnEEI/EjwXDSIZp86/KKdbafHh1Df/RYGBhn4hbe2+uKC9FnT5UCEdyPz3ai9hQ==}

  character-reference-invalid@1.1.4:
    resolution: {integrity: sha512-mKKUkUbhPpQlCOfIuZkvSEgktjPFIsZKRRbC6KWVEMvlzblj3i3asQv5ODsrwt0N3pHAEvjP8KTQPHkp0+6jOg==}

  character-reference-invalid@2.0.1:
    resolution: {integrity: sha512-iBZ4F4wRbyORVsu0jPV7gXkOsGYjGHPmAyv+HiHG8gi5PtC9KI2j1+v8/tlibRvjoWX027ypmG/n0HtO5t7unw==}

  charenc@0.0.2:
    resolution: {integrity: sha512-yrLQ/yVUFXkzg7EDQsPieE/53+0RlaWTs+wBrvW36cyilJ2SaDWfl4Yj7MtLTXleV9uEKefbAGUPv2/iWSooRA==}

  chownr@1.1.4:
    resolution: {integrity: sha512-jJ0bqzaylmJtVnNgzTeSOs8DPavpbYgEr/b0YL8/2GO3xJEhInFmhKMUnEJQjZumK7KXGFhUy89PrsJWlakBVg==}

  chownr@2.0.0:
    resolution: {integrity: sha512-bIomtDF5KGpdogkLd9VspvFzk9KfpyyGlS8YFVZl7TGPBHL5snIOnxeshwVgPteQ9b4Eydl+pVbIyE1DcvCWgQ==}
    engines: {node: '>=10'}

  chownr@3.0.0:
    resolution: {integrity: sha512-+IxzY9BZOQd/XuYPRmrvEVjF/nqj5kgT4kEq7VofrDoM1MxoRjEWkrCC3EtLi59TVawxTAn+orJwFQcrqEN1+g==}
    engines: {node: '>=18'}

  ci-info@3.9.0:
    resolution: {integrity: sha512-NIxF55hv4nSqQswkAeiOi1r83xy8JldOFDTWiug55KBu9Jnblncd2U6ViHmYgHf01TPZS77NJBhBMKdWj9HQMQ==}
    engines: {node: '>=8'}

  class-variance-authority@0.7.1:
    resolution: {integrity: sha512-Ka+9Trutv7G8M6WT6SeiRWz792K5qEqIGEGzXKhAE6xOWAY6pPH8U+9IY3oCMv6kqTmLsv7Xh/2w2RigkePMsg==}

  clean-stack@2.2.0:
    resolution: {integrity: sha512-4diC9HaTE+KRAMWhDhrGOECgWZxoevMc5TlkObMqNSsVU62PYzXZ/SMTjzyGAFF1YusgxGcSWTEXBhp0CPwQ1A==}
    engines: {node: '>=6'}

  client-only@0.0.1:
    resolution: {integrity: sha512-IV3Ou0jSMzZrd3pZ48nLkT9DA7Ag1pnPzaiQhpW7c3RbcqqzvzzVu+L8gfqMp/8IM2MQtSiqaCxrrcfu8I8rMA==}

  cloudflare@4.5.0:
    resolution: {integrity: sha512-fPcbPKx4zF45jBvQ0z7PCdgejVAPBBCZxwqk1k7krQNfpM07Cfj97/Q6wBzvYqlWXx/zt1S9+m8vnfCe06umbQ==}

  clsx@2.1.1:
    resolution: {integrity: sha512-eYm0QWBtUrBWZWG0d386OGAw16Z995PiOVo2B7bjWSbHedGl5e0ZWaq65kOGgUSNesEIDkB9ISbTg/JK9dhCZA==}
    engines: {node: '>=6'}

  cluster-key-slot@1.1.2:
    resolution: {integrity: sha512-RMr0FhtfXemyinomL4hrWcYJxmX6deFdCxpJzhDttxgO1+bcCnkk+9drydLVDmAMG7NE6aN/fl4F7ucU/90gAA==}
    engines: {node: '>=0.10.0'}

  cmdk@1.1.1:
    resolution: {integrity: sha512-Vsv7kFaXm+ptHDMZ7izaRsP70GgrW9NBNGswt9OZaVBLlE0SNpDq8eu/VGXyF9r7M0azK3Wy7OlYXsuyYLFzHg==}
    peerDependencies:
      react: ^18 || ^19 || ^19.0.0-rc
      react-dom: ^18 || ^19 || ^19.0.0-rc

  color-convert@2.0.1:
    resolution: {integrity: sha512-RRECPsj7iu/xb5oKYcsFHSppFNnsj/52OVTRKb4zP5onXwVF3zVmmToNcOfGC+CRDpfK/U584fMg38ZHCaElKQ==}
    engines: {node: '>=7.0.0'}

  color-name@1.1.4:
    resolution: {integrity: sha512-dOy+3AuW3a2wNbZHIuMZpTcgjGuLU/uBL/ubcZF9OXbDo8ff4O8yVp5Bf0efS8uEoYo5q4Fx7dY9OgQGXgAsQA==}

  color-string@1.9.1:
    resolution: {integrity: sha512-shrVawQFojnZv6xM40anx4CkoDP+fZsw/ZerEMsW/pyzsRbElpsL/DBVW7q3ExxwusdNXI3lXpuhEZkzs8p5Eg==}

  color-support@1.1.3:
    resolution: {integrity: sha512-qiBjkpbMLO/HL68y+lh4q0/O1MZFj2RX6X/KmMa3+gJD3z+WwI1ZzDHysvqHGS3mP6mznPckpXmw1nI9cJjyRg==}
    hasBin: true

  color@4.2.3:
    resolution: {integrity: sha512-1rXeuUUiGGrykh+CeBdu5Ie7OJwinCgQY0bc7GCRxy5xVHy+moaqkpL/jqQq0MtQOeYcrqEz4abc5f0KtU7W4A==}
    engines: {node: '>=12.5.0'}

  combined-stream@1.0.8:
    resolution: {integrity: sha512-FQN4MRfuJeHf7cBbBMJFXhKSDq+2kAArBlmRBvcvFE5BB1HZKXtSFASDhdlz9zOYwxh8lDdnvmMOe/+5cdoEdg==}
    engines: {node: '>= 0.8'}

  comma-separated-tokens@1.0.8:
    resolution: {integrity: sha512-GHuDRO12Sypu2cV70d1dkA2EUmXHgntrzbpvOB+Qy+49ypNfGgFQIC2fhhXbnyrJRynDCAARsT7Ou0M6hirpfw==}

  comma-separated-tokens@2.0.3:
    resolution: {integrity: sha512-Fu4hJdvzeylCfQPp9SGWidpzrMs7tTrlu6Vb8XGaRGck8QSNZJJp538Wrb60Lax4fPwR64ViY468OIUTbRlGZg==}

  commander@8.3.0:
    resolution: {integrity: sha512-OkTL9umf+He2DZkUq8f8J9of7yL6RJKI24dVITBmNfZBmri9zYZQrKkuXiKhyfPSu8tUhnVBB1iKXevvnlR4Ww==}
    engines: {node: '>= 12'}

  concat-map@0.0.1:
    resolution: {integrity: sha512-/Srv4dswyQNBfohGpz9o6Yb3Gz3SrUDqBH5rTuhGR7ahtlbYKnVxw2bCFMRljaA7EXHaXZ8wsHdodFvbkhKmqg==}

  console-control-strings@1.1.0:
    resolution: {integrity: sha512-ty/fTekppD2fIwRvnZAVdeOiGd1c7YXEixbgJTNzqcxJWKQnjJ/V1bNEEE6hygpM3WjwHFUVK6HTjWSzV4a8sQ==}

  console-table-printer@2.14.6:
    resolution: {integrity: sha512-MCBl5HNVaFuuHW6FGbL/4fB7N/ormCy+tQ+sxTrF6QtSbSNETvPuOVbkJBhzDgYhvjWGrTma4eYJa37ZuoQsPw==}

  cron-parser@5.3.0:
    resolution: {integrity: sha512-IS4mnFu6n3CFgEmXjr+B2zzGHsjJmHEdN+BViKvYSiEn3KWss9ICRDETDX/VZldiW82B94OyAZm4LIT4vcKK0g==}
    engines: {node: '>=18'}

  cross-fetch@4.1.0:
    resolution: {integrity: sha512-uKm5PU+MHTootlWEY+mZ4vvXoCn4fLQxT9dSc1sXVMSFkINTJVN8cAQROpwcKm8bJ/c7rgZVIBWzH5T78sNZZw==}

  cross-spawn@7.0.6:
    resolution: {integrity: sha512-uV2QOWP2nWzsy2aMp8aRibhi9dlzF5Hgh5SHaB9OiTGEyDTiJJyx0uy51QXdyWbtAHNua4XJzUKca3OzKUd3vA==}
    engines: {node: '>= 8'}

  crypt@0.0.2:
    resolution: {integrity: sha512-mCxBlsHFYh9C+HVpiEacem8FEBnMXgU9gy4zmNC+SXAZNB/1idgp/aulFJ4FgCi7GPEVbfyng092GqL2k2rmow==}

  crypto-js@4.2.0:
    resolution: {integrity: sha512-KALDyEYgpY+Rlob/iriUtjV6d5Eq+Y191A5g4UqLAi8CyGP9N1+FdVbkc1SxKc2r4YAYqG8JzO2KGL+AizD70Q==}

  cssesc@3.0.0:
    resolution: {integrity: sha512-/Tb/JcjK111nNScGob5MNtsntNM1aCNUDipB/TkwZFhyDrrE47SOx/18wF2bbjgc3ZzCSKW1T5nt5EbFoAz/Vg==}
    engines: {node: '>=4'}
    hasBin: true

  csstype@3.1.3:
    resolution: {integrity: sha512-M1uQkMl8rQK/szD0LNhtqxIPLpimGm8sOBwU7lLnCpSbTyY3yeU1Vc7l4KT5zT4s/yOxHH5O7tIuuLOCnLADRw==}

  d3-array@3.2.4:
    resolution: {integrity: sha512-tdQAmyA18i4J7wprpYq8ClcxZy3SC31QMeByyCFyRt7BVHdREQZ5lpzoe5mFEYZUWe+oq8HBvk9JjpibyEV4Jg==}
    engines: {node: '>=12'}

  d3-color@3.1.0:
    resolution: {integrity: sha512-zg/chbXyeBtMQ1LbD/WSoW2DpC3I0mpmPdW+ynRTj/x2DAWYrIY7qeZIHidozwV24m4iavr15lNwIwLxRmOxhA==}
    engines: {node: '>=12'}

  d3-ease@3.0.1:
    resolution: {integrity: sha512-wR/XK3D3XcLIZwpbvQwQ5fK+8Ykds1ip7A2Txe0yxncXSdq1L9skcG7blcedkOX+ZcgxGAmLX1FrRGbADwzi0w==}
    engines: {node: '>=12'}

  d3-format@3.1.0:
    resolution: {integrity: sha512-YyUI6AEuY/Wpt8KWLgZHsIU86atmikuoOmCfommt0LYHiQSPjvX2AcFc38PX0CBpr2RCyZhjex+NS/LPOv6YqA==}
    engines: {node: '>=12'}

  d3-interpolate@3.0.1:
    resolution: {integrity: sha512-3bYs1rOD33uo8aqJfKP3JWPAibgw8Zm2+L9vBKEHJ2Rg+viTR7o5Mmv5mZcieN+FRYaAOWX5SJATX6k1PWz72g==}
    engines: {node: '>=12'}

  d3-path@3.1.0:
    resolution: {integrity: sha512-p3KP5HCf/bvjBSSKuXid6Zqijx7wIfNW+J/maPs+iwR35at5JCbLUT0LzF1cnjbCHWhqzQTIN2Jpe8pRebIEFQ==}
    engines: {node: '>=12'}

  d3-scale@4.0.2:
    resolution: {integrity: sha512-GZW464g1SH7ag3Y7hXjf8RoUuAFIqklOAq3MRl4OaWabTFJY9PN/E1YklhXLh+OQ3fM9yS2nOkCoS+WLZ6kvxQ==}
    engines: {node: '>=12'}

  d3-shape@3.2.0:
    resolution: {integrity: sha512-SaLBuwGm3MOViRq2ABk3eLoxwZELpH6zhl3FbAoJ7Vm1gofKx6El1Ib5z23NUEhF9AsGl7y+dzLe5Cw2AArGTA==}
    engines: {node: '>=12'}

  d3-time-format@4.1.0:
    resolution: {integrity: sha512-dJxPBlzC7NugB2PDLwo9Q8JiTR3M3e4/XANkreKSUxF8vvXKqm1Yfq4Q5dl8budlunRVlUUaDUgFt7eA8D6NLg==}
    engines: {node: '>=12'}

  d3-time@3.1.0:
    resolution: {integrity: sha512-VqKjzBLejbSMT4IgbmVgDjpkYrNWUYJnbCGo874u7MMKIWsILRX+OpX/gTk8MqjpT1A/c6HY2dCA77ZN0lkQ2Q==}
    engines: {node: '>=12'}

  d3-timer@3.0.1:
    resolution: {integrity: sha512-ndfJ/JxxMd3nw31uyKoY2naivF+r29V+Lc0svZxe1JvvIRmi8hUsrMvdOwgS1o6uBHmiz91geQ0ylPP0aj1VUA==}
    engines: {node: '>=12'}

  damerau-levenshtein@1.0.8:
    resolution: {integrity: sha512-sdQSFB7+llfUcQHUQO3+B8ERRj0Oa4w9POWMI/puGtuf7gFywGmkaLCElnudfTiKZV+NvHqL0ifzdrI8Ro7ESA==}

  data-view-buffer@1.0.2:
    resolution: {integrity: sha512-EmKO5V3OLXh1rtK2wgXRansaK1/mtVdTUEiEI0W8RkvgT05kfxaH29PliLnpLP73yYO6142Q72QNa8Wx/A5CqQ==}
    engines: {node: '>= 0.4'}

  data-view-byte-length@1.0.2:
    resolution: {integrity: sha512-tuhGbE6CfTM9+5ANGf+oQb72Ky/0+s3xKUpHvShfiz2RxMFgFPjsXuRLBVMtvMs15awe45SRb83D6wH4ew6wlQ==}
    engines: {node: '>= 0.4'}

  data-view-byte-offset@1.0.1:
    resolution: {integrity: sha512-BS8PfmtDGnrgYdOonGZQdLZslWIeCGFP9tpan0hi1Co2Zr2NKADsvGYA8XxuG/4UWgJ6Cjtv+YJnB6MM69QGlQ==}
    engines: {node: '>= 0.4'}

  date-fns-jalali@4.1.0-0:
    resolution: {integrity: sha512-hTIP/z+t+qKwBDcmmsnmjWTduxCg+5KfdqWQvb2X/8C9+knYY6epN/pfxdDuyVlSVeFz0sM5eEfwIUQ70U4ckg==}

  date-fns@4.1.0:
    resolution: {integrity: sha512-Ukq0owbQXxa/U3EGtsdVBkR1w7KOQ5gIBqdH2hkvknzZPYvBxb/aa6E8L7tmjFtkwZBu3UXBbjIgPo/Ez4xaNg==}

  debug@3.2.7:
    resolution: {integrity: sha512-CFjzYYAi4ThfiQvizrFQevTTXHtnCqWfe7x1AhgEscTz6ZbLbfoLRLPugTQyBth6f8ZERVUSyWHFD/7Wu4t1XQ==}
    peerDependencies:
      supports-color: '*'
    peerDependenciesMeta:
      supports-color:
        optional: true

  debug@4.4.1:
    resolution: {integrity: sha512-KcKCqiftBJcZr++7ykoDIEwSa3XWowTfNPo92BYxjXiyYEVrUQh2aLyhxBCwww+heortUFxEJYcRzosstTEBYQ==}
    engines: {node: '>=6.0'}
    peerDependencies:
      supports-color: '*'
    peerDependenciesMeta:
      supports-color:
        optional: true

  decamelize@1.2.0:
    resolution: {integrity: sha512-z2S+W9X73hAUUki+N+9Za2lBlun89zigOyGrsax+KUQ6wKW4ZoWpEYBkGhQjwAjjDCkWxhY0VKEhk8wzY7F5cA==}
    engines: {node: '>=0.10.0'}

  decimal.js-light@2.5.1:
    resolution: {integrity: sha512-qIMFpTMZmny+MMIitAB6D7iVPEorVw6YQRWkvarTkT4tBeSLLiHzcwj6q0MmYSFCiVpiqPJTJEYIrpcPzVEIvg==}

  decode-named-character-reference@1.2.0:
    resolution: {integrity: sha512-c6fcElNV6ShtZXmsgNgFFV5tVX2PaV4g+MOAkb8eXHvn6sryJBrZa9r0zV6+dtTyoCKxtDy5tyQ5ZwQuidtd+Q==}

  decompress-response@6.0.0:
    resolution: {integrity: sha512-aW35yZM6Bb/4oJlZncMH2LCoZtJXTRxES17vE3hoRiowU2kWHaJKFkSBDnDR+cm9J+9QhXmREyIfv0pji9ejCQ==}
    engines: {node: '>=10'}

  deep-extend@0.6.0:
    resolution: {integrity: sha512-LOHxIOaPYdHlJRtCQfDIVZtfw/ufM8+rVj649RIHzcm/vGwQRXFt6OPqIFWsm2XEMrNIEtWR64sY1LEKD2vAOA==}
    engines: {node: '>=4.0.0'}

  deep-is@0.1.4:
    resolution: {integrity: sha512-oIPzksmTg4/MriiaYGO+okXDT7ztn/w3Eptv/+gSIdMdKsJo0u4CfYNFJPy+4SKMuCqGw2wxnA+URMg3t8a/bQ==}

  deepmerge@4.3.1:
    resolution: {integrity: sha512-3sUqbMEc77XqpdNO7FRyRog+eW3ph+GYCbj+rK+uYyRMuwsVy0rMiVtPn+QJlKFvWP/1PYpapqYn0Me2knFn+A==}
    engines: {node: '>=0.10.0'}

  define-data-property@1.1.4:
    resolution: {integrity: sha512-rBMvIzlpA8v6E+SJZoo++HAYqsLrkg7MSfIinMPFhmkorw7X+dOXVJQs+QT69zGkzMyfDnIMN2Wid1+NbL3T+A==}
    engines: {node: '>= 0.4'}

  define-properties@1.2.1:
    resolution: {integrity: sha512-8QmQKqEASLd5nx0U1B1okLElbUuuttJ/AnYmRXbbbGDWh6uS208EjD4Xqq/I9wK7u0v6O08XhTWnt5XtEbR6Dg==}
    engines: {node: '>= 0.4'}

  defu@6.1.4:
    resolution: {integrity: sha512-mEQCMmwJu317oSz8CwdIOdwf3xMif1ttiM8LTufzc3g6kR+9Pe236twL8j3IYT1F7GfRgGcW6MWxzZjLIkuHIg==}

  delayed-stream@1.0.0:
    resolution: {integrity: sha512-ZySD7Nf91aLB0RxL4KGrKHBXl7Eds1DAmEdcoVawXnLD7SDhpNgtuII2aAkg7a7QS41jxPSZ17p4VdGnMHk3MQ==}
    engines: {node: '>=0.4.0'}

  delegates@1.0.0:
    resolution: {integrity: sha512-bd2L678uiWATM6m5Z1VzNCErI3jiGzt6HGY8OVICs40JQq/HALfbyNJmp0UDakEY4pMMaN0Ly5om/B1VI/+xfQ==}

  dequal@2.0.3:
    resolution: {integrity: sha512-0je+qPKHEMohvfRTCEo3CrPG6cAzAYgmzKyxRiYSSDkS6eGJdyVJm7WaYA5ECaAD9wLB2T4EEeymA5aFVcYXCA==}
    engines: {node: '>=6'}

  detect-libc@2.0.4:
    resolution: {integrity: sha512-3UDv+G9CsCKO1WKMGw9fwq/SWJYbI0c5Y7LU1AXYoDdbhE2AHQ6N6Nb34sG8Fj7T5APy8qXDCKuuIHd1BR0tVA==}
    engines: {node: '>=8'}

  detect-node-es@1.1.0:
    resolution: {integrity: sha512-ypdmJU/TbBby2Dxibuv7ZLW3Bs1QEmM7nHjEANfohJLvE0XVujisn1qPJcZxg+qDucsr+bP6fLD1rPS3AhJ7EQ==}

  devlop@1.1.0:
    resolution: {integrity: sha512-RWmIqhcFf1lRYBvNmr7qTNuyCt/7/ns2jbpp1+PalgE/rDQcBT0fioSMUpJ93irlUhC5hrg4cYqe6U+0ImW0rA==}

  diff-sequences@29.6.3:
    resolution: {integrity: sha512-EjePK1srD3P08o2j4f0ExnylqRs5B9tJjcp9t1krH2qRi8CCdsYfwe9JgSLurFBWwq4uOlipzfk5fHNvwFKr8Q==}
    engines: {node: ^14.15.0 || ^16.10.0 || >=18.0.0}

  digest-fetch@1.3.0:
    resolution: {integrity: sha512-CGJuv6iKNM7QyZlM2T3sPAdZWd/p9zQiRNS9G+9COUCwzWFTs0Xp8NF5iePx7wtvhDykReiRRrSeNb4oMmB8lA==}

  doctrine@2.1.0:
    resolution: {integrity: sha512-35mSku4ZXK0vfCuHEDAwt55dg2jNajHZ1odvF+8SSr82EsZY4QmXfuWso8oEd8zRhVObSN18aM0CjSdoBX7zIw==}
    engines: {node: '>=0.10.0'}

  dodopayments@1.50.0:
    resolution: {integrity: sha512-7UUVPoqpPBgdklCQHY8HYfnILaqHWkqRah/DLA4k9vGh31B2vXA69w5lVRxyqswNMxBBTg770wLTtCmJ7VhW2w==}

  dom-helpers@5.2.1:
    resolution: {integrity: sha512-nRCa7CK3VTrM2NmGkIy4cbK7IZlgBE/PYMn55rrXefr5xXDP0LdtfPnblFDoVdcAfslJ7or6iqAUnx0CCGIWQA==}

  dom-serializer@2.0.0:
    resolution: {integrity: sha512-wIkAryiqt/nV5EQKqQpo3SToSOV9J0DnbJqwK7Wv/Trc92zIAYZ4FlMu+JPFW1DfGFt81ZTCGgDEabffXeLyJg==}

  domelementtype@2.3.0:
    resolution: {integrity: sha512-OLETBj6w0OsagBwdXnPdN0cnMfF9opN69co+7ZrbfPGrdpPVNBUj02spi6B1N7wChLQiPn4CSH/zJvXw56gmHw==}

  domhandler@5.0.3:
    resolution: {integrity: sha512-cgwlv/1iFQiFnU96XXgROh8xTeetsnJiDsTc7TYCLFd9+/WNkIqPTxiM/8pSd8VIrhXGTf1Ny1q1hquVqDJB5w==}
    engines: {node: '>= 4'}

  domutils@3.2.2:
    resolution: {integrity: sha512-6kZKyUajlDuqlHKVX1w7gyslj9MPIXzIFiz/rGu35uC1wMi+kMhQwGhl4lt9unC9Vb9INnY9Z3/ZA3+FhASLaw==}

  dotenv@16.4.7:
    resolution: {integrity: sha512-47qPchRCykZC03FhkYAhrvwU4xDBFIj1QPqaarj6mdM/hgUzfPHcpkHJOn3mJAufFeeAxAzeGsr5X0M4k6fLZQ==}
    engines: {node: '>=12'}

  dotenv@16.6.1:
    resolution: {integrity: sha512-uBq4egWHTcTt33a72vpSG0z3HnPuIl6NqYcTrKEg2azoEyl2hpW0zqlxysq2pK9HlDIHyHyakeYaYnSAwd8bow==}
    engines: {node: '>=12'}

  dotenv@17.2.1:
    resolution: {integrity: sha512-kQhDYKZecqnM0fCnzI5eIv5L4cAe/iRI+HqMbO/hbRdTAeXDG+M9FjipUxNfbARuEg4iHIbhnhs78BCHNbSxEQ==}
    engines: {node: '>=12'}

  drizzle-kit@0.31.4:
    resolution: {integrity: sha512-tCPWVZWZqWVx2XUsVpJRnH9Mx0ClVOf5YUHerZ5so1OKSlqww4zy1R5ksEdGRcO3tM3zj0PYN6V48TbQCL1RfA==}
    hasBin: true

  drizzle-orm@0.44.4:
    resolution: {integrity: sha512-ZyzKFpTC/Ut3fIqc2c0dPZ6nhchQXriTsqTNs4ayRgl6sZcFlMs9QZKPSHXK4bdOf41GHGWf+FrpcDDYwW+W6Q==}
    peerDependencies:
      '@aws-sdk/client-rds-data': '>=3'
      '@cloudflare/workers-types': '>=4'
      '@electric-sql/pglite': '>=0.2.0'
      '@libsql/client': '>=0.10.0'
      '@libsql/client-wasm': '>=0.10.0'
      '@neondatabase/serverless': '>=0.10.0'
      '@op-engineering/op-sqlite': '>=2'
      '@opentelemetry/api': ^1.4.1
      '@planetscale/database': '>=1.13'
      '@prisma/client': '*'
      '@tidbcloud/serverless': '*'
      '@types/better-sqlite3': '*'
      '@types/pg': '*'
      '@types/sql.js': '*'
      '@upstash/redis': '>=1.34.7'
      '@vercel/postgres': '>=0.8.0'
      '@xata.io/client': '*'
      better-sqlite3: '>=7'
      bun-types: '*'
      expo-sqlite: '>=14.0.0'
      gel: '>=2'
      knex: '*'
      kysely: '*'
      mysql2: '>=2'
      pg: '>=8'
      postgres: '>=3'
      prisma: '*'
      sql.js: '>=1'
      sqlite3: '>=5'
    peerDependenciesMeta:
      '@aws-sdk/client-rds-data':
        optional: true
      '@cloudflare/workers-types':
        optional: true
      '@electric-sql/pglite':
        optional: true
      '@libsql/client':
        optional: true
      '@libsql/client-wasm':
        optional: true
      '@neondatabase/serverless':
        optional: true
      '@op-engineering/op-sqlite':
        optional: true
      '@opentelemetry/api':
        optional: true
      '@planetscale/database':
        optional: true
      '@prisma/client':
        optional: true
      '@tidbcloud/serverless':
        optional: true
      '@types/better-sqlite3':
        optional: true
      '@types/pg':
        optional: true
      '@types/sql.js':
        optional: true
      '@upstash/redis':
        optional: true
      '@vercel/postgres':
        optional: true
      '@xata.io/client':
        optional: true
      better-sqlite3:
        optional: true
      bun-types:
        optional: true
      expo-sqlite:
        optional: true
      gel:
        optional: true
      knex:
        optional: true
      kysely:
        optional: true
      mysql2:
        optional: true
      pg:
        optional: true
      postgres:
        optional: true
      prisma:
        optional: true
      sql.js:
        optional: true
      sqlite3:
        optional: true

  dunder-proto@1.0.1:
    resolution: {integrity: sha512-KIN/nDJBQRcXw0MLVhZE9iQHmG68qAVIBg9CqmUYjmQIhgij9U5MFvrqkUL5FbtyyzZuOeOt0zdeRe4UY7ct+A==}
    engines: {node: '>= 0.4'}

  ecdsa-sig-formatter@1.0.11:
    resolution: {integrity: sha512-nagl3RYrbNv6kQkeJIpt6NJZy8twLB/2vtz6yN9Z4vRKHN4/QZJIEbqohALSgwKdnksuY3k5Addp5lg8sVoVcQ==}

  echarts-for-react@3.0.2:
    resolution: {integrity: sha512-DRwIiTzx8JfwPOVgGttDytBqdp5VzCSyMRIxubgU/g2n9y3VLUmF2FK7Icmg/sNVkv4+rktmrLN9w22U2yy3fA==}
    peerDependencies:
      echarts: ^3.0.0 || ^4.0.0 || ^5.0.0
      react: ^15.0.0 || >=16.0.0

  echarts@5.6.0:
    resolution: {integrity: sha512-oTbVTsXfKuEhxftHqL5xprgLoc0k7uScAwtryCgWF6hPYFLRwOUHiFmHGCBKP5NPFNkDVopOieyUqYGH8Fa3kA==}

  embla-carousel-autoplay@8.6.0:
    resolution: {integrity: sha512-OBu5G3nwaSXkZCo1A6LTaFMZ8EpkYbwIaH+bPqdBnDGQ2fh4+NbzjXjs2SktoPNKCtflfVMc75njaDHOYXcrsA==}
    peerDependencies:
      embla-carousel: 8.6.0

  embla-carousel-react@8.6.0:
    resolution: {integrity: sha512-0/PjqU7geVmo6F734pmPqpyHqiM99olvyecY7zdweCw+6tKEXnrE90pBiBbMMU8s5tICemzpQ3hi5EpxzGW+JA==}
    peerDependencies:
      react: ^16.8.0 || ^17.0.1 || ^18.0.0 || ^19.0.0 || ^19.0.0-rc

  embla-carousel-reactive-utils@8.6.0:
    resolution: {integrity: sha512-fMVUDUEx0/uIEDM0Mz3dHznDhfX+znCCDCeIophYb1QGVM7YThSWX+wz11zlYwWFOr74b4QLGg0hrGPJeG2s4A==}
    peerDependencies:
      embla-carousel: 8.6.0

  embla-carousel@8.6.0:
    resolution: {integrity: sha512-SjWyZBHJPbqxHOzckOfo8lHisEaJWmwd23XppYFYVh10bU66/Pn5tkVkbkCMZVdbUE5eTCI2nD8OyIP4Z+uwkA==}

  emoji-regex@8.0.0:
    resolution: {integrity: sha512-MSjYzcWNOA0ewAHpz0MxpYFvwg6yjy1NG3xteoqz644VCo/RPgnr1/GGt+ic3iJTzQ8Eu3TdM14SawnVUmGE6A==}

  emoji-regex@9.2.2:
    resolution: {integrity: sha512-L18DaJsXSUk2+42pv8mLs5jJT2hqFkFE4j21wOmgbUqsZ2hL72NsUU785g9RXgo3s0ZNgVl42TiHp3ZtOv/Vyg==}

  encoding@0.1.13:
    resolution: {integrity: sha512-ETBauow1T35Y/WZMkio9jiM0Z5xjHHmJ4XmjZOq1l/dXz3lr2sRn87nJy20RupqSh1F2m3HHPSp8ShIPQJrJ3A==}

  end-of-stream@1.4.5:
    resolution: {integrity: sha512-ooEGc6HP26xXq/N+GCGOT0JKCLDGrq2bQUZrQ7gyrJiZANJ/8YDTxTpQBXGMn+WbIQXNVpyWymm7KYVICQnyOg==}

  enhanced-resolve@5.18.3:
    resolution: {integrity: sha512-d4lC8xfavMeBjzGr2vECC3fsGXziXZQyJxD868h2M/mBI3PwAuODxAkLkq5HYuvrPYcUtiLzsTo8U3PgX3Ocww==}
    engines: {node: '>=10.13.0'}

  entities@4.5.0:
    resolution: {integrity: sha512-V0hjH4dGPh9Ao5p0MoRY6BVqtwCjhz6vI5LT8AJ55H+4g9/4vbHx1I54fS0XuclLhDHArPQCiMjDxjaL8fPxhw==}
    engines: {node: '>=0.12'}

  entities@6.0.1:
    resolution: {integrity: sha512-aN97NXWF6AWBTahfVOIrB/NShkzi5H7F9r1s9mD3cDj4Ko5f2qhhVoYMibXF7GlLveb/D2ioWay8lxI97Ven3g==}
    engines: {node: '>=0.12'}

  env-paths@2.2.1:
    resolution: {integrity: sha512-+h1lkLKhZMTYjog1VEpJNG7NZJWcuc2DDk/qsqSTRRCOXiLjeQ1d1/udrUGhqMxUgAlwKNZ0cf2uqan5GLuS2A==}
    engines: {node: '>=6'}

  err-code@2.0.3:
    resolution: {integrity: sha512-2bmlRpNKBxT/CRmPOlyISQpNj+qSeYvcym/uT0Jx2bMOlKLtSy1ZmLuVxSEKKyor/N5yhvp/ZiG1oE3DEYMSFA==}

  es-abstract@1.24.0:
    resolution: {integrity: sha512-WSzPgsdLtTcQwm4CROfS5ju2Wa1QQcVeT37jFjYzdFz1r9ahadC8B8/a4qxJxM+09F18iumCdRmlr96ZYkQvEg==}
    engines: {node: '>= 0.4'}

  es-define-property@1.0.1:
    resolution: {integrity: sha512-e3nRfgfUZ4rNGL232gUgX06QNyyez04KdjFrF+LTRoOXmrOgFKDg4BCdsjW8EnT69eqdYGmRpJwiPVYNrCaW3g==}
    engines: {node: '>= 0.4'}

  es-errors@1.3.0:
    resolution: {integrity: sha512-Zf5H2Kxt2xjTvbJvP2ZWLEICxA6j+hAmMzIlypy4xcBg1vKVnx89Wy0GbS+kf5cwCVFFzdCFh2XSCFNULS6csw==}
    engines: {node: '>= 0.4'}

  es-iterator-helpers@1.2.1:
    resolution: {integrity: sha512-uDn+FE1yrDzyC0pCo961B2IHbdM8y/ACZsKD4dG6WqrjV53BADjwa7D+1aom2rsNVfLyDgU/eigvlJGJ08OQ4w==}
    engines: {node: '>= 0.4'}

  es-object-atoms@1.1.1:
    resolution: {integrity: sha512-FGgH2h8zKNim9ljj7dankFPcICIK9Cp5bm+c2gQSYePhpaG5+esrLODihIorn+Pe6FGJzWhXQotPv73jTaldXA==}
    engines: {node: '>= 0.4'}

  es-set-tostringtag@2.1.0:
    resolution: {integrity: sha512-j6vWzfrGVfyXxge+O0x5sh6cvxAog0a/4Rdd2K36zCMV5eJ+/+tOAngRO8cODMNWbVRdVlmGZQL2YS3yR8bIUA==}
    engines: {node: '>= 0.4'}

  es-shim-unscopables@1.1.0:
    resolution: {integrity: sha512-d9T8ucsEhh8Bi1woXCf+TIKDIROLG5WCkxg8geBCbvk22kzwC5G2OnXVMO6FUsvQlgUUXQ2itephWDLqDzbeCw==}
    engines: {node: '>= 0.4'}

  es-to-primitive@1.3.0:
    resolution: {integrity: sha512-w+5mJ3GuFL+NjVtJlvydShqE1eN3h3PbI7/5LAsYJP/2qtuMXjfL2LpHSRqo4b4eSF5K/DH1JXKUAHSB2UW50g==}
    engines: {node: '>= 0.4'}

  esbuild-register@3.6.0:
    resolution: {integrity: sha512-H2/S7Pm8a9CL1uhp9OvjwrBh5Pvx0H8qVOxNu8Wed9Y7qv56MPtq+GGM8RJpq6glYJn9Wspr8uw7l55uyinNeg==}
    peerDependencies:
      esbuild: '>=0.12 <1'

  esbuild@0.18.20:
    resolution: {integrity: sha512-ceqxoedUrcayh7Y7ZX6NdbbDzGROiyVBgC4PriJThBKSVPWnnFHZAkfI1lJT8QFkOwH4qOS2SJkS4wvpGl8BpA==}
    engines: {node: '>=12'}
    hasBin: true

  esbuild@0.25.9:
    resolution: {integrity: sha512-CRbODhYyQx3qp7ZEwzxOk4JBqmD/seJrzPa/cGjY1VtIn5E09Oi9/dB4JwctnfZ8Q8iT7rioVv5k/FNT/uf54g==}
    engines: {node: '>=18'}
    hasBin: true

  escape-string-regexp@2.0.0:
    resolution: {integrity: sha512-UpzcLCXolUWcNu5HtVMHYdXJjArjsF9C0aNnquZYY4uW/Vu0miy5YoWvbV345HauVvcAUnpRuhMMcqTcGOY2+w==}
    engines: {node: '>=8'}

  escape-string-regexp@4.0.0:
    resolution: {integrity: sha512-TtpcNJ3XAzx3Gq8sWRzJaVajRs0uVxA2YAkdb1jm2YkPz4G6egUFAyA3n5vtEIZefPk5Wa4UXbKuS5fKkJWdgA==}
    engines: {node: '>=10'}

  escape-string-regexp@5.0.0:
    resolution: {integrity: sha512-/veY75JbMK4j1yjvuUxuVsiS/hr/4iHs9FTT6cgTexxdE0Ly/glccBAkloH/DofkjRbZU3bnoj38mOmhkZ0lHw==}
    engines: {node: '>=12'}

  eslint-config-next@15.5.2:
    resolution: {integrity: sha512-3hPZghsLupMxxZ2ggjIIrat/bPniM2yRpsVPVM40rp8ZMzKWOJp2CGWn7+EzoV2ddkUr5fxNfHpF+wU1hGt/3g==}
    peerDependencies:
      eslint: ^7.23.0 || ^8.0.0 || ^9.0.0
      typescript: '>=3.3.1'
    peerDependenciesMeta:
      typescript:
        optional: true

  eslint-import-resolver-node@0.3.9:
    resolution: {integrity: sha512-WFj2isz22JahUv+B788TlO3N6zL3nNJGU8CcZbPZvVEkBPaJdCV4vy5wyghty5ROFbCRnm132v8BScu5/1BQ8g==}

  eslint-import-resolver-typescript@3.10.1:
    resolution: {integrity: sha512-A1rHYb06zjMGAxdLSkN2fXPBwuSaQ0iO5M/hdyS0Ajj1VBaRp0sPD3dn1FhME3c/JluGFbwSxyCfqdSbtQLAHQ==}
    engines: {node: ^14.18.0 || >=16.0.0}
    peerDependencies:
      eslint: '*'
      eslint-plugin-import: '*'
      eslint-plugin-import-x: '*'
    peerDependenciesMeta:
      eslint-plugin-import:
        optional: true
      eslint-plugin-import-x:
        optional: true

  eslint-module-utils@2.12.1:
    resolution: {integrity: sha512-L8jSWTze7K2mTg0vos/RuLRS5soomksDPoJLXIslC7c8Wmut3bx7CPpJijDcBZtxQ5lrbUdM+s0OlNbz0DCDNw==}
    engines: {node: '>=4'}
    peerDependencies:
      '@typescript-eslint/parser': '*'
      eslint: '*'
      eslint-import-resolver-node: '*'
      eslint-import-resolver-typescript: '*'
      eslint-import-resolver-webpack: '*'
    peerDependenciesMeta:
      '@typescript-eslint/parser':
        optional: true
      eslint:
        optional: true
      eslint-import-resolver-node:
        optional: true
      eslint-import-resolver-typescript:
        optional: true
      eslint-import-resolver-webpack:
        optional: true

  eslint-plugin-import@2.32.0:
    resolution: {integrity: sha512-whOE1HFo/qJDyX4SnXzP4N6zOWn79WhnCUY/iDR0mPfQZO8wcYE4JClzI2oZrhBnnMUCBCHZhO6VQyoBU95mZA==}
    engines: {node: '>=4'}
    peerDependencies:
      '@typescript-eslint/parser': '*'
      eslint: ^2 || ^3 || ^4 || ^5 || ^6 || ^7.2.0 || ^8 || ^9
    peerDependenciesMeta:
      '@typescript-eslint/parser':
        optional: true

  eslint-plugin-jsx-a11y@6.10.2:
    resolution: {integrity: sha512-scB3nz4WmG75pV8+3eRUQOHZlNSUhFNq37xnpgRkCCELU3XMvXAxLk1eqWWyE22Ki4Q01Fnsw9BA3cJHDPgn2Q==}
    engines: {node: '>=4.0'}
    peerDependencies:
      eslint: ^3 || ^4 || ^5 || ^6 || ^7 || ^8 || ^9

  eslint-plugin-react-hooks@5.2.0:
    resolution: {integrity: sha512-+f15FfK64YQwZdJNELETdn5ibXEUQmW1DZL6KXhNnc2heoy/sg9VJJeT7n8TlMWouzWqSWavFkIhHyIbIAEapg==}
    engines: {node: '>=10'}
    peerDependencies:
      eslint: ^3.0.0 || ^4.0.0 || ^5.0.0 || ^6.0.0 || ^7.0.0 || ^8.0.0-0 || ^9.0.0

  eslint-plugin-react@7.37.5:
    resolution: {integrity: sha512-Qteup0SqU15kdocexFNAJMvCJEfa2xUKNV4CC1xsVMrIIqEy3SQ/rqyxCWNzfrd3/ldy6HMlD2e0JDVpDg2qIA==}
    engines: {node: '>=4'}
    peerDependencies:
      eslint: ^3 || ^4 || ^5 || ^6 || ^7 || ^8 || ^9.7

  eslint-scope@8.4.0:
    resolution: {integrity: sha512-sNXOfKCn74rt8RICKMvJS7XKV/Xk9kA7DyJr8mJik3S7Cwgy3qlkkmyS2uQB3jiJg6VNdZd/pDBJu0nvG2NlTg==}
    engines: {node: ^18.18.0 || ^20.9.0 || >=21.1.0}

  eslint-visitor-keys@3.4.3:
    resolution: {integrity: sha512-wpc+LXeiyiisxPlEkUzU6svyS1frIO3Mgxj1fdy7Pm8Ygzguax2N3Fa/D/ag1WqbOprdI+uY6wMUl8/a2G+iag==}
    engines: {node: ^12.22.0 || ^14.17.0 || >=16.0.0}

  eslint-visitor-keys@4.2.1:
    resolution: {integrity: sha512-Uhdk5sfqcee/9H/rCOJikYz67o0a2Tw2hGRPOG2Y1R2dg7brRe1uG0yaNQDHu+TO/uQPF/5eCapvYSmHUjt7JQ==}
    engines: {node: ^18.18.0 || ^20.9.0 || >=21.1.0}

  eslint@9.33.0:
    resolution: {integrity: sha512-TS9bTNIryDzStCpJN93aC5VRSW3uTx9sClUn4B87pwiCaJh220otoI0X8mJKr+VcPtniMdN8GKjlwgWGUv5ZKA==}
    engines: {node: ^18.18.0 || ^20.9.0 || >=21.1.0}
    hasBin: true
    peerDependencies:
      jiti: '*'
    peerDependenciesMeta:
      jiti:
        optional: true

  espree@10.4.0:
    resolution: {integrity: sha512-j6PAQ2uUr79PZhBjP5C5fhl8e39FmRnOjsD5lGnWrFU8i2G776tBK7+nP8KuQUTTyAZUwfQqXAgrVH5MbH9CYQ==}
    engines: {node: ^18.18.0 || ^20.9.0 || >=21.1.0}

  esquery@1.6.0:
    resolution: {integrity: sha512-ca9pw9fomFcKPvFLXhBKUK90ZvGibiGOvRJNbjljY7s7uq/5YO4BOzcYtJqExdx99rF6aAcnRxHmcUHcz6sQsg==}
    engines: {node: '>=0.10'}

  esrecurse@4.3.0:
    resolution: {integrity: sha512-KmfKL3b6G+RXvP8N1vr3Tq1kL/oCFgn2NYXEtqP8/L3pKapUA4G8cFVaoF3SU323CD4XypR/ffioHmkti6/Tag==}
    engines: {node: '>=4.0'}

  estraverse@5.3.0:
    resolution: {integrity: sha512-MMdARuVEQziNTeJD8DgMqmhwR11BRQ/cBP+pLtYdSTnf3MIO8fFeiINEbX36ZdNlfU/7A9f3gUw49B3oQsvwBA==}
    engines: {node: '>=4.0'}

  estree-util-is-identifier-name@3.0.0:
    resolution: {integrity: sha512-hFtqIDZTIUZ9BXLb8y4pYGyk6+wekIivNVTcmvk8NoOh+VeRn5y6cEHzbURrWbfp1fIqdVipilzj+lfaadNZmg==}

  esutils@2.0.3:
    resolution: {integrity: sha512-kVscqXk4OCp68SZ0dkgEKVi6/8ij300KBWTJq32P/dYeWTSwK41WyTxalN1eRmA5Z9UU/LX9D7FWSmV9SAYx6g==}
    engines: {node: '>=0.10.0'}

  event-target-shim@5.0.1:
    resolution: {integrity: sha512-i/2XbnSz/uxRCU6+NdVJgKWDTM427+MqYbkQzD321DuCQJUqOuJKIA0IM2+W2xtYHdKOmZ4dR6fExsd4SXL+WQ==}
    engines: {node: '>=6'}

  eventemitter3@4.0.7:
    resolution: {integrity: sha512-8guHBZCwKnFhYdHr2ysuRWErTwhoN2X8XELRlrRwpmfeY2jjuUN4taQMsULKUVo1K4DvZl+0pgfyoysHxvmvEw==}

  events@3.3.0:
    resolution: {integrity: sha512-mQw+2fkQbALzQ7V0MY0IqdnXNOeTtP4r0lN9z7AAawCXgqea7bDii20AYrIBrFd/Hx0M2Ocz6S111CaFkUcb0Q==}
    engines: {node: '>=0.8.x'}

  eventsource-parser@3.0.5:
    resolution: {integrity: sha512-bSRG85ZrMdmWtm7qkF9He9TNRzc/Bm99gEJMaQoHJ9E6Kv9QBbsldh2oMj7iXmYNEAVvNgvv5vPorG6W+XtBhQ==}
    engines: {node: '>=20.0.0'}

  exa-js@1.9.2:
    resolution: {integrity: sha512-KU5BojZ+OjkWd6JUrehblHClYkmP4QpKqZ0chifaavshcW3fdkoJFRaLkZY8ytbFpaJNoMNubWReXXRKKOFGFQ==}

  expand-template@2.0.3:
    resolution: {integrity: sha512-XYfuKMvj4O35f/pOXLObndIRvyQ+/+6AhODh+OKWj9S9498pHHn/IMszH+gt0fBCRWMNfk1ZSp5x3AifmnI2vg==}
    engines: {node: '>=6'}

  expand-tilde@2.0.2:
    resolution: {integrity: sha512-A5EmesHW6rfnZ9ysHQjPdJRni0SRar0tjtG5MNtm9n5TUvsYU8oozprtRD4AqHxcZWWlVuAmQo2nWKfN9oyjTw==}
    engines: {node: '>=0.10.0'}

  expect@29.7.0:
    resolution: {integrity: sha512-2Zks0hf1VLFYI1kbh0I5jP3KHHyCHpkfyHBzsSXRFgl/Bg9mWYfMW8oD+PdMPlEwy5HNsR9JutYy6pMeOh61nw==}
    engines: {node: ^14.15.0 || ^16.10.0 || >=18.0.0}

  extend@3.0.2:
    resolution: {integrity: sha512-fjquC59cD7CyW6urNXK0FBufkZcoiGG80wTuPujX590cB5Ttln20E2UB4S/WARVqhXffZl2LNgS+gQdPIIim/g==}

  fast-deep-equal@2.0.1:
    resolution: {integrity: sha512-bCK/2Z4zLidyB4ReuIsvALH6w31YfAQDmXMqMx6FyfHqvBxtjC0eRumeSu4Bs3XtXwpyIywtSTrVT99BxY1f9w==}

  fast-deep-equal@3.1.3:
    resolution: {integrity: sha512-f3qQ9oQy9j2AhBe/H9VC91wLmKBCCU/gDOnKNAYG5hswO7BLKj09Hc5HYNz9cGI++xlpDCIgDaitVs03ATR84Q==}

  fast-equals@5.2.2:
    resolution: {integrity: sha512-V7/RktU11J3I36Nwq2JnZEM7tNm17eBJz+u25qdxBZeCKiX6BkVSZQjwWIr+IobgnZy+ag73tTZgZi7tr0LrBw==}
    engines: {node: '>=6.0.0'}

  fast-glob@3.3.1:
    resolution: {integrity: sha512-kNFPyjhh5cKjrUltxs+wFx+ZkbRaxxmZ+X0ZU31SOsxCEtP9VPgtq2teZw1DebupL5GmDaNQ6yKMMVcM41iqDg==}
    engines: {node: '>=8.6.0'}

  fast-glob@3.3.3:
    resolution: {integrity: sha512-7MptL8U0cqcFdzIzwOTHoilX9x5BrNqye7Z/LuC7kCMRio1EMSyqRK3BEAUD7sXRq4iT4AzTVuZdhgQ2TCvYLg==}
    engines: {node: '>=8.6.0'}

  fast-json-stable-stringify@2.1.0:
    resolution: {integrity: sha512-lhd/wF+Lk98HZoTCtlVraHtfh5XYijIjalXck7saUtuanSDyLMxnHhSXEDJqHxD7msR8D0uCmqlkwjCV8xvwHw==}

  fast-levenshtein@2.0.6:
    resolution: {integrity: sha512-DCXu6Ifhqcks7TZKY3Hxp3y6qphY5SJZmrWMDrKcERSOXWQdMhU9Ig/PYrzyw/ul9jOIyh0N4M0tbC5hodg8dw==}

  fast-sha256@1.3.0:
    resolution: {integrity: sha512-n11RGP/lrWEFI/bWdygLxhI+pVeo1ZYIVwvvPkW7azl/rOy+F3HYRZ2K5zeE9mmkhQppyv9sQFx0JM9UabnpPQ==}

  fast-xml-parser@5.2.5:
    resolution: {integrity: sha512-pfX9uG9Ki0yekDHx2SiuRIyFdyAr1kMIMitPvb0YBo8SUfKvia7w7FIyd/l6av85pFYRhZscS75MwMnbvY+hcQ==}
    hasBin: true

  fastq@1.19.1:
    resolution: {integrity: sha512-GwLTyxkCXjXbxqIhTsMI2Nui8huMPtnxg7krajPJAjnEG/iiOS7i+zCtWGZR9G0NBKbXKh6X9m9UIsYX/N6vvQ==}

  fault@1.0.4:
    resolution: {integrity: sha512-CJ0HCB5tL5fYTEA7ToAq5+kTwd++Borf1/bifxd9iT70QcXr4MRrO3Llf8Ifs70q+SJcGHFtnIE/Nw6giCtECA==}

  fdir@6.5.0:
    resolution: {integrity: sha512-tIbYtZbucOs0BRGqPJkshJUYdL+SDH7dVM8gjy+ERp3WAUjLEFJE+02kanyHtwjWOnwrKYBiwAmM0p4kLJAnXg==}
    engines: {node: '>=12.0.0'}
    peerDependencies:
      picomatch: ^3 || ^4
    peerDependenciesMeta:
      picomatch:
        optional: true

  file-entry-cache@8.0.0:
    resolution: {integrity: sha512-XXTUwCvisa5oacNGRP9SfNtYBNAMi+RPwBFmblZEF7N7swHYQS6/Zfk7SRwx4D5j3CH211YNRco1DEMNVfZCnQ==}
    engines: {node: '>=16.0.0'}

  file-uri-to-path@1.0.0:
    resolution: {integrity: sha512-0Zt+s3L7Vf1biwWZ29aARiVYLx7iMGnEUl9x33fbB/j3jR81u/O2LbqK+Bm1CDSNDKVtJ/YjwY7TUd5SkeLQLw==}

  fill-range@7.1.1:
    resolution: {integrity: sha512-YsGpe3WHLK8ZYi4tWDg2Jy3ebRz2rXowDxnld4bkQB00cc/1Zw9AWnC0i9ztDJitivtQvaI9KaLyKrc+hBW0yg==}
    engines: {node: '>=8'}

  find-up@5.0.0:
    resolution: {integrity: sha512-78/PXT1wlLLDgTzDs7sjq9hzz0vXD+zn+7wypEe4fXQxCmdmqfGsEPQxmiCSQI3ajFV91bVSsvNtrJRiW6nGng==}
    engines: {node: '>=10'}

  flat-cache@4.0.1:
    resolution: {integrity: sha512-f7ccFPK3SXFHpx15UIGyRJ/FJQctuKZ0zVuN3frBo4HnK3cay9VEW0R6yPYFHC0AgqhukPzKjq22t5DmAyqGyw==}
    engines: {node: '>=16'}

  flatted@3.3.3:
    resolution: {integrity: sha512-GX+ysw4PBCz0PzosHDepZGANEuFCMLrnRTiEy9McGjmkCQYwRq4A/X786G/fjM/+OjsWSU1ZrY5qyARZmO/uwg==}

  follow-redirects@1.15.11:
    resolution: {integrity: sha512-deG2P0JfjrTxl50XGCDyfI97ZGVCxIpfKYmfyrQ54n5FO/0gfIES8C/Psl6kWVDolizcaaxZJnTS0QSMxvnsBQ==}
    engines: {node: '>=4.0'}
    peerDependencies:
      debug: '*'
    peerDependenciesMeta:
      debug:
        optional: true

  for-each@0.3.5:
    resolution: {integrity: sha512-dKx12eRCVIzqCxFGplyFKJMPvLEWgmNtUrpTiJIR5u97zEhRG8ySrtboPHZXx7daLxQVrl643cTzbab2tkQjxg==}
    engines: {node: '>= 0.4'}

  form-data-encoder@1.7.2:
    resolution: {integrity: sha512-qfqtYan3rxrnCk1VYaA4H+Ms9xdpPqvLZa6xmMgFvhO32x7/3J/ExcTd6qpxM0vH2GdMI+poehyBZvqfMTto8A==}

  form-data@4.0.4:
    resolution: {integrity: sha512-KrGhL9Q4zjj0kiUt5OO4Mr/A/jlI2jDYs5eHBpYHPcBEVSiipAvn2Ko2HnPe20rmcuuvMHNdZFp+4IlGTMF0Ow==}
    engines: {node: '>= 6'}

  format@0.2.2:
    resolution: {integrity: sha512-wzsgA6WOq+09wrU1tsJ09udeR/YZRaeArL9e1wPbFg3GG2yDnC2ldKpxs4xunpFF9DgqCqOIra3bc1HWrJ37Ww==}
    engines: {node: '>=0.4.x'}

  formdata-node@4.4.1:
    resolution: {integrity: sha512-0iirZp3uVDjVGt9p49aTaqjk84TrglENEDuqfdlZQ1roC9CWlPk6Avf8EEnZNcAqPonwkG35x4n3ww/1THYAeQ==}
    engines: {node: '>= 12.20'}

  framer-motion@12.23.12:
    resolution: {integrity: sha512-6e78rdVtnBvlEVgu6eFEAgG9v3wLnYEboM8I5O5EXvfKC8gxGQB8wXJdhkMy10iVcn05jl6CNw7/HTsTCfwcWg==}
    peerDependencies:
      '@emotion/is-prop-valid': '*'
      react: ^18.0.0 || ^19.0.0
      react-dom: ^18.0.0 || ^19.0.0
    peerDependenciesMeta:
      '@emotion/is-prop-valid':
        optional: true
      react:
        optional: true
      react-dom:
        optional: true

  fs-constants@1.0.0:
    resolution: {integrity: sha512-y6OAwoSIf7FyjMIv94u+b5rdheZEjzR63GTyZJm5qh4Bi+2YgwLCcI/fPFZkL5PSixOt6ZNKm+w+Hfp/Bciwow==}

  fs-minipass@2.1.0:
    resolution: {integrity: sha512-V/JgOLFCS+R6Vcq0slCuaeWEdNC3ouDlJMNIsacH2VtALiu9mV4LPrHc5cDl8k5aw6J8jwgWWpiTo5RYhmIzvg==}
    engines: {node: '>= 8'}

  fs.realpath@1.0.0:
    resolution: {integrity: sha512-OO0pH2lK6a0hZnAdau5ItzHPI6pUlvI7jMVnxUQRtw4owF2wk8lOSabtGDCTP4Ggrg2MbGnWO9X8K1t4+fGMDw==}

  function-bind@1.1.2:
    resolution: {integrity: sha512-7XHNxH7qX9xG5mIwxkhumTox/MIRNcOgDrxWsMt2pAr23WHp6MrRlN7FBSFpCpr+oVO0F744iUgR82nJMfG2SA==}

  function.prototype.name@1.1.8:
    resolution: {integrity: sha512-e5iwyodOHhbMr/yNrc7fDYG4qlbIvI5gajyzPnb5TCwyhjApznQh1BMFou9b30SevY43gCJKXycoCBjMbsuW0Q==}
    engines: {node: '>= 0.4'}

  functions-have-names@1.2.3:
    resolution: {integrity: sha512-xckBUXyTIqT97tq2x2AMb+g163b5JFysYk0x4qxNFwbfQkmNZoiRHb6sPzI9/QV33WeuvVYBUIiD4NzNIyqaRQ==}

  gauge@4.0.4:
    resolution: {integrity: sha512-f9m+BEN5jkg6a0fZjleidjN51VE1X+mPFQ2DJ0uv1V39oCLCbsGe6yjbBnp7eK7z/+GAon99a3nHuqbuuthyPg==}
    engines: {node: ^12.13.0 || ^14.15.0 || >=16.0.0}
    deprecated: This package is no longer supported.

  gaxios@6.7.1:
    resolution: {integrity: sha512-LDODD4TMYx7XXdpwxAVRAIAuB0bzv0s+ywFonY46k126qzQHT9ygyoa9tncmOiQmmDrik65UYsEkv3lbfqQ3yQ==}
    engines: {node: '>=14'}

  gcp-metadata@6.1.1:
    resolution: {integrity: sha512-a4tiq7E0/5fTjxPAaH4jpjkSv/uCaU2p5KC6HVGrvl0cDjA8iBZv4vv1gyzlmK0ZUKqwpOyQMKzZQe3lTit77A==}
    engines: {node: '>=14'}

  get-intrinsic@1.3.0:
    resolution: {integrity: sha512-9fSjSaos/fRIVIp+xSJlE6lfwhES7LNtKaCBIamHsjr2na1BiABJPo0mOjjz8GJDURarmCPGqaiVg5mfjb98CQ==}
    engines: {node: '>= 0.4'}

  get-nonce@1.0.1:
    resolution: {integrity: sha512-FJhYRoDaiatfEkUK8HKlicmu/3SGFD51q3itKDGoSTysQJBnfOcxU5GxnhE1E6soB76MbT0MBtnKJuXyAx+96Q==}
    engines: {node: '>=6'}

  get-proto@1.0.1:
    resolution: {integrity: sha512-sTSfBjoXBp89JvIKIefqw7U2CCebsc74kiY6awiGogKtoSGbgjYE/G/+l9sF3MWFPNc9IcoOC4ODfKHfxFmp0g==}
    engines: {node: '>= 0.4'}

  get-symbol-description@1.1.0:
    resolution: {integrity: sha512-w9UMqWwJxHNOvoNzSJ2oPF5wvYcvP7jUvYzhp67yEhTi17ZDBBC1z9pTdGuzjD+EFIqLSYRweZjqfiPzQ06Ebg==}
    engines: {node: '>= 0.4'}

  get-tsconfig@4.10.1:
    resolution: {integrity: sha512-auHyJ4AgMz7vgS8Hp3N6HXSmlMdUyhSUrfBF16w153rxtLIEOE+HGqaBppczZvnHLqQJfiHotCYpNhl0lUROFQ==}

  github-from-package@0.0.0:
    resolution: {integrity: sha512-SyHy3T1v2NUXn29OsWdxmK6RwHD+vkj3v8en8AOBZ1wBQ/hCAQ5bAQTD02kW4W9tUp/3Qh6J8r9EvntiyCmOOw==}

  glob-parent@5.1.2:
    resolution: {integrity: sha512-AOIgSQCepiJYwP3ARnGx+5VnTu2HBYdzbGP45eLw1vr3zB3vZLeyed1sC9hnbcOc9/SrMyM5RPQrkGz4aS9Zow==}
    engines: {node: '>= 6'}

  glob-parent@6.0.2:
    resolution: {integrity: sha512-XxwI8EOhVQgWp6iDL+3b0r86f4d6AX6zSU55HfB4ydCEuXLXc5FcYeOu+nnGftS4TEju/11rt4KJPTMgbfmv4A==}
    engines: {node: '>=10.13.0'}

  glob@7.2.3:
    resolution: {integrity: sha512-nFR0zLpU2YCaRxwoCJvL6UvCH2JFyFVIvwTLsIf21AuHlMskA1hhTdk+LlYJtOlYt9v6dvszD2BGRqBL+iQK9Q==}
    deprecated: Glob versions prior to v9 are no longer supported

  globals@14.0.0:
    resolution: {integrity: sha512-oahGvuMGQlPw/ivIYBjVSrWAfWLBeku5tpPE2fOPLi+WHffIWbuh2tCjhyQhTBPMf5E9jDEH4FOmTYgYwbKwtQ==}
    engines: {node: '>=18'}

  globalthis@1.0.4:
    resolution: {integrity: sha512-DpLKbNU4WylpxJykQujfCcwYWiV/Jhm50Goo0wrVILAv5jOr9d+H+UR3PhSCD2rCCEIg0uc+G+muBTwD54JhDQ==}
    engines: {node: '>= 0.4'}

  google-auth-library@9.15.1:
    resolution: {integrity: sha512-Jb6Z0+nvECVz+2lzSMt9u98UsoakXxA2HGHMCxh+so3n90XgYWkq5dur19JAJV7ONiJY22yBTyJB1TSkvPq9Ng==}
    engines: {node: '>=14'}

  google-logging-utils@0.0.2:
    resolution: {integrity: sha512-NEgUnEcBiP5HrPzufUkBzJOD/Sxsco3rLNo1F1TNf7ieU8ryUzBhqba8r756CjLX7rn3fHl6iLEwPYuqpoKgQQ==}
    engines: {node: '>=14'}

  gopd@1.2.0:
    resolution: {integrity: sha512-ZUKRh6/kUFoAiTAtTYPZJ3hw9wNxx+BIBOijnlG9PnrJsCcSjs1wyyD6vJpaYtgnzDrKYRSqf3OO6Rfa93xsRg==}
    engines: {node: '>= 0.4'}

  graceful-fs@4.2.11:
    resolution: {integrity: sha512-RbJ5/jmFcNNCcDV5o9eTnBLJ/HszWV0P73bc+Ff4nS/rJj+YaS6IGyiOL0VoBYX+l1Wrl3k63h/KrH+nhJ0XvQ==}

  graphemer@1.4.0:
    resolution: {integrity: sha512-EtKwoO6kxCL9WO5xipiHTZlSzBm7WLT627TqC/uVRd0HKmq8NXyebnNYxDoBi7wt8eTWrUrKXCOVaFq9x1kgag==}

  groq-sdk@0.3.0:
    resolution: {integrity: sha512-Cdgjh4YoSBE2X4S9sxPGXaAy1dlN4bRtAaDZ3cnq+XsxhhN9WSBeHF64l7LWwuD5ntmw7YC5Vf4Ff1oHCg1LOg==}

  gtoken@7.1.0:
    resolution: {integrity: sha512-pCcEwRi+TKpMlxAQObHDQ56KawURgyAf6jtIY046fJ5tIv3zDe/LEIubckAO8fj6JnAxLdmWkUfNyulQ2iKdEw==}
    engines: {node: '>=14.0.0'}

  has-bigints@1.1.0:
    resolution: {integrity: sha512-R3pbpkcIqv2Pm3dUwgjclDRVmWpTJW2DcMzcIhEXEx1oh/CEMObMm3KLmRJOdvhM7o4uQBnwr8pzRK2sJWIqfg==}
    engines: {node: '>= 0.4'}

  has-flag@4.0.0:
    resolution: {integrity: sha512-EykJT/Q1KjTWctppgIAgfSO0tKVuZUjhgMr17kqTumMl6Afv3EISleU7qZUzoXDFTAHTDC4NOoG/ZxU3EvlMPQ==}
    engines: {node: '>=8'}

  has-property-descriptors@1.0.2:
    resolution: {integrity: sha512-55JNKuIW+vq4Ke1BjOTjM2YctQIvCT7GFzHwmfZPGo5wnrgkid0YQtnAleFSqumZm4az3n2BS+erby5ipJdgrg==}

  has-proto@1.2.0:
    resolution: {integrity: sha512-KIL7eQPfHQRC8+XluaIw7BHUwwqL19bQn4hzNgdr+1wXoU0KKj6rufu47lhY7KbJR2C6T6+PfyN0Ea7wkSS+qQ==}
    engines: {node: '>= 0.4'}

  has-symbols@1.1.0:
    resolution: {integrity: sha512-1cDNdwJ2Jaohmb3sg4OmKaMBwuC48sYni5HUw2DvsC8LjGTLK9h+eb1X6RyuOHe4hT0ULCW68iomhjUoKUqlPQ==}
    engines: {node: '>= 0.4'}

  has-tostringtag@1.0.2:
    resolution: {integrity: sha512-NqADB8VjPFLM2V0VvHUewwwsw0ZWBaIdgo+ieHtK3hasLz4qeCRjYcqfB6AQrBggRKppKF8L52/VqdVsO47Dlw==}
    engines: {node: '>= 0.4'}

  has-unicode@2.0.1:
    resolution: {integrity: sha512-8Rf9Y83NBReMnx0gFzA8JImQACstCYWUplepDa9xprwwtmgEZUF0h/i5xSA625zB/I37EtrswSST6OXxwaaIJQ==}

  hasown@2.0.2:
    resolution: {integrity: sha512-0hJU9SCPvmMzIBdZFqNPXWa6dqh7WdH0cII9y+CyS8rG3nL48Bclra9HmKhVVUHyPWNH5Y7xDwAB7bfgSjkUMQ==}
    engines: {node: '>= 0.4'}

  hast-util-from-dom@5.0.1:
    resolution: {integrity: sha512-N+LqofjR2zuzTjCPzyDUdSshy4Ma6li7p/c3pA78uTwzFgENbgbUrm2ugwsOdcjI1muO+o6Dgzp9p8WHtn/39Q==}

  hast-util-from-html-isomorphic@2.0.0:
    resolution: {integrity: sha512-zJfpXq44yff2hmE0XmwEOzdWin5xwH+QIhMLOScpX91e/NSGPsAzNCvLQDIEPyO2TXi+lBmU6hjLIhV8MwP2kw==}

  hast-util-from-html@2.0.3:
    resolution: {integrity: sha512-CUSRHXyKjzHov8yKsQjGOElXy/3EKpyX56ELnkHH34vDVw1N1XSQ1ZcAvTyAPtGqLTuKP/uxM+aLkSPqF/EtMw==}

  hast-util-from-parse5@8.0.3:
    resolution: {integrity: sha512-3kxEVkEKt0zvcZ3hCRYI8rqrgwtlIOFMWkbclACvjlDw8Li9S2hk/d51OI0nr/gIpdMHNepwgOKqZ/sy0Clpyg==}

  hast-util-is-element@3.0.0:
    resolution: {integrity: sha512-Val9mnv2IWpLbNPqc/pUem+a7Ipj2aHacCwgNfTiK0vJKl0LF+4Ba4+v1oPHFpf3bLYmreq0/l3Gud9S5OH42g==}

  hast-util-parse-selector@2.2.5:
    resolution: {integrity: sha512-7j6mrk/qqkSehsM92wQjdIgWM2/BW61u/53G6xmC8i1OmEdKLHbk419QKQUjz6LglWsfqoiHmyMRkP1BGjecNQ==}

  hast-util-parse-selector@4.0.0:
    resolution: {integrity: sha512-wkQCkSYoOGCRKERFWcxMVMOcYE2K1AaNLU8DXS9arxnLOUEWbOXKXiJUNzEpqZ3JOKpnha3jkFrumEjVliDe7A==}

  hast-util-to-jsx-runtime@2.3.6:
    resolution: {integrity: sha512-zl6s8LwNyo1P9uw+XJGvZtdFF1GdAkOg8ujOw+4Pyb76874fLps4ueHXDhXWdk6YHQ6OgUtinliG7RsYvCbbBg==}

  hast-util-to-text@4.0.2:
    resolution: {integrity: sha512-KK6y/BN8lbaq654j7JgBydev7wuNMcID54lkRav1P0CaE1e47P72AWWPiGKXTJU271ooYzcvTAn/Zt0REnvc7A==}

  hast-util-whitespace@3.0.0:
    resolution: {integrity: sha512-88JUN06ipLwsnv+dVn+OIYOvAuvBMy/Qoi6O7mQHxdPXpjy+Cd6xRkWwux7DKO+4sYILtLBRIKgsdpS2gQc7qw==}

  hastscript@6.0.0:
    resolution: {integrity: sha512-nDM6bvd7lIqDUiYEiu5Sl/+6ReP0BMk/2f4U/Rooccxkj0P5nm+acM5PrGJ/t5I8qPGiqZSE6hVAwZEdZIvP4w==}

  hastscript@9.0.1:
    resolution: {integrity: sha512-g7df9rMFX/SPi34tyGCyUBREQoKkapwdY/T04Qn9TDWfHhAYt4/I0gMVirzK5wEzeUqIjEB+LXC/ypb7Aqno5w==}

  he@1.2.0:
    resolution: {integrity: sha512-F/1DnUGPopORZi0ni+CvrCgHQ5FyEAHRLSApuYWMmrbSwoN2Mn/7k+Gl38gJnR7yyDZk6WLXwiGod1JOWNDKGw==}
    hasBin: true

  highlight.js@10.7.3:
    resolution: {integrity: sha512-tzcUFauisWKNHaRkN4Wjl/ZA07gENAjFl3J/c480dprkGTg5EQstgaNFqBfUqCq54kZRIEcreTsAgF/m2quD7A==}

  highlight.js@11.11.1:
    resolution: {integrity: sha512-Xwwo44whKBVCYoliBQwaPvtd/2tYFkRQtXDWj1nackaV2JPXx3L0+Jvd8/qCJ2p+ML0/XVkJ2q+Mr+UVdpJK5w==}
    engines: {node: '>=12.0.0'}

  highlightjs-vue@1.0.0:
    resolution: {integrity: sha512-PDEfEF102G23vHmPhLyPboFCD+BkMGu+GuJe2d9/eH4FsCwvgBpnc9n0pGE+ffKdph38s6foEZiEjdgHdzp+IA==}

  homedir-polyfill@1.0.3:
    resolution: {integrity: sha512-eSmmWE5bZTK2Nou4g0AI3zZ9rswp7GRKoKXS1BLUkvPviOqs4YTN1djQIqrXy9k5gEtdLPy86JjRwsNM9tnDcA==}
    engines: {node: '>=0.10.0'}

  html-to-text@9.0.5:
    resolution: {integrity: sha512-qY60FjREgVZL03vJU6IfMV4GDjGBIoOyvuFdpBDIX9yTlDw0TjxVBQp+P8NvpdIXNJvfWBTNul7fsAQJq2FNpg==}
    engines: {node: '>=14'}

  html-url-attributes@3.0.1:
    resolution: {integrity: sha512-ol6UPyBWqsrO6EJySPz2O7ZSr856WDrEzM5zMqp+FJJLGMW35cLYmmZnl0vztAZxRUoNZJFTCohfjuIJ8I4QBQ==}

  htmlparser2@8.0.2:
    resolution: {integrity: sha512-GYdjWKDkbRLkZ5geuHs5NY1puJ+PXwP7+fHPRz06Eirsb9ugf6d8kkXav6ADhcODhFFPMIXyxkxSuMf3D6NCFA==}

  http-cache-semantics@4.2.0:
    resolution: {integrity: sha512-dTxcvPXqPvXBQpq5dUr6mEMJX4oIEFv6bwom3FDwKRDsuIjjJGANqhBuoAn9c1RQJIdAKav33ED65E2ys+87QQ==}

  http-proxy-agent@4.0.1:
    resolution: {integrity: sha512-k0zdNgqWTGA6aeIRVpvfVob4fL52dTfaehylg0Y4UvSySvOq/Y+BOyPrgpUrA7HylqvU8vIZGsRuXmspskV0Tg==}
    engines: {node: '>= 6'}

  https-proxy-agent@5.0.1:
    resolution: {integrity: sha512-dFcAjpTQFgoLMzC2VwU+C/CbS7uRL0lWmxDITmqm7C+7F0Odmj6s9l6alZc6AELXhrnggM2CeWSXHGOdX2YtwA==}
    engines: {node: '>= 6'}

  https-proxy-agent@7.0.6:
    resolution: {integrity: sha512-vK9P5/iUfdl95AI+JVyUuIcVtd4ofvtrOr3HNtM2yxC9bnMbEdp3x01OhQNnjb8IJYi38VlTE3mBXwcfvywuSw==}
    engines: {node: '>= 14'}

  humanize-ms@1.2.1:
    resolution: {integrity: sha512-Fl70vYtsAFb/C06PTS9dZBo7ihau+Tu/DNCk/OyHhea07S+aeMWpFFkUaXRa8fI+ScZbEI8dfSxwY7gxZ9SAVQ==}

  iconv-lite@0.6.3:
    resolution: {integrity: sha512-4fCk79wshMdzMp2rH06qWrJE4iolqLhCUH+OiuIgU++RB0+94NlDL81atO7GX55uUKueo0txHNtvEyI6D7WdMw==}
    engines: {node: '>=0.10.0'}

  ieee754@1.2.1:
    resolution: {integrity: sha512-dcyqhDvX1C46lXZcVqCpK+FtMRQVdIMN6/Df5js2zouUsqG7I6sFxitIC+7KYK29KdXOLHdu9zL4sFnoVQnqaA==}

  ignore@5.3.2:
    resolution: {integrity: sha512-hsBTNUqQTDwkWtcdYI2i06Y/nUBEsNEDJKjWdigLvegy8kDuJAS8uRlpkkcQpyEXL0Z/pjDy5HBmMjRCJ2gq+g==}
    engines: {node: '>= 4'}

  ignore@7.0.5:
    resolution: {integrity: sha512-Hs59xBNfUIunMFgWAbGX5cq6893IbWg4KnrjbYwX3tx0ztorVgTDA6B2sxf8ejHJ4wz8BqGUMYlnzNBer5NvGg==}
    engines: {node: '>= 4'}

  import-fresh@3.3.1:
    resolution: {integrity: sha512-TR3KfrTZTYLPB6jUjfx6MF9WcWrHL9su5TObK4ZkYgBdWKPOFoSoQIdEuTuR82pmtxH2spWG9h6etwfr1pLBqQ==}
    engines: {node: '>=6'}

  imurmurhash@0.1.4:
    resolution: {integrity: sha512-JmXMZ6wuvDmLiHEml9ykzqO6lwFbof0GG4IkcGaENdCRDDmMVnny7s5HsIgHCbaq0w2MyPhDqkhTUgS2LU2PHA==}
    engines: {node: '>=0.8.19'}

  indent-string@4.0.0:
    resolution: {integrity: sha512-EdDDZu4A2OyIK7Lr/2zG+w5jmbuk1DVBnEwREQvBzspBJkCEbRa8GxU1lghYcaGJCnRWibjDXlq779X1/y5xwg==}
    engines: {node: '>=8'}

  infer-owner@1.0.4:
    resolution: {integrity: sha512-IClj+Xz94+d7irH5qRyfJonOdfTzuDaifE6ZPWfx0N0+/ATZCbuTPq2prFl526urkQd90WyUKIh1DfBQ2hMz9A==}

  inflight@1.0.6:
    resolution: {integrity: sha512-k92I/b08q4wvFscXCLvqfsHCrjrF7yiXsQuIVvVE7N82W3+aqpzuUdBbfhWcy/FZR3/4IgflMgKLOsvPDrGCJA==}
    deprecated: This module is not supported, and leaks memory. Do not use it. Check out lru-cache if you want a good and tested way to coalesce async requests by a key value, which is much more comprehensive and powerful.

  inherits@2.0.4:
    resolution: {integrity: sha512-k/vGaX4/Yla3WzyMCvTQOXYeIHvqOKtnqBduzTHpzpQZzAskKMhZ2K+EnBiSM9zGSoIFeMpXKxa4dYeZIQqewQ==}

  ini@1.3.8:
    resolution: {integrity: sha512-JV/yugV2uzW5iMRSiZAyDtQd+nxtUnjeLt0acNdw98kKLrvuRVyB80tsREOE7yvGVgalhZ6RNXCmEHkUKBKxew==}

  inline-style-parser@0.2.4:
    resolution: {integrity: sha512-0aO8FkhNZlj/ZIbNi7Lxxr12obT7cL1moPfE4tg1LkX7LlLfC6DeX4l2ZEud1ukP9jNQyNnfzQVqwbwmAATY4Q==}

  internal-slot@1.1.0:
    resolution: {integrity: sha512-4gd7VpWNQNB4UKKCFFVcp1AVv+FMOgs9NKzjHKusc8jTMhd5eL1NqQqOpE0KzMds804/yHlglp3uxgluOqAPLw==}
    engines: {node: '>= 0.4'}

  internmap@2.0.3:
    resolution: {integrity: sha512-5Hh7Y1wQbvY5ooGgPbDaL5iYLAPzMTUrjMulskHLH6wnv/A+1q5rgEaiuqEjB+oxGXIVZs1FF+R/KPN3ZSQYYg==}
    engines: {node: '>=12'}

  ip-address@10.0.1:
    resolution: {integrity: sha512-NWv9YLW4PoW2B7xtzaS3NCot75m6nK7Icdv0o3lfMceJVRfSoQwqD4wEH5rLwoKJwUiZ/rfpiVBhnaF0FK4HoA==}
    engines: {node: '>= 12'}

  is-alphabetical@1.0.4:
    resolution: {integrity: sha512-DwzsA04LQ10FHTZuL0/grVDk4rFoVH1pjAToYwBrHSxcrBIGQuXrQMtD5U1b0U2XVgKZCTLLP8u2Qxqhy3l2Vg==}

  is-alphabetical@2.0.1:
    resolution: {integrity: sha512-FWyyY60MeTNyeSRpkM2Iry0G9hpr7/9kD40mD/cGQEuilcZYS4okz8SN2Q6rLCJ8gbCt6fN+rC+6tMGS99LaxQ==}

  is-alphanumerical@1.0.4:
    resolution: {integrity: sha512-UzoZUr+XfVz3t3v4KyGEniVL9BDRoQtY7tOyrRybkVNjDFWyo1yhXNGrrBTQxp3ib9BLAWs7k2YKBQsFRkZG9A==}

  is-alphanumerical@2.0.1:
    resolution: {integrity: sha512-hmbYhX/9MUMF5uh7tOXyK/n0ZvWpad5caBA17GsC6vyuCqaWliRG5K1qS9inmUhEMaOBIW7/whAnSwveW/LtZw==}

  is-array-buffer@3.0.5:
    resolution: {integrity: sha512-DDfANUiiG2wC1qawP66qlTugJeL5HyzMpfr8lLK+jMQirGzNod0B12cFB/9q838Ru27sBwfw78/rdoU7RERz6A==}
    engines: {node: '>= 0.4'}

  is-arrayish@0.3.2:
    resolution: {integrity: sha512-eVRqCvVlZbuw3GrM63ovNSNAeA1K16kaR/LRY/92w0zxQ5/1YzwblUX652i4Xs9RwAGjW9d9y6X88t8OaAJfWQ==}

  is-async-function@2.1.1:
    resolution: {integrity: sha512-9dgM/cZBnNvjzaMYHVoxxfPj2QXt22Ev7SuuPrs+xav0ukGB0S6d4ydZdEiM48kLx5kDV+QBPrpVnFyefL8kkQ==}
    engines: {node: '>= 0.4'}

  is-bigint@1.1.0:
    resolution: {integrity: sha512-n4ZT37wG78iz03xPRKJrHTdZbe3IicyucEtdRsV5yglwc3GyUfbAfpSeD0FJ41NbUNSt5wbhqfp1fS+BgnvDFQ==}
    engines: {node: '>= 0.4'}

  is-boolean-object@1.2.2:
    resolution: {integrity: sha512-wa56o2/ElJMYqjCjGkXri7it5FbebW5usLw/nPmCMs5DeZ7eziSYZhSmPRn0txqeW4LnAmQQU7FgqLpsEFKM4A==}
    engines: {node: '>= 0.4'}

  is-buffer@1.1.6:
    resolution: {integrity: sha512-NcdALwpXkTm5Zvvbk7owOUSvVvBKDgKP5/ewfXEznmQFfs4ZRmanOeKBTjRVjka3QFoN6XJ+9F3USqfHqTaU5w==}

  is-buffer@2.0.5:
    resolution: {integrity: sha512-i2R6zNFDwgEHJyQUtJEk0XFi1i0dPFn/oqjK3/vPCcDeJvW5NQ83V8QbicfF1SupOaB0h8ntgBC2YiE7dfyctQ==}
    engines: {node: '>=4'}

  is-bun-module@2.0.0:
    resolution: {integrity: sha512-gNCGbnnnnFAUGKeZ9PdbyeGYJqewpmc2aKHUEMO5nQPWU9lOmv7jcmQIv+qHD8fXW6W7qfuCwX4rY9LNRjXrkQ==}

  is-callable@1.2.7:
    resolution: {integrity: sha512-1BC0BVFhS/p0qtw6enp8e+8OD0UrK0oFLztSjNzhcKA3WDuJxxAPXzPuPtKkjEY9UUoEWlX/8fgKeu2S8i9JTA==}
    engines: {node: '>= 0.4'}

  is-core-module@2.16.1:
    resolution: {integrity: sha512-UfoeMA6fIJ8wTYFEUjelnaGI67v6+N7qXJEvQuIGa99l4xsCruSYOVSQ0uPANn4dAzm8lkYPaKLrrijLq7x23w==}
    engines: {node: '>= 0.4'}

  is-data-view@1.0.2:
    resolution: {integrity: sha512-RKtWF8pGmS87i2D6gqQu/l7EYRlVdfzemCJN/P3UOs//x1QE7mfhvzHIApBTRf7axvT6DMGwSwBXYCT0nfB9xw==}
    engines: {node: '>= 0.4'}

  is-date-object@1.1.0:
    resolution: {integrity: sha512-PwwhEakHVKTdRNVOw+/Gyh0+MzlCl4R6qKvkhuvLtPMggI1WAHt9sOwZxQLSGpUaDnrdyDsomoRgNnCfKNSXXg==}
    engines: {node: '>= 0.4'}

  is-decimal@1.0.4:
    resolution: {integrity: sha512-RGdriMmQQvZ2aqaQq3awNA6dCGtKpiDFcOzrTWrDAT2MiWrKQVPmxLGHl7Y2nNu6led0kEyoX0enY0qXYsv9zw==}

  is-decimal@2.0.1:
    resolution: {integrity: sha512-AAB9hiomQs5DXWcRB1rqsxGUstbRroFOPPVAomNk/3XHR5JyEZChOyTWe2oayKnsSsr/kcGqF+z6yuH6HHpN0A==}

  is-extglob@2.1.1:
    resolution: {integrity: sha512-SbKbANkN603Vi4jEZv49LeVJMn4yGwsbzZworEoyEiutsN3nJYdbO36zfhGJ6QEDpOZIFkDtnq5JRxmvl3jsoQ==}
    engines: {node: '>=0.10.0'}

  is-finalizationregistry@1.1.1:
    resolution: {integrity: sha512-1pC6N8qWJbWoPtEjgcL2xyhQOP491EQjeUo3qTKcmV8YSDDJrOepfG8pcC7h/QgnQHYSv0mJ3Z/ZWxmatVrysg==}
    engines: {node: '>= 0.4'}

  is-fullwidth-code-point@3.0.0:
    resolution: {integrity: sha512-zymm5+u+sCsSWyD9qNaejV3DFvhCKclKdizYaJUuHA83RLjb7nSuGnddCHGv0hk+KY7BMAlsWeK4Ueg6EV6XQg==}
    engines: {node: '>=8'}

  is-generator-function@1.1.0:
    resolution: {integrity: sha512-nPUB5km40q9e8UfN/Zc24eLlzdSf9OfKByBw9CIdw4H1giPMeA0OIJvbchsCu4npfI2QcMVBsGEBHKZ7wLTWmQ==}
    engines: {node: '>= 0.4'}

  is-glob@4.0.3:
    resolution: {integrity: sha512-xelSayHH36ZgE7ZWhli7pW34hNbNl8Ojv5KVmkJD4hBdD3th8Tfk9vYasLM+mXWOZhFkgZfxhLSnrwRr4elSSg==}
    engines: {node: '>=0.10.0'}

  is-hexadecimal@1.0.4:
    resolution: {integrity: sha512-gyPJuv83bHMpocVYoqof5VDiZveEoGoFL8m3BXNb2VW8Xs+rz9kqO8LOQ5DH6EsuvilT1ApazU0pyl+ytbPtlw==}

  is-hexadecimal@2.0.1:
    resolution: {integrity: sha512-DgZQp241c8oO6cA1SbTEWiXeoxV42vlcJxgH+B3hi1AiqqKruZR3ZGF8In3fj4+/y/7rHvlOZLZtgJ/4ttYGZg==}

  is-lambda@1.0.1:
    resolution: {integrity: sha512-z7CMFGNrENq5iFB9Bqo64Xk6Y9sg+epq1myIcdHaGnbMTYOxvzsEtdYqQUylB7LxfkvgrrjP32T6Ywciio9UIQ==}

  is-map@2.0.3:
    resolution: {integrity: sha512-1Qed0/Hr2m+YqxnM09CjA2d/i6YZNfF6R2oRAOj36eUdS6qIV/huPJNSEpKbupewFs+ZsJlxsjjPbc0/afW6Lw==}
    engines: {node: '>= 0.4'}

  is-negative-zero@2.0.3:
    resolution: {integrity: sha512-5KoIu2Ngpyek75jXodFvnafB6DJgr3u8uuK0LEZJjrU19DrMD3EVERaR8sjz8CCGgpZvxPl9SuE1GMVPFHx1mw==}
    engines: {node: '>= 0.4'}

  is-node-process@1.2.0:
    resolution: {integrity: sha512-Vg4o6/fqPxIjtxgUH5QLJhwZ7gW5diGCVlXpuUfELC62CuxM1iHcRe51f2W1FDy04Ai4KJkagKjx3XaqyfRKXw==}

  is-number-object@1.1.1:
    resolution: {integrity: sha512-lZhclumE1G6VYD8VHe35wFaIif+CTy5SJIi5+3y4psDgWu4wPDoBhF8NxUOinEc7pHgiTsT6MaBb92rKhhD+Xw==}
    engines: {node: '>= 0.4'}

  is-number@7.0.0:
    resolution: {integrity: sha512-41Cifkg6e8TylSpdtTpeLVMqvSBEVzTttHvERD741+pnZ8ANv0004MRL43QKPDlK9cGvNp6NZWZUBlbGXYxxng==}
    engines: {node: '>=0.12.0'}

  is-plain-obj@4.1.0:
    resolution: {integrity: sha512-+Pgi+vMuUNkJyExiMBt5IlFoMyKnr5zhJ4Uspz58WOhBF5QoIZkFyNHIbBAtHwzVAgk5RtndVNsDRN61/mmDqg==}
    engines: {node: '>=12'}

  is-regex@1.2.1:
    resolution: {integrity: sha512-MjYsKHO5O7mCsmRGxWcLWheFqN9DJ/2TmngvjKXihe6efViPqc274+Fx/4fYj/r03+ESvBdTXK0V6tA3rgez1g==}
    engines: {node: '>= 0.4'}

  is-set@2.0.3:
    resolution: {integrity: sha512-iPAjerrse27/ygGLxw+EBR9agv9Y6uLeYVJMu+QNCoouJ1/1ri0mGrcWpfCqFZuzzx3WjtwxG098X+n4OuRkPg==}
    engines: {node: '>= 0.4'}

  is-shared-array-buffer@1.0.4:
    resolution: {integrity: sha512-ISWac8drv4ZGfwKl5slpHG9OwPNty4jOWPRIhBpxOoD+hqITiwuipOQ2bNthAzwA3B4fIjO4Nln74N0S9byq8A==}
    engines: {node: '>= 0.4'}

  is-stream@2.0.1:
    resolution: {integrity: sha512-hFoiJiTl63nn+kstHGBtewWSKnQLpyb155KHheA1l39uvtO9nWIop1p3udqPcUd/xbF1VLMO4n7OI6p7RbngDg==}
    engines: {node: '>=8'}

  is-string@1.1.1:
    resolution: {integrity: sha512-BtEeSsoaQjlSPBemMQIrY1MY0uM6vnS1g5fmufYOtnxLGUZM2178PKbhsk7Ffv58IX+ZtcvoGwccYsh0PglkAA==}
    engines: {node: '>= 0.4'}

  is-symbol@1.1.1:
    resolution: {integrity: sha512-9gGx6GTtCQM73BgmHQXfDmLtfjjTUDSyoxTCbp5WtoixAhfgsDirWIcVQ/IHpvI5Vgd5i/J5F7B9cN/WlVbC/w==}
    engines: {node: '>= 0.4'}

  is-typed-array@1.1.15:
    resolution: {integrity: sha512-p3EcsicXjit7SaskXHs1hA91QxgTw46Fv6EFKKGS5DRFLD8yKnohjF3hxoju94b/OcMZoQukzpPpBE9uLVKzgQ==}
    engines: {node: '>= 0.4'}

  is-weakmap@2.0.2:
    resolution: {integrity: sha512-K5pXYOm9wqY1RgjpL3YTkF39tni1XajUIkawTLUo9EZEVUFga5gSQJF8nNS7ZwJQ02y+1YCNYcMh+HIf1ZqE+w==}
    engines: {node: '>= 0.4'}

  is-weakref@1.1.1:
    resolution: {integrity: sha512-6i9mGWSlqzNMEqpCp93KwRS1uUOodk2OJ6b+sq7ZPDSy2WuI5NFIxp/254TytR8ftefexkWn5xNiHUNpPOfSew==}
    engines: {node: '>= 0.4'}

  is-weakset@2.0.4:
    resolution: {integrity: sha512-mfcwb6IzQyOKTs84CQMrOwW4gQcaTOAWJ0zzJCl2WSPDrWk/OzDaImWFH3djXhb24g4eudZfLRozAvPGw4d9hQ==}
    engines: {node: '>= 0.4'}

  isarray@2.0.5:
    resolution: {integrity: sha512-xHjhDr3cNBK0BzdUJSPXZntQUx/mwMS5Rw4A7lPJ90XGAO6ISP/ePDNuo0vhqOZU+UD5JoodwCAAoZQd3FeAKw==}

  isexe@2.0.0:
    resolution: {integrity: sha512-RHxMLp9lnKHGHRng9QFhRCMbYAcVpn69smSGcq3f36xjgVVWThj4qqLbTLlq7Ssj8B+fIQ1EuCEGI2lKsyQeIw==}

  iterator.prototype@1.1.5:
    resolution: {integrity: sha512-H0dkQoCa3b2VEeKQBOxFph+JAbcrQdE7KC0UkqwpLmv2EC4P41QXP+rqo9wYodACiG5/WM5s9oDApTU8utwj9g==}
    engines: {node: '>= 0.4'}

  jest-diff@29.7.0:
    resolution: {integrity: sha512-LMIgiIrhigmPrs03JHpxUh2yISK3vLFPkAodPeo0+BuF7wA2FoQbkEg1u8gBYBThncu7e1oEDUfIXVuTqLRUjw==}
    engines: {node: ^14.15.0 || ^16.10.0 || >=18.0.0}

  jest-get-type@29.6.3:
    resolution: {integrity: sha512-zrteXnqYxfQh7l5FHyL38jL39di8H8rHoecLH3JNxH3BwOrBsNeabdap5e0I23lD4HHI8W5VFBZqG4Eaq5LNcw==}
    engines: {node: ^14.15.0 || ^16.10.0 || >=18.0.0}

  jest-matcher-utils@29.7.0:
    resolution: {integrity: sha512-sBkD+Xi9DtcChsI3L3u0+N0opgPYnCRPtGcQYrgXmR+hmt/fYfWAL0xRXYU8eWOdfuLgBe0YCW3AFtnRLagq/g==}
    engines: {node: ^14.15.0 || ^16.10.0 || >=18.0.0}

  jest-message-util@29.7.0:
    resolution: {integrity: sha512-GBEV4GRADeP+qtB2+6u61stea8mGcOT4mCtrYISZwfu9/ISHFJ/5zOMXYbpBE9RsS5+Gb63DW4FgmnKJ79Kf6w==}
    engines: {node: ^14.15.0 || ^16.10.0 || >=18.0.0}

  jest-util@29.7.0:
    resolution: {integrity: sha512-z6EbKajIpqGKU56y5KBUgy1dt1ihhQJgWzUlZHArA/+X2ad7Cb5iF+AK1EWVL/Bo7Rz9uurpqw6SiBCefUbCGA==}
    engines: {node: ^14.15.0 || ^16.10.0 || >=18.0.0}

  jiti@2.5.1:
    resolution: {integrity: sha512-twQoecYPiVA5K/h6SxtORw/Bs3ar+mLUtoPSc7iMXzQzK8d7eJ/R09wmTwAjiamETn1cXYPGfNnu7DMoHgu12w==}
    hasBin: true

  jose@5.10.0:
    resolution: {integrity: sha512-s+3Al/p9g32Iq+oqXxkW//7jk2Vig6FF1CFqzVXoTUXt2qz89YWbL+OwS17NFYEvxC35n0FKeGO2LGYSxeM2Gg==}

  js-tiktoken@1.0.21:
    resolution: {integrity: sha512-biOj/6M5qdgx5TKjDnFT1ymSpM5tbd3ylwDtrQvFQSu0Z7bBYko2dF+W/aUkXUPuk6IVpRxk/3Q2sHOzGlS36g==}

  js-tokens@4.0.0:
    resolution: {integrity: sha512-RdJUflcE3cUzKiMqQgsCu06FPu9UdIJO0beYbPhHN4k6apgJtifcoCtT9bcxOpYBtpD2kCM6Sbzg4CausW/PKQ==}

  js-yaml@4.1.0:
    resolution: {integrity: sha512-wpxZs9NoxZaJESJGIZTyDEaYpl0FKSA+FB9aJiyemKhMwkxQg63h4T1KJgUGHpTqPDNRcmmYLugrRjJlBtWvRA==}
    hasBin: true

  json-bigint@1.0.0:
    resolution: {integrity: sha512-SiPv/8VpZuWbvLSMtTDU8hEfrZWg/mH/nV/b4o0CYbSxu1UIQPLdwKOCIyLQX+VIPO5vrLX3i8qtqFyhdPSUSQ==}

  json-buffer@3.0.1:
    resolution: {integrity: sha512-4bV5BfR2mqfQTJm+V5tPPdf+ZpuhiIvTuAB5g8kcrXOZpTT/QwwVRWBywX1ozr6lEuPdbHxwaJlm9G6mI2sfSQ==}

  json-schema-traverse@0.4.1:
    resolution: {integrity: sha512-xbbCH5dCYU5T8LcEhhuh7HJ88HXuW3qsI3Y0zOZFKfZEHcpWiHU/Jxzk629Brsab/mMiHQti9wMP+845RPe3Vg==}

  json-schema@0.4.0:
    resolution: {integrity: sha512-es94M3nTIfsEPisRafak+HDLfHXnKBhV3vU5eqPcS3flIWqcxJWgXHXiey3YrpaNsanY5ei1VoYEbOzijuq9BA==}

  json-stable-stringify-without-jsonify@1.0.1:
    resolution: {integrity: sha512-Bdboy+l7tA3OGW6FjyFHWkP5LuByj1Tk33Ljyq0axyzdk9//JSi2u3fP1QSmd1KNwq6VOKYGlAu87CisVir6Pw==}

  json5@1.0.2:
    resolution: {integrity: sha512-g1MWMLBiz8FKi1e4w0UyVL3w+iJceWAFBAaBnnGKOpNa5f8TLktkbre1+s6oICydWAm+HRUGTmI+//xv2hvXYA==}
    hasBin: true

  jsx-ast-utils@3.3.5:
    resolution: {integrity: sha512-ZZow9HBI5O6EPgSJLUb8n2NKgmVWTwCvHGwFuJlMjvLFqlGG6pjirPhtdsseaLZjSibD8eegzmYpUZwoIlj2cQ==}
    engines: {node: '>=4.0'}

  jwa@2.0.1:
    resolution: {integrity: sha512-hRF04fqJIP8Abbkq5NKGN0Bbr3JxlQ+qhZufXVr0DvujKy93ZCbXZMHDL4EOtodSbCWxOqR8MS1tXA5hwqCXDg==}

  jws@4.0.0:
    resolution: {integrity: sha512-KDncfTmOZoOMTFG4mBlG0qUIOlc03fmzH+ru6RgYVZhPkyiy/92Owlt/8UEN+a4TXR1FQetfIpJE8ApdvdVxTg==}

  katex@0.16.22:
    resolution: {integrity: sha512-XCHRdUw4lf3SKBaJe4EvgqIuWwkPSo9XoeO8GjQW94Bp7TWv9hNhzZjZ+OH9yf1UmLygb7DIT5GSFQiyt16zYg==}
    hasBin: true

  keyv@4.5.4:
    resolution: {integrity: sha512-oxVHkHR/EJf2CNXnWxRLW6mg7JyCCUcG0DtEGmL2ctUo1PNTin1PUil+r/+4r5MpVgC/fn1kjsx7mjSujKqIpw==}

  kysely@0.28.5:
    resolution: {integrity: sha512-rlB0I/c6FBDWPcQoDtkxi9zIvpmnV5xoIalfCMSMCa7nuA6VGA3F54TW9mEgX4DVf10sXAWCF5fDbamI/5ZpKA==}
    engines: {node: '>=20.0.0'}

  langsmith@0.3.63:
    resolution: {integrity: sha512-GrioB7LOUksKIYsdYbBUwyD3ezy+OAQ5eu5vebytMsX3wT0xfW4rbM+vHqCY7RgZwUYLR/RlpuC18pdO+NqugA==}
    peerDependencies:
      '@opentelemetry/api': '*'
      '@opentelemetry/exporter-trace-otlp-proto': '*'
      '@opentelemetry/sdk-trace-base': '*'
      openai: '*'
    peerDependenciesMeta:
      '@opentelemetry/api':
        optional: true
      '@opentelemetry/exporter-trace-otlp-proto':
        optional: true
      '@opentelemetry/sdk-trace-base':
        optional: true
      openai:
        optional: true

  language-subtag-registry@0.3.23:
    resolution: {integrity: sha512-0K65Lea881pHotoGEa5gDlMxt3pctLi2RplBb7Ezh4rRdLEOtgi7n4EwK9lamnUCkKBqaeKRVebTq6BAxSkpXQ==}

  language-tags@1.0.9:
    resolution: {integrity: sha512-MbjN408fEndfiQXbFQ1vnd+1NoLDsnQW41410oQBXiyXDMYH5z505juWa4KUE1LqxRC7DgOgZDbKLxHIwm27hA==}
    engines: {node: '>=0.10'}

  leac@0.6.0:
    resolution: {integrity: sha512-y+SqErxb8h7nE/fiEX07jsbuhrpO9lL8eca7/Y1nuWV2moNlXhyd59iDGcRf6moVyDMbmTNzL40SUyrFU/yDpg==}

  leaflet@1.9.4:
    resolution: {integrity: sha512-nxS1ynzJOmOlHp+iL3FyWqK89GtNL8U8rvlMOsQdTTssxZwCXh8N2NB3GDQOL+YR3XnWyZAxwQixURb+FA74PA==}

  levn@0.4.1:
    resolution: {integrity: sha512-+bT2uH4E5LGE7h/n3evcS/sQlJXCpIp6ym8OWJ5eV6+67Dsql/LaaT7qJBAt2rzfoa/5QBGBhxDix1dMt2kQKQ==}
    engines: {node: '>= 0.8.0'}

  lightningcss-darwin-arm64@1.30.1:
    resolution: {integrity: sha512-c8JK7hyE65X1MHMN+Viq9n11RRC7hgin3HhYKhrMyaXflk5GVplZ60IxyoVtzILeKr+xAJwg6zK6sjTBJ0FKYQ==}
    engines: {node: '>= 12.0.0'}
    cpu: [arm64]
    os: [darwin]

  lightningcss-darwin-x64@1.30.1:
    resolution: {integrity: sha512-k1EvjakfumAQoTfcXUcHQZhSpLlkAuEkdMBsI/ivWw9hL+7FtilQc0Cy3hrx0AAQrVtQAbMI7YjCgYgvn37PzA==}
    engines: {node: '>= 12.0.0'}
    cpu: [x64]
    os: [darwin]

  lightningcss-freebsd-x64@1.30.1:
    resolution: {integrity: sha512-kmW6UGCGg2PcyUE59K5r0kWfKPAVy4SltVeut+umLCFoJ53RdCUWxcRDzO1eTaxf/7Q2H7LTquFHPL5R+Gjyig==}
    engines: {node: '>= 12.0.0'}
    cpu: [x64]
    os: [freebsd]

  lightningcss-linux-arm-gnueabihf@1.30.1:
    resolution: {integrity: sha512-MjxUShl1v8pit+6D/zSPq9S9dQ2NPFSQwGvxBCYaBYLPlCWuPh9/t1MRS8iUaR8i+a6w7aps+B4N0S1TYP/R+Q==}
    engines: {node: '>= 12.0.0'}
    cpu: [arm]
    os: [linux]

  lightningcss-linux-arm64-gnu@1.30.1:
    resolution: {integrity: sha512-gB72maP8rmrKsnKYy8XUuXi/4OctJiuQjcuqWNlJQ6jZiWqtPvqFziskH3hnajfvKB27ynbVCucKSm2rkQp4Bw==}
    engines: {node: '>= 12.0.0'}
    cpu: [arm64]
    os: [linux]

  lightningcss-linux-arm64-musl@1.30.1:
    resolution: {integrity: sha512-jmUQVx4331m6LIX+0wUhBbmMX7TCfjF5FoOH6SD1CttzuYlGNVpA7QnrmLxrsub43ClTINfGSYyHe2HWeLl5CQ==}
    engines: {node: '>= 12.0.0'}
    cpu: [arm64]
    os: [linux]

  lightningcss-linux-x64-gnu@1.30.1:
    resolution: {integrity: sha512-piWx3z4wN8J8z3+O5kO74+yr6ze/dKmPnI7vLqfSqI8bccaTGY5xiSGVIJBDd5K5BHlvVLpUB3S2YCfelyJ1bw==}
    engines: {node: '>= 12.0.0'}
    cpu: [x64]
    os: [linux]

  lightningcss-linux-x64-musl@1.30.1:
    resolution: {integrity: sha512-rRomAK7eIkL+tHY0YPxbc5Dra2gXlI63HL+v1Pdi1a3sC+tJTcFrHX+E86sulgAXeI7rSzDYhPSeHHjqFhqfeQ==}
    engines: {node: '>= 12.0.0'}
    cpu: [x64]
    os: [linux]

  lightningcss-win32-arm64-msvc@1.30.1:
    resolution: {integrity: sha512-mSL4rqPi4iXq5YVqzSsJgMVFENoa4nGTT/GjO2c0Yl9OuQfPsIfncvLrEW6RbbB24WtZ3xP/2CCmI3tNkNV4oA==}
    engines: {node: '>= 12.0.0'}
    cpu: [arm64]
    os: [win32]

  lightningcss-win32-x64-msvc@1.30.1:
    resolution: {integrity: sha512-PVqXh48wh4T53F/1CCu8PIPCxLzWyCnn/9T5W1Jpmdy5h9Cwd+0YQS6/LwhHXSafuc61/xg9Lv5OrCby6a++jg==}
    engines: {node: '>= 12.0.0'}
    cpu: [x64]
    os: [win32]

  lightningcss@1.30.1:
    resolution: {integrity: sha512-xi6IyHML+c9+Q3W0S4fCQJOym42pyurFiJUHEcEyHS0CeKzia4yZDEsLlqOFykxOdHpNy0NmvVO31vcSqAxJCg==}
    engines: {node: '>= 12.0.0'}

  lisere@0.1.1:
    resolution: {integrity: sha512-ns74fBGXdFc6esBROGEe+k2hyr25w+QJ+VnfGNg3lEmWNU3KxEn0Ih8lriVFOsGUb6a4yJOcioC/bT9aRk5R/g==}
    peerDependencies:
      react: '>=16.8.0'
      react-dom: '>=16.8.0'

  locate-path@6.0.0:
    resolution: {integrity: sha512-iPZK6eYjbxRu3uB4/WZ3EsEIMJFMqAoopl3R+zuq0UjcAm/MO6KCweDgPfP3elTztoKP3KtnVHxTn2NHBSDVUw==}
    engines: {node: '>=10'}

  lodash.castarray@4.4.0:
    resolution: {integrity: sha512-aVx8ztPv7/2ULbArGJ2Y42bG1mEQ5mGjpdvrbJcJFU3TbYybe+QlLS4pst9zV52ymy2in1KpFPiZnAOATxD4+Q==}

  lodash.isplainobject@4.0.6:
    resolution: {integrity: sha512-oSXzaWypCMHkPC3NvBEaPHf0KsA5mvPrOPgQWDsbg8n7orZ290M0BmC/jgRZ4vcJ6DTAhjrsSYgdsW/F+MFOBA==}

  lodash.merge@4.6.2:
    resolution: {integrity: sha512-0KpjqXRVvrYyCsX1swR/XTK0va6VQkQM6MNo7PqW77ByjAhoARA8EfrP1N4+KlKj8YS0ZUCtRT/YUuhyYDujIQ==}

  lodash@4.17.21:
    resolution: {integrity: sha512-v2kDEe57lecTulaDIuNTPy3Ry4gLGJ6Z1O3vE1krgXZNrsQ+LFTGHVxVjcXPs17LhbZVGedAJv8XZ1tvj5FvSg==}

  longest-streak@3.1.0:
    resolution: {integrity: sha512-9Ri+o0JYgehTaVBBDoMqIl8GXtbWg711O3srftcHhZ0dqnETqLaoIK0x17fUw9rFSlK/0NlsKe0Ahhyl5pXE2g==}

  loose-envify@1.4.0:
    resolution: {integrity: sha512-lyuxPGr/Wfhrlem2CL/UcnUc1zcqKAImBDzukY7Y5F/yQiNdko6+fRLevlw1HgMySw7f611UIY408EtxRSoK3Q==}
    hasBin: true

  lowlight@1.20.0:
    resolution: {integrity: sha512-8Ktj+prEb1RoCPkEOrPMYUN/nCggB7qAWe3a7OpMjWQkh3l2RD5wKRQ+o8Q8YuI9RG/xs95waaI/E6ym/7NsTw==}

  lru-cache@6.0.0:
    resolution: {integrity: sha512-Jo6dJ04CmSjuznwJSS3pUeWmd/H0ffTlkXXgwZi+eq1UCmqQwCh+eLsYOYCwY991i2Fah4h1BEMCx4qThGbsiA==}
    engines: {node: '>=10'}

  lucide-react@0.539.0:
    resolution: {integrity: sha512-VVISr+VF2krO91FeuCrm1rSOLACQUYVy7NQkzrOty52Y8TlTPcXcMdQFj9bYzBgXbWCiywlwSZ3Z8u6a+6bMlg==}
    peerDependencies:
      react: ^16.5.1 || ^17.0.0 || ^18.0.0 || ^19.0.0

  luxon@3.7.1:
    resolution: {integrity: sha512-RkRWjA926cTvz5rAb1BqyWkKbbjzCGchDUIKMCUvNi17j6f6j8uHGDV82Aqcqtzd+icoYpELmG3ksgGiFNNcNg==}
    engines: {node: '>=12'}

  magic-string@0.30.18:
    resolution: {integrity: sha512-yi8swmWbO17qHhwIBNeeZxTceJMeBvWJaId6dyvTSOwTipqeHhMhOrz6513r1sOKnpvQ7zkhlG8tPrpilwTxHQ==}

  make-fetch-happen@9.1.0:
    resolution: {integrity: sha512-+zopwDy7DNknmwPQplem5lAZX/eCOzSvSNNcSKm5eVwTkOBzoktEfXsa9L23J/GIRhxRsaxzkPEhrJEpE2F4Gg==}
    engines: {node: '>= 10'}

  markdown-table@3.0.4:
    resolution: {integrity: sha512-wiYz4+JrLyb/DqW2hkFJxP7Vd7JuTDm77fvbM8VfEQdmSMqcImWeeRbHwZjBjIFki/VaMK2BhFi7oUUZeM5bqw==}

  marked-react@3.0.1:
    resolution: {integrity: sha512-jJnXAtEQB/5vYDDIW6TSZprgxKA4UrN9w6L6f0tLZpMDvM2Gt+za3HvdVpqHW74gKOYnIcScNK3kqQWCJlSJ1w==}
    peerDependencies:
      react: ^16.8.0 || >=17.0.0

  marked@16.2.0:
    resolution: {integrity: sha512-LbbTuye+0dWRz2TS9KJ7wsnD4KAtpj0MVkWc90XvBa6AslXsT0hTBVH5k32pcSyHH1fst9XEFJunXHktVy0zlg==}
    engines: {node: '>= 20'}
    hasBin: true

  marked@7.0.4:
    resolution: {integrity: sha512-t8eP0dXRJMtMvBojtkcsA7n48BkauktUKzfkPSCq85ZMTJ0v76Rke4DYz01omYpPTUh4p/f7HePgRo3ebG8+QQ==}
    engines: {node: '>= 16'}
    hasBin: true

  math-intrinsics@1.1.0:
    resolution: {integrity: sha512-/IXtbwEk5HTPyEwyKX6hGkYXxM9nbj64B+ilVJnC/R6B0pH5G4V3b0pVbL7DBj4tkhBAppbQUlf6F6Xl9LHu1g==}
    engines: {node: '>= 0.4'}

  md-to-react-email@5.0.5:
    resolution: {integrity: sha512-OvAXqwq57uOk+WZqFFNCMZz8yDp8BD3WazW1wAKHUrPbbdr89K9DWS6JXY09vd9xNdPNeurI8DU/X4flcfaD8A==}
    peerDependencies:
      react: ^18.0 || ^19.0

  md5@2.3.0:
    resolution: {integrity: sha512-T1GITYmFaKuO91vxyoQMFETst+O71VUPEU3ze5GNzDm0OWdP8v1ziTaAEPUr/3kLsY3Sftgz242A1SetQiDL7g==}

  mdast-util-find-and-replace@3.0.2:
    resolution: {integrity: sha512-Tmd1Vg/m3Xz43afeNxDIhWRtFZgM2VLyaf4vSTYwudTyeuTneoL3qtWMA5jeLyz/O1vDJmmV4QuScFCA2tBPwg==}

  mdast-util-from-markdown@2.0.2:
    resolution: {integrity: sha512-uZhTV/8NBuw0WHkPTrCqDOl0zVe1BIng5ZtHoDk49ME1qqcjYmmLmOf0gELgcRMxN4w2iuIeVso5/6QymSrgmA==}

  mdast-util-gfm-autolink-literal@2.0.1:
    resolution: {integrity: sha512-5HVP2MKaP6L+G6YaxPNjuL0BPrq9orG3TsrZ9YXbA3vDw/ACI4MEsnoDpn6ZNm7GnZgtAcONJyPhOP8tNJQavQ==}

  mdast-util-gfm-footnote@2.1.0:
    resolution: {integrity: sha512-sqpDWlsHn7Ac9GNZQMeUzPQSMzR6Wv0WKRNvQRg0KqHh02fpTz69Qc1QSseNX29bhz1ROIyNyxExfawVKTm1GQ==}

  mdast-util-gfm-strikethrough@2.0.0:
    resolution: {integrity: sha512-mKKb915TF+OC5ptj5bJ7WFRPdYtuHv0yTRxK2tJvi+BDqbkiG7h7u/9SI89nRAYcmap2xHQL9D+QG/6wSrTtXg==}

  mdast-util-gfm-table@2.0.0:
    resolution: {integrity: sha512-78UEvebzz/rJIxLvE7ZtDd/vIQ0RHv+3Mh5DR96p7cS7HsBhYIICDBCu8csTNWNO6tBWfqXPWekRuj2FNOGOZg==}

  mdast-util-gfm-task-list-item@2.0.0:
    resolution: {integrity: sha512-IrtvNvjxC1o06taBAVJznEnkiHxLFTzgonUdy8hzFVeDun0uTjxxrRGVaNFqkU1wJR3RBPEfsxmU6jDWPofrTQ==}

  mdast-util-gfm@3.1.0:
    resolution: {integrity: sha512-0ulfdQOM3ysHhCJ1p06l0b0VKlhU0wuQs3thxZQagjcjPrlFRqY215uZGHHJan9GEAXd9MbfPjFJz+qMkVR6zQ==}

  mdast-util-math@3.0.0:
    resolution: {integrity: sha512-Tl9GBNeG/AhJnQM221bJR2HPvLOSnLE/T9cJI9tlc6zwQk2nPk/4f0cHkOdEixQPC/j8UtKDdITswvLAy1OZ1w==}

  mdast-util-mdx-expression@2.0.1:
    resolution: {integrity: sha512-J6f+9hUp+ldTZqKRSg7Vw5V6MqjATc+3E4gf3CFNcuZNWD8XdyI6zQ8GqH7f8169MM6P7hMBRDVGnn7oHB9kXQ==}

  mdast-util-mdx-jsx@3.2.0:
    resolution: {integrity: sha512-lj/z8v0r6ZtsN/cGNNtemmmfoLAFZnjMbNyLzBafjzikOM+glrjNHPlf6lQDOTccj9n5b0PPihEBbhneMyGs1Q==}

  mdast-util-mdxjs-esm@2.0.1:
    resolution: {integrity: sha512-EcmOpxsZ96CvlP03NghtH1EsLtr0n9Tm4lPUJUBccV9RwUOneqSycg19n5HGzCf+10LozMRSObtVr3ee1WoHtg==}

  mdast-util-phrasing@4.1.0:
    resolution: {integrity: sha512-TqICwyvJJpBwvGAMZjj4J2n0X8QWp21b9l0o7eXyVJ25YNWYbJDVIyD1bZXE6WtV6RmKJVYmQAKWa0zWOABz2w==}

  mdast-util-to-hast@13.2.0:
    resolution: {integrity: sha512-QGYKEuUsYT9ykKBCMOEDLsU5JRObWQusAolFMeko/tYPufNkRffBAQjIE+99jbA87xv6FgmjLtwjh9wBWajwAA==}

  mdast-util-to-markdown@2.1.2:
    resolution: {integrity: sha512-xj68wMTvGXVOKonmog6LwyJKrYXZPvlwabaryTjLh9LuvovB/KAH+kvi8Gjj+7rJjsFi23nkUxRQv1KqSroMqA==}

  mdast-util-to-string@4.0.0:
    resolution: {integrity: sha512-0H44vDimn51F0YwvxSJSm0eCDOJTRlmN0R1yBh4HLj9wiV1Dn0QoXGbvFAWj2hSItVTlCmBF1hqKlIyUBVFLPg==}

  mem0ai@2.1.37:
    resolution: {integrity: sha512-Gyq5j5BqXLgdSlOfvZmXhq/Xc1nxzkJWJFuvPrzm3sjLHvgRTBU193j9VbSnEhrtlsdKjY/SLlBazRwec6cgEg==}
    engines: {node: '>=18'}
    peerDependencies:
      '@anthropic-ai/sdk': ^0.40.1
      '@cloudflare/workers-types': ^4.20250504.0
      '@google/genai': ^1.2.0
      '@langchain/core': ^0.3.44
      '@mistralai/mistralai': ^1.5.2
      '@qdrant/js-client-rest': 1.13.0
      '@supabase/supabase-js': ^2.49.1
      '@types/jest': 29.5.14
      '@types/pg': 8.11.0
      '@types/sqlite3': 3.1.11
      cloudflare: ^4.2.0
      groq-sdk: 0.3.0
      neo4j-driver: ^5.28.1
      ollama: ^0.5.14
      pg: 8.11.3
      redis: ^4.6.13
      sqlite3: 5.1.7

  merge2@1.4.1:
    resolution: {integrity: sha512-8q7VEgMJW4J8tcfVPy8g09NcQwZdbwFEqhe/WZkoIzjn/3TGDwtOCYtXGxA3O8tPzpczCCDgv+P2P5y00ZJOOg==}
    engines: {node: '>= 8'}

  micromark-core-commonmark@2.0.3:
    resolution: {integrity: sha512-RDBrHEMSxVFLg6xvnXmb1Ayr2WzLAWjeSATAoxwKYJV94TeNavgoIdA0a9ytzDSVzBy2YKFK+emCPOEibLeCrg==}

  micromark-extension-gfm-autolink-literal@2.1.0:
    resolution: {integrity: sha512-oOg7knzhicgQ3t4QCjCWgTmfNhvQbDDnJeVu9v81r7NltNCVmhPy1fJRX27pISafdjL+SVc4d3l48Gb6pbRypw==}

  micromark-extension-gfm-footnote@2.1.0:
    resolution: {integrity: sha512-/yPhxI1ntnDNsiHtzLKYnE3vf9JZ6cAisqVDauhp4CEHxlb4uoOTxOCJ+9s51bIB8U1N1FJ1RXOKTIlD5B/gqw==}

  micromark-extension-gfm-strikethrough@2.1.0:
    resolution: {integrity: sha512-ADVjpOOkjz1hhkZLlBiYA9cR2Anf8F4HqZUO6e5eDcPQd0Txw5fxLzzxnEkSkfnD0wziSGiv7sYhk/ktvbf1uw==}

  micromark-extension-gfm-table@2.1.1:
    resolution: {integrity: sha512-t2OU/dXXioARrC6yWfJ4hqB7rct14e8f7m0cbI5hUmDyyIlwv5vEtooptH8INkbLzOatzKuVbQmAYcbWoyz6Dg==}

  micromark-extension-gfm-tagfilter@2.0.0:
    resolution: {integrity: sha512-xHlTOmuCSotIA8TW1mDIM6X2O1SiX5P9IuDtqGonFhEK0qgRI4yeC6vMxEV2dgyr2TiD+2PQ10o+cOhdVAcwfg==}

  micromark-extension-gfm-task-list-item@2.1.0:
    resolution: {integrity: sha512-qIBZhqxqI6fjLDYFTBIa4eivDMnP+OZqsNwmQ3xNLE4Cxwc+zfQEfbs6tzAo2Hjq+bh6q5F+Z8/cksrLFYWQQw==}

  micromark-extension-gfm@3.0.0:
    resolution: {integrity: sha512-vsKArQsicm7t0z2GugkCKtZehqUm31oeGBV/KVSorWSy8ZlNAv7ytjFhvaryUiCUJYqs+NoE6AFhpQvBTM6Q4w==}

  micromark-extension-math@3.1.0:
    resolution: {integrity: sha512-lvEqd+fHjATVs+2v/8kg9i5Q0AP2k85H0WUOwpIVvUML8BapsMvh1XAogmQjOCsLpoKRCVQqEkQBB3NhVBcsOg==}

  micromark-factory-destination@2.0.1:
    resolution: {integrity: sha512-Xe6rDdJlkmbFRExpTOmRj9N3MaWmbAgdpSrBQvCFqhezUn4AHqJHbaEnfbVYYiexVSs//tqOdY/DxhjdCiJnIA==}

  micromark-factory-label@2.0.1:
    resolution: {integrity: sha512-VFMekyQExqIW7xIChcXn4ok29YE3rnuyveW3wZQWWqF4Nv9Wk5rgJ99KzPvHjkmPXF93FXIbBp6YdW3t71/7Vg==}

  micromark-factory-space@2.0.1:
    resolution: {integrity: sha512-zRkxjtBxxLd2Sc0d+fbnEunsTj46SWXgXciZmHq0kDYGnck/ZSGj9/wULTV95uoeYiK5hRXP2mJ98Uo4cq/LQg==}

  micromark-factory-title@2.0.1:
    resolution: {integrity: sha512-5bZ+3CjhAd9eChYTHsjy6TGxpOFSKgKKJPJxr293jTbfry2KDoWkhBb6TcPVB4NmzaPhMs1Frm9AZH7OD4Cjzw==}

  micromark-factory-whitespace@2.0.1:
    resolution: {integrity: sha512-Ob0nuZ3PKt/n0hORHyvoD9uZhr+Za8sFoP+OnMcnWK5lngSzALgQYKMr9RJVOWLqQYuyn6ulqGWSXdwf6F80lQ==}

  micromark-util-character@2.1.1:
    resolution: {integrity: sha512-wv8tdUTJ3thSFFFJKtpYKOYiGP2+v96Hvk4Tu8KpCAsTMs6yi+nVmGh1syvSCsaxz45J6Jbw+9DD6g97+NV67Q==}

  micromark-util-chunked@2.0.1:
    resolution: {integrity: sha512-QUNFEOPELfmvv+4xiNg2sRYeS/P84pTW0TCgP5zc9FpXetHY0ab7SxKyAQCNCc1eK0459uoLI1y5oO5Vc1dbhA==}

  micromark-util-classify-character@2.0.1:
    resolution: {integrity: sha512-K0kHzM6afW/MbeWYWLjoHQv1sgg2Q9EccHEDzSkxiP/EaagNzCm7T/WMKZ3rjMbvIpvBiZgwR3dKMygtA4mG1Q==}

  micromark-util-combine-extensions@2.0.1:
    resolution: {integrity: sha512-OnAnH8Ujmy59JcyZw8JSbK9cGpdVY44NKgSM7E9Eh7DiLS2E9RNQf0dONaGDzEG9yjEl5hcqeIsj4hfRkLH/Bg==}

  micromark-util-decode-numeric-character-reference@2.0.2:
    resolution: {integrity: sha512-ccUbYk6CwVdkmCQMyr64dXz42EfHGkPQlBj5p7YVGzq8I7CtjXZJrubAYezf7Rp+bjPseiROqe7G6foFd+lEuw==}

  micromark-util-decode-string@2.0.1:
    resolution: {integrity: sha512-nDV/77Fj6eH1ynwscYTOsbK7rR//Uj0bZXBwJZRfaLEJ1iGBR6kIfNmlNqaqJf649EP0F3NWNdeJi03elllNUQ==}

  micromark-util-encode@2.0.1:
    resolution: {integrity: sha512-c3cVx2y4KqUnwopcO9b/SCdo2O67LwJJ/UyqGfbigahfegL9myoEFoDYZgkT7f36T0bLrM9hZTAaAyH+PCAXjw==}

  micromark-util-html-tag-name@2.0.1:
    resolution: {integrity: sha512-2cNEiYDhCWKI+Gs9T0Tiysk136SnR13hhO8yW6BGNyhOC4qYFnwF1nKfD3HFAIXA5c45RrIG1ub11GiXeYd1xA==}

  micromark-util-normalize-identifier@2.0.1:
    resolution: {integrity: sha512-sxPqmo70LyARJs0w2UclACPUUEqltCkJ6PhKdMIDuJ3gSf/Q+/GIe3WKl0Ijb/GyH9lOpUkRAO2wp0GVkLvS9Q==}

  micromark-util-resolve-all@2.0.1:
    resolution: {integrity: sha512-VdQyxFWFT2/FGJgwQnJYbe1jjQoNTS4RjglmSjTUlpUMa95Htx9NHeYW4rGDJzbjvCsl9eLjMQwGeElsqmzcHg==}

  micromark-util-sanitize-uri@2.0.1:
    resolution: {integrity: sha512-9N9IomZ/YuGGZZmQec1MbgxtlgougxTodVwDzzEouPKo3qFWvymFHWcnDi2vzV1ff6kas9ucW+o3yzJK9YB1AQ==}

  micromark-util-subtokenize@2.1.0:
    resolution: {integrity: sha512-XQLu552iSctvnEcgXw6+Sx75GflAPNED1qx7eBJ+wydBb2KCbRZe+NwvIEEMM83uml1+2WSXpBAcp9IUCgCYWA==}

  micromark-util-symbol@2.0.1:
    resolution: {integrity: sha512-vs5t8Apaud9N28kgCrRUdEed4UJ+wWNvicHLPxCa9ENlYuAY31M0ETy5y1vA33YoNPDFTghEbnh6efaE8h4x0Q==}

  micromark-util-types@2.0.2:
    resolution: {integrity: sha512-Yw0ECSpJoViF1qTU4DC6NwtC4aWGt1EkzaQB8KPPyCRR8z9TWeV0HbEFGTO+ZY1wB22zmxnJqhPyTpOVCpeHTA==}

  micromark@4.0.2:
    resolution: {integrity: sha512-zpe98Q6kvavpCr1NPVSCMebCKfD7CA2NqZ+rykeNhONIJBpc1tFKt9hucLGwha3jNTNI8lHpctWJWoimVF4PfA==}

  micromatch@4.0.8:
    resolution: {integrity: sha512-PXwfBhYu0hBCPw8Dn0E+WDYb7af3dSLVWKi3HGv84IdF4TyFoC0ysxFd0Goxw7nSv4T/PzEJQxsYsEiFCKo2BA==}
    engines: {node: '>=8.6'}

  mime-db@1.52.0:
    resolution: {integrity: sha512-sPU4uV7dYlvtWJxwwxHD0PuihVNiE7TyAbQ5SWxDCB9mUYvOgroQOwYQQOKPJ8CIbE+1ETVlOoK1UC2nU3gYvg==}
    engines: {node: '>= 0.6'}

  mime-types@2.1.35:
    resolution: {integrity: sha512-ZDY+bPm5zTTF+YpCrAU9nK0UgICYPT0QtT1NZWFv4s++TNkcgVaT0g6+4R2uI4MjQjzysHB1zxuWL50hzaeXiw==}
    engines: {node: '>= 0.6'}

  mimic-response@3.1.0:
    resolution: {integrity: sha512-z0yWI+4FDrrweS8Zmt4Ej5HdJmky15+L2e6Wgn3+iK5fWzb6T3fhNFq2+MeTRb064c6Wr4N/wv0DzQTjNzHNGQ==}
    engines: {node: '>=10'}

  minimatch@3.1.2:
    resolution: {integrity: sha512-J7p63hRiAjw1NDEww1W7i37+ByIrOWO5XQQAzZ3VOcL0PNybwpfmV/N05zFAzwQ9USyEcX6t3UO+K5aqBQOIHw==}

  minimatch@9.0.5:
    resolution: {integrity: sha512-G6T0ZX48xgozx7587koeX9Ys2NYy6Gmv//P89sEte9V9whIapMNF4idKxnW2QtCcLiTWlb/wfCabAtAFWhhBow==}
    engines: {node: '>=16 || 14 >=14.17'}

  minimist@1.2.8:
    resolution: {integrity: sha512-2yyAR8qBkN3YuheJanUpWC5U3bb5osDywNB8RzDVlDwDHbocAJveqqj1u8+SVD7jkWT4yvsHCpWqqWqAxb0zCA==}

  minipass-collect@1.0.2:
    resolution: {integrity: sha512-6T6lH0H8OG9kITm/Jm6tdooIbogG9e0tLgpY6mphXSm/A9u8Nq1ryBG+Qspiub9LjWlBPsPS3tWQ/Botq4FdxA==}
    engines: {node: '>= 8'}

  minipass-fetch@1.4.1:
    resolution: {integrity: sha512-CGH1eblLq26Y15+Azk7ey4xh0J/XfJfrCox5LDJiKqI2Q2iwOLOKrlmIaODiSQS8d18jalF6y2K2ePUm0CmShw==}
    engines: {node: '>=8'}

  minipass-flush@1.0.5:
    resolution: {integrity: sha512-JmQSYYpPUqX5Jyn1mXaRwOda1uQ8HP5KAT/oDSLCzt1BYRhQU0/hDtsB1ufZfEEzMZ9aAVmsBw8+FWsIXlClWw==}
    engines: {node: '>= 8'}

  minipass-pipeline@1.2.4:
    resolution: {integrity: sha512-xuIq7cIOt09RPRJ19gdi4b+RiNvDFYe5JH+ggNvBqGqpQXcru3PcRmOZuHBKWK1Txf9+cQ+HMVN4d6z46LZP7A==}
    engines: {node: '>=8'}

  minipass-sized@1.0.3:
    resolution: {integrity: sha512-MbkQQ2CTiBMlA2Dm/5cY+9SWFEN8pzzOXi6rlM5Xxq0Yqbda5ZQy9sU75a673FE9ZK0Zsbr6Y5iP6u9nktfg2g==}
    engines: {node: '>=8'}

  minipass@3.3.6:
    resolution: {integrity: sha512-DxiNidxSEK+tHG6zOIklvNOwm3hvCrbUrdtzY74U6HKTJxvIDfOUL5W5P2Ghd3DTkhhKPYGqeNUIh5qcM4YBfw==}
    engines: {node: '>=8'}

  minipass@5.0.0:
    resolution: {integrity: sha512-3FnjYuehv9k6ovOEbyOswadCDPX1piCfhV8ncmYtHOjuPwylVWsghTLo7rabjC3Rx5xD4HDx8Wm1xnMF7S5qFQ==}
    engines: {node: '>=8'}

  minipass@7.1.2:
    resolution: {integrity: sha512-qOOzS1cBTWYF4BH8fVePDBOO9iptMnGUEZwNc/cMWnTV2nVLZ7VoNWEPHkYczZA0pdoA7dl6e7FL659nX9S2aw==}
    engines: {node: '>=16 || 14 >=14.17'}

  minizlib@2.1.2:
    resolution: {integrity: sha512-bAxsR8BVfj60DWXHE3u30oHzfl4G7khkSuPW+qvpd7jFRHm7dLxOjUk1EHACJ/hxLY8phGJ0YhYHZo7jil7Qdg==}
    engines: {node: '>= 8'}

  minizlib@3.0.2:
    resolution: {integrity: sha512-oG62iEk+CYt5Xj2YqI5Xi9xWUeZhDI8jjQmC5oThVH5JGCTgIjr7ciJDzC7MBzYd//WvR1OTmP5Q38Q8ShQtVA==}
    engines: {node: '>= 18'}

  mitt@3.0.1:
    resolution: {integrity: sha512-vKivATfr97l2/QBCYAkXYDbrIWPM2IIKEl7YPhjCvKlG3kE2gm+uBo6nEXK3M5/Ffh/FLpKExzOQ3JJoJGFKBw==}

  mkdirp-classic@0.5.3:
    resolution: {integrity: sha512-gKLcREMhtuZRwRAfqP3RFW+TK4JqApVBtOIftVgjuABpAtpxhPGaDcfvbhNvD0B8iD1oUr/txX35NjcaY6Ns/A==}

  mkdirp@1.0.4:
    resolution: {integrity: sha512-vVqVZQyf3WLx2Shd0qJ9xuvqgAyKPLAiqITEtqW0oIUjzo3PePDd6fW9iFz30ef7Ysp/oiWqbhszeGWW2T6Gzw==}
    engines: {node: '>=10'}
    hasBin: true

  mkdirp@3.0.1:
    resolution: {integrity: sha512-+NsyUUAZDmo6YVHzL/stxSu3t9YS1iljliy3BSDrXJ/dkn1KYdmtZODGGjLcc9XLgVVpH4KshHB8XmZgMhaBXg==}
    engines: {node: '>=10'}
    hasBin: true

  motion-dom@12.23.12:
    resolution: {integrity: sha512-RcR4fvMCTESQBD/uKQe49D5RUeDOokkGRmz4ceaJKDBgHYtZtntC/s2vLvY38gqGaytinij/yi3hMcWVcEF5Kw==}

  motion-utils@12.23.6:
    resolution: {integrity: sha512-eAWoPgr4eFEOFfg2WjIsMoqJTW6Z8MTUCgn/GZ3VRpClWBdnbjryiA3ZSNLyxCTmCQx4RmYX6jX1iWHbenUPNQ==}

  motion@12.23.12:
    resolution: {integrity: sha512-8jCD8uW5GD1csOoqh1WhH1A6j5APHVE15nuBkFeRiMzYBdRwyAHmSP/oXSuW0WJPZRXTFdBoG4hY9TFWNhhwng==}
    peerDependencies:
      '@emotion/is-prop-valid': '*'
      react: ^18.0.0 || ^19.0.0
      react-dom: ^18.0.0 || ^19.0.0
    peerDependenciesMeta:
      '@emotion/is-prop-valid':
        optional: true
      react:
        optional: true
      react-dom:
        optional: true

  ms@2.1.3:
    resolution: {integrity: sha512-6FlzubTLZG3J2a/NVCAleEhjzq5oxgHyaCU9yYXvcLsvoVaHJq/s5xXI6/XXP6tz7R9xAOtHnSO/tXtF3WRTlA==}

  mustache@4.2.0:
    resolution: {integrity: sha512-71ippSywq5Yb7/tVYyGbkBggbU8H3u5Rz56fH60jGFgr8uHwxs+aSKeqmluIVzM0m0kB7xQjKS6qPfd0b2ZoqQ==}
    hasBin: true

  nanoid@3.3.11:
    resolution: {integrity: sha512-N8SpfPUnUp1bK+PMYW8qSWdl9U+wwNWI4QKxOYDy9JAro3WMX7p2OeVRF9v+347pnakNevPmiHhNmZ2HbFA76w==}
    engines: {node: ^10 || ^12 || ^13.7 || ^14 || >=15.0.1}
    hasBin: true

  nanostores@0.11.4:
    resolution: {integrity: sha512-k1oiVNN4hDK8NcNERSZLQiMfRzEGtfnvZvdBvey3SQbgn8Dcrk0h1I6vpxApjb10PFUflZrgJ2WEZyJQ+5v7YQ==}
    engines: {node: ^18.0.0 || >=20.0.0}

  napi-build-utils@2.0.0:
    resolution: {integrity: sha512-GEbrYkbfF7MoNaoh2iGG84Mnf/WZfB0GdGEsM8wz7Expx/LlWf5U8t9nvJKXSp3qr5IsEbK04cBGhol/KwOsWA==}

  napi-postinstall@0.3.3:
    resolution: {integrity: sha512-uTp172LLXSxuSYHv/kou+f6KW3SMppU9ivthaVTXian9sOt3XM/zHYHpRZiLgQoxeWfYUnslNWQHF1+G71xcow==}
    engines: {node: ^12.20.0 || ^14.18.0 || >=16.0.0}
    hasBin: true

  natural-compare@1.4.0:
    resolution: {integrity: sha512-OWND8ei3VtNC9h7V60qff3SVobHr996CTwgxubgyQYEpg290h9J0buyECNNJexkFm5sOajh5G116RYA1c8ZMSw==}

  negotiator@0.6.4:
    resolution: {integrity: sha512-myRT3DiWPHqho5PrJaIRyaMv2kgYf0mUVgBNOYMuCH5Ki1yEiQaf/ZJuQ62nvpc44wL5WDbTX7yGJi1Neevw8w==}
    engines: {node: '>= 0.6'}

  neo4j-driver-bolt-connection@5.28.1:
    resolution: {integrity: sha512-nY8GBhjOW7J0rDtpiyJn6kFdk2OiNVZZhZrO8//mwNXnf5VQJ6HqZQTDthH/9pEaX0Jvbastz1xU7ZL8xzqY0w==}

  neo4j-driver-core@5.28.1:
    resolution: {integrity: sha512-14vN8TlxC0JvJYfjWic5PwjsZ38loQLOKFTXwk4fWLTbCk6VhrhubB2Jsy9Rz+gM6PtTor4+6ClBEFDp1q/c8g==}

  neo4j-driver@5.28.1:
    resolution: {integrity: sha512-jbyBwyM0a3RLGcP43q3hIxPUPxA+1bE04RovOKdNAS42EtBMVCKcPSeOvWiHxgXp1ZFd0a8XqK+7LtguInOLUg==}

  neverthrow@7.2.0:
    resolution: {integrity: sha512-iGBUfFB7yPczHHtA8dksKTJ9E8TESNTAx1UQWW6TzMF280vo9jdPYpLUXrMN1BCkPdHFdNG3fxOt2CUad8KhAw==}
    engines: {node: '>=18'}

  next-themes@0.4.6:
    resolution: {integrity: sha512-pZvgD5L0IEvX5/9GWyHMf3m8BKiVQwsCMHfoFosXtXBMnaS0ZnIJ9ST4b4NqLVKDEm8QBxoNNGNaBv2JNF6XNA==}
    peerDependencies:
      react: ^16.8 || ^17 || ^18 || ^19 || ^19.0.0-rc
      react-dom: ^16.8 || ^17 || ^18 || ^19 || ^19.0.0-rc

  next@15.5.2:
    resolution: {integrity: sha512-H8Otr7abj1glFhbGnvUt3gz++0AF1+QoCXEBmd/6aKbfdFwrn0LpA836Ed5+00va/7HQSDD+mOoVhn3tNy3e/Q==}
    engines: {node: ^18.18.0 || ^19.8.0 || >= 20.0.0}
    hasBin: true
    peerDependencies:
      '@opentelemetry/api': ^1.1.0
      '@playwright/test': ^1.51.1
      babel-plugin-react-compiler: '*'
      react: ^18.2.0 || 19.0.0-rc-de68d2f4-20241204 || ^19.0.0
      react-dom: ^18.2.0 || 19.0.0-rc-de68d2f4-20241204 || ^19.0.0
      sass: ^1.3.0
    peerDependenciesMeta:
      '@opentelemetry/api':
        optional: true
      '@playwright/test':
        optional: true
      babel-plugin-react-compiler:
        optional: true
      sass:
        optional: true

  node-abi@3.75.0:
    resolution: {integrity: sha512-OhYaY5sDsIka7H7AtijtI9jwGYLyl29eQn/W623DiN/MIv5sUqc4g7BIDThX+gb7di9f6xK02nkp8sdfFWZLTg==}
    engines: {node: '>=10'}

  node-addon-api@7.1.1:
    resolution: {integrity: sha512-5m3bsyrjFWE1xf7nz7YXdN4udnVtXK6/Yfgn5qnahL6bCkf2yKt4k3nuTKAtT4r3IG8JNR2ncsIMdZuAzJjHQQ==}

  node-domexception@1.0.0:
    resolution: {integrity: sha512-/jKZoMpw0F8GRwl4/eLROPA3cfcXtLApP0QzLmUT/HuPCZWyB7IY9ZrMeKw2O/nFIqPQB3PVM9aYm0F312AXDQ==}
    engines: {node: '>=10.5.0'}
    deprecated: Use your platform's native DOMException instead

  node-fetch@2.7.0:
    resolution: {integrity: sha512-c4FRfUm/dbcWZ7U+1Wq0AwCyFL+3nt2bEw05wfxSz+DWpWsitgmSgYmy2dQdWyKC1694ELPqMs/YzUSNozLt8A==}
    engines: {node: 4.x || >=6.0.0}
    peerDependencies:
      encoding: ^0.1.0
    peerDependenciesMeta:
      encoding:
        optional: true

  node-gyp@8.4.1:
    resolution: {integrity: sha512-olTJRgUtAb/hOXG0E93wZDs5YiJlgbXxTwQAFHyNlRsXQnYzUaF2aGgujZbw+hR8aF4ZG/rST57bWMWD16jr9w==}
    engines: {node: '>= 10.12.0'}
    hasBin: true

  nopt@5.0.0:
    resolution: {integrity: sha512-Tbj67rffqceeLpcRXrT7vKAN8CwfPeIBgM7E6iBkmKLV7bEMwpGgYLGv0jACUsECaa/vuxP0IjEont6umdMgtQ==}
    engines: {node: '>=6'}
    hasBin: true

  npmlog@6.0.2:
    resolution: {integrity: sha512-/vBvz5Jfr9dT/aFWd0FIRf+T/Q2WBsLENygUaFUqstqsycmZAP/t5BvFJTK0viFmSUxiUKTUplWy5vt+rvKIxg==}
    engines: {node: ^12.13.0 || ^14.15.0 || >=16.0.0}
    deprecated: This package is no longer supported.

  nuqs@2.4.3:
    resolution: {integrity: sha512-BgtlYpvRwLYiJuWzxt34q2bXu/AIS66sLU1QePIMr2LWkb+XH0vKXdbLSgn9t6p7QKzwI7f38rX3Wl9llTXQ8Q==}
    peerDependencies:
      '@remix-run/react': '>=2'
      next: '>=14.2.0'
      react: '>=18.2.0 || ^19.0.0-0'
      react-router: ^6 || ^7
      react-router-dom: ^6 || ^7
    peerDependenciesMeta:
      '@remix-run/react':
        optional: true
      next:
        optional: true
      react-router:
        optional: true
      react-router-dom:
        optional: true

  object-assign@4.1.1:
    resolution: {integrity: sha512-rJgTQnkUnH1sFw8yT6VSU3zD3sWmu6sZhIseY8VX+GRu3P6F7Fu+JNDoXfklElbLJSnc3FUQHVe4cU5hj+BcUg==}
    engines: {node: '>=0.10.0'}

  object-inspect@1.13.4:
    resolution: {integrity: sha512-W67iLl4J2EXEGTbfeHCffrjDfitvLANg0UlX3wFUUSTx92KXRFegMHUVgSqE+wvhAbi4WqjGg9czysTV2Epbew==}
    engines: {node: '>= 0.4'}

  object-keys@1.1.1:
    resolution: {integrity: sha512-NuAESUOUMrlIXOfHKzD6bpPu3tYt3xvjNdRIQ+FeT0lNb4K8WR70CaDxhuNguS2XG+GjkyMwOzsN5ZktImfhLA==}
    engines: {node: '>= 0.4'}

  object.assign@4.1.7:
    resolution: {integrity: sha512-nK28WOo+QIjBkDduTINE4JkF/UJJKyf2EJxvJKfblDpyg0Q+pkOHNTL0Qwy6NP6FhE/EnzV73BxxqcJaXY9anw==}
    engines: {node: '>= 0.4'}

  object.entries@1.1.9:
    resolution: {integrity: sha512-8u/hfXFRBD1O0hPUjioLhoWFHRmt6tKA4/vZPyckBr18l1KE9uHrFaFaUi8MDRTpi4uak2goyPTSNJLXX2k2Hw==}
    engines: {node: '>= 0.4'}

  object.fromentries@2.0.8:
    resolution: {integrity: sha512-k6E21FzySsSK5a21KRADBd/NGneRegFO5pLHfdQLpRDETUNJueLXs3WCzyQ3tFRDYgbq3KHGXfTbi2bs8WQ6rQ==}
    engines: {node: '>= 0.4'}

  object.groupby@1.0.3:
    resolution: {integrity: sha512-+Lhy3TQTuzXI5hevh8sBGqbmurHbbIjAi0Z4S63nthVLmLxfbj4T54a4CfZrXIrt9iP4mVAPYMo/v99taj3wjQ==}
    engines: {node: '>= 0.4'}

  object.values@1.2.1:
    resolution: {integrity: sha512-gXah6aZrcUxjWg2zR2MwouP2eHlCBzdV4pygudehaKXSGW4v2AsRQUK+lwwXhii6KFZcunEnmSUoYp5CXibxtA==}
    engines: {node: '>= 0.4'}

  ollama@0.5.17:
    resolution: {integrity: sha512-q5LmPtk6GLFouS+3aURIVl+qcAOPC4+Msmx7uBb3pd+fxI55WnGjmLZ0yijI/CYy79x0QPGx3BwC3u5zv9fBvQ==}

  once@1.4.0:
    resolution: {integrity: sha512-lNaJgI+2Q5URQBkccEKHTQOPaXdUxnZZElQTZY0MFUAuaEqe1E+Nyvgdz/aIyNi6Z9MzO5dv1H8n58/GELp3+w==}

  openai@4.104.0:
    resolution: {integrity: sha512-p99EFNsA/yX6UhVO93f5kJsDRLAg+CTA2RBqdHK4RtK8u5IJw32Hyb2dTGKbnnFmnuoBv5r7Z2CURI9sGZpSuA==}
    hasBin: true
    peerDependencies:
      ws: ^8.18.0
      zod: ^3.23.8
    peerDependenciesMeta:
      ws:
        optional: true
      zod:
        optional: true

  openai@5.15.0:
    resolution: {integrity: sha512-kcUdws8K/A8m02I+IqFBwO51gS+87GP89yWEufGbzEi8anBz4FB/bti2QxaJdGwwY4mwJGzx85XO7TuL/Tpu1w==}
    hasBin: true
    peerDependencies:
      ws: ^8.18.0
      zod: ^3.23.8
    peerDependenciesMeta:
      ws:
        optional: true
      zod:
        optional: true

  optionator@0.9.4:
    resolution: {integrity: sha512-6IpQ7mKUxRcZNLIObR0hz7lxsapSSIYNZJwXPGeF0mTVqGKFIXj1DQcMoT22S3ROcLyY/rz0PWaWZ9ayWmad9g==}
    engines: {node: '>= 0.8.0'}

  own-keys@1.0.1:
    resolution: {integrity: sha512-qFOyK5PjiWZd+QQIh+1jhdb9LpxTF0qs7Pm8o5QHYZ0M3vKqSqzsZaEB6oWlxZ+q2sJBMI/Ktgd2N5ZwQoRHfg==}
    engines: {node: '>= 0.4'}

  p-finally@1.0.0:
    resolution: {integrity: sha512-LICb2p9CB7FS+0eR1oqWnHhp0FljGLZCWBE9aix0Uye9W8LTQPwMTYVGWQWIw9RdQiDg4+epXQODwIYJtSJaow==}
    engines: {node: '>=4'}

  p-limit@3.1.0:
    resolution: {integrity: sha512-TYOanM3wGwNGsZN2cVTYPArw454xnXj5qmWF1bEoAc4+cU/ol7GVh7odevjp1FNHduHc3KZMcFduxU5Xc6uJRQ==}
    engines: {node: '>=10'}

  p-locate@5.0.0:
    resolution: {integrity: sha512-LaNjtRWUBY++zB5nE/NwcaoMylSPk+S+ZHNB1TzdbMJMny6dynpAGt7X/tl/QYq3TIeE6nxHppbo2LGymrG5Pw==}
    engines: {node: '>=10'}

  p-map@4.0.0:
    resolution: {integrity: sha512-/bjOqmgETBYB5BoEeGVea8dmvHb2m9GLy1E9W43yeyfP6QQCZGFNa+XRceJEuDB6zqr+gKpIAmlLebMpykw/MQ==}
    engines: {node: '>=10'}

  p-queue@6.6.2:
    resolution: {integrity: sha512-RwFpb72c/BhQLEXIZ5K2e+AhgNVmIejGlTgiB9MzZ0e93GRvqZ7uSi0dvRF7/XIXDeNkra2fNHBxTyPDGySpjQ==}
    engines: {node: '>=8'}

  p-retry@4.6.2:
    resolution: {integrity: sha512-312Id396EbJdvRONlngUx0NydfrIQ5lsYu0znKVUzVvArzEIt08V1qhtyESbGVd1FGX7UKtiFp5uwKZdM8wIuQ==}
    engines: {node: '>=8'}

  p-timeout@3.2.0:
    resolution: {integrity: sha512-rhIwUycgwwKcP9yTOOFK/AKsAopjjCakVqLHePO3CC6Mir1Z99xT+R63jZxAT5lFZLa2inS5h+ZS2GvR99/FBg==}
    engines: {node: '>=8'}

  packet-reader@1.0.0:
    resolution: {integrity: sha512-HAKu/fG3HpHFO0AA8WE8q2g+gBJaZ9MG7fcKk+IJPLTGAD6Psw4443l+9DGRbOIh3/aXr7Phy0TjilYivJo5XQ==}

  parent-module@1.0.1:
    resolution: {integrity: sha512-GQ2EWRpQV8/o+Aw8YqtfZZPfNRWZYkbidE9k5rpl/hC3vtHHBfGm2Ifi6qWV+coDGkrUKZAxE3Lot5kcsRlh+g==}
    engines: {node: '>=6'}

  parse-entities@2.0.0:
    resolution: {integrity: sha512-kkywGpCcRYhqQIchaWqZ875wzpS/bMKhz5HnN3p7wveJTkTtyAB/AlnS0f8DFSqYW1T82t6yEAkEcB+A1I3MbQ==}

  parse-entities@4.0.2:
    resolution: {integrity: sha512-GG2AQYWoLgL877gQIKeRPGO1xF9+eG1ujIb5soS5gPvLQ1y2o8FL90w2QWNdf9I361Mpp7726c+lj3U0qK1uGw==}

  parse-passwd@1.0.0:
    resolution: {integrity: sha512-1Y1A//QUXEZK7YKz+rD9WydcE1+EuPr6ZBgKecAB8tmoW6UFv0NREVJe1p+jRxtThkcbbKkfwIbWJe/IeE6m2Q==}
    engines: {node: '>=0.10.0'}

  parse5@7.3.0:
    resolution: {integrity: sha512-IInvU7fabl34qmi9gY8XOVxhYyMyuH2xUNpb2q8/Y+7552KlejkRvqvD19nMoUW/uQGGbqNpA6Tufu5FL5BZgw==}

  parseley@0.12.1:
    resolution: {integrity: sha512-e6qHKe3a9HWr0oMRVDTRhKce+bRO8VGQR3NyVwcjwrbhMmFCX9KszEV35+rn4AdilFAq9VPxP/Fe1wC9Qjd2lw==}

  path-exists@4.0.0:
    resolution: {integrity: sha512-ak9Qy5Q7jYb2Wwcey5Fpvg2KoAc/ZIhLSLOSBmRmygPsGwkVVt0fZa0qrtMz+m6tJTAHfZQ8FnmB4MG4LWy7/w==}
    engines: {node: '>=8'}

  path-is-absolute@1.0.1:
    resolution: {integrity: sha512-AVbw3UJ2e9bq64vSaS9Am0fje1Pa8pbGqTTsmXfaIiMpnr5DlDhfJOuLj9Sf95ZPVDAUerDfEk88MPmPe7UCQg==}
    engines: {node: '>=0.10.0'}

  path-key@3.1.1:
    resolution: {integrity: sha512-ojmeN0qd+y0jszEtoY48r0Peq5dwMEkIlCOu6Q5f41lfkswXuKtYrhgoTpLnyIcHm24Uhqx+5Tqm2InSwLhE6Q==}
    engines: {node: '>=8'}

  path-parse@1.0.7:
    resolution: {integrity: sha512-LDJzPVEEEPR+y48z93A0Ed0yXb8pAByGWo/k5YYdYgpY2/2EsOsksJrq7lOHxryrVOn1ejG6oAp8ahvOIQD8sw==}

  pathe@2.0.3:
    resolution: {integrity: sha512-WUjGcAqP1gQacoQe+OBJsFA7Ld4DyXuUIjZ5cc75cLHvJ7dtNsTugphxIADwspS+AraAUePCKrSVtPLFj/F88w==}

  peberminta@0.9.0:
    resolution: {integrity: sha512-XIxfHpEuSJbITd1H3EeQwpcZbTLHc+VVr8ANI9t5sit565tsI4/xK3KWTUFE2e6QiangUkh3B0jihzmGnNrRsQ==}

  pg-cloudflare@1.2.7:
    resolution: {integrity: sha512-YgCtzMH0ptvZJslLM1ffsY4EuGaU0cx4XSdXLRFae8bPP4dS5xL1tNB3k2o/N64cHJpwU7dxKli/nZ2lUa5fLg==}

  pg-connection-string@2.9.1:
    resolution: {integrity: sha512-nkc6NpDcvPVpZXxrreI/FOtX3XemeLl8E0qFr6F2Lrm/I8WOnaWNhIPK2Z7OHpw7gh5XJThi6j6ppgNoaT1w4w==}

  pg-int8@1.0.1:
    resolution: {integrity: sha512-WCtabS6t3c8SkpDBUlb1kjOs7l66xsGdKpIPZsg4wR+B3+u9UAum2odSsF9tnvxg80h4ZxLWMy4pRjOsFIqQpw==}
    engines: {node: '>=4.0.0'}

  pg-pool@3.10.1:
    resolution: {integrity: sha512-Tu8jMlcX+9d8+QVzKIvM/uJtp07PKr82IUOYEphaWcoBhIYkoHpLXN3qO59nAI11ripznDsEzEv8nUxBVWajGg==}
    peerDependencies:
      pg: '>=8.0'

  pg-protocol@1.10.3:
    resolution: {integrity: sha512-6DIBgBQaTKDJyxnXaLiLR8wBpQQcGWuAESkRBX/t6OwA8YsqP+iVSiond2EDy6Y/dsGk8rh/jtax3js5NeV7JQ==}

  pg-types@2.2.0:
    resolution: {integrity: sha512-qTAAlrEsl8s4OiEQY69wDvcMIdQN6wdz5ojQiOy6YRMuynxenON0O5oCpJI6lshc6scgAY8qvJ2On/p+CXY0GA==}
    engines: {node: '>=4'}

  pg@8.11.3:
    resolution: {integrity: sha512-+9iuvG8QfaaUrrph+kpF24cXkH1YOOUeArRNYIxq1viYHZagBxrTno7cecY1Fa44tJeZvaoG+Djpkc3JwehN5g==}
    engines: {node: '>= 8.0.0'}
    peerDependencies:
      pg-native: '>=3.0.1'
    peerDependenciesMeta:
      pg-native:
        optional: true

  pgpass@1.0.5:
    resolution: {integrity: sha512-FdW9r/jQZhSeohs1Z3sI1yxFQNFvMcnmfuj4WBMUTxOrAyLMaTcE1aAMBiTlbMNaXvBCQuVi0R7hd8udDSP7ug==}

  picocolors@1.1.1:
    resolution: {integrity: sha512-xceH2snhtb5M9liqDsmEw56le376mTZkEX/jEb/RxNFyegNul7eNslCXP9FDj/Lcu0X8KEyMceP2ntpaHrDEVA==}

  picomatch@2.3.1:
    resolution: {integrity: sha512-JU3teHTNjmE2VCGFzuY8EXzCDVwEqB2a8fsIvwaStHhAWJEeVd1o1QD80CU6+ZdEXXSLbSsuLwJjkCBWqRQUVA==}
    engines: {node: '>=8.6'}

  picomatch@4.0.3:
    resolution: {integrity: sha512-5gTmgEY/sqK6gFXLIsQNH19lWb4ebPDLA4SdLP7dsWkIXHWlG66oPuVvXSGFPppYZz8ZDZq0dYYrbHfBCVUb1Q==}
    engines: {node: '>=12'}

  possible-typed-array-names@1.1.0:
    resolution: {integrity: sha512-/+5VFTchJDoVj3bhoqi6UeymcD00DAwb1nJwamzPvHEszJ4FpF6SNNbUbOS8yI56qHzdV8eK0qEfOSiodkTdxg==}
    engines: {node: '>= 0.4'}

  postcss-selector-parser@6.0.10:
    resolution: {integrity: sha512-IQ7TZdoaqbT+LCpShg46jnZVlhWD2w6iQYAcYXfHARZ7X1t/UGhhceQDs5X0cGqKvYlHNOuv7Oa1xmb0oQuA3w==}
    engines: {node: '>=4'}

  postcss@8.4.31:
    resolution: {integrity: sha512-PS08Iboia9mts/2ygV3eLpY5ghnUcfLV/EXTOW1E2qYxJKGGBUtNjN76FYHnMs36RmARn41bC0AZmn+rR0OVpQ==}
    engines: {node: ^10 || ^12 || >=14}

  postcss@8.5.6:
    resolution: {integrity: sha512-3Ybi1tAuwAP9s0r1UQ2J4n5Y0G05bJkpUIO0/bI9MhwmD70S5aTWbXGBwxHrelT+XM1k6dM0pk+SwNkpTRN7Pg==}
    engines: {node: ^10 || ^12 || >=14}

  postgres-array@2.0.0:
    resolution: {integrity: sha512-VpZrUqU5A69eQyW2c5CA1jtLecCsN2U/bD6VilrFDWq5+5UIEVO7nazS3TEcHf1zuPYO/sqGvUvW62g86RXZuA==}
    engines: {node: '>=4'}

  postgres-bytea@1.0.0:
    resolution: {integrity: sha512-xy3pmLuQqRBZBXDULy7KbaitYqLcmxigw14Q5sj8QBVLqEwXfeybIKVWiqAXTlcvdvb0+xkOtDbfQMOf4lST1w==}
    engines: {node: '>=0.10.0'}

  postgres-date@1.0.7:
    resolution: {integrity: sha512-suDmjLVQg78nMK2UZ454hAG+OAW+HQPZ6n++TNDUX+L0+uUlLywnoxJKDou51Zm+zTCjrCl0Nq6J9C5hP9vK/Q==}
    engines: {node: '>=0.10.0'}

  postgres-interval@1.2.0:
    resolution: {integrity: sha512-9ZhXKM/rw350N1ovuWHbGxnGh/SNJ4cnxHiM0rxE4VN41wsg8P8zWn9hv/buK00RP4WvlOyr/RBDiptyxVbkZQ==}
    engines: {node: '>=0.10.0'}

  postgres@3.4.7:
    resolution: {integrity: sha512-Jtc2612XINuBjIl/QTWsV5UvE8UHuNblcO3vVADSrKsrc6RqGX6lOW1cEo3CM2v0XG4Nat8nI+YM7/f26VxXLw==}
    engines: {node: '>=12'}

  prebuild-install@7.1.3:
    resolution: {integrity: sha512-8Mf2cbV7x1cXPUILADGI3wuhfqWvtiLA1iclTDbFRZkgRQS0NqsPZphna9V+HyTEadheuPmjaJMsbzKQFOzLug==}
    engines: {node: '>=10'}
    hasBin: true

  prelude-ls@1.2.1:
    resolution: {integrity: sha512-vkcDPrRZo1QZLbn5RLGPpg/WmIQ65qoWWhcGKf/b5eplkkarX0m9z8ppCat4mlOqUsWpyNuYgO3VRyrYHSzX5g==}
    engines: {node: '>= 0.8.0'}

  prettier@3.6.2:
    resolution: {integrity: sha512-I7AIg5boAr5R0FFtJ6rCfD+LFsWHp81dolrFD8S79U9tb8Az2nGrJncnMSnys+bpQJfRUzqs9hnA81OAA3hCuQ==}
    engines: {node: '>=14'}
    hasBin: true

  pretty-format@29.7.0:
    resolution: {integrity: sha512-Pdlw/oPxN+aXdmM9R00JVC9WVFoCLTKJvDVLgmJ+qAffBMxsV85l/Lu7sNx4zSzPyoL2euImuEwHhOXdEgNFZQ==}
    engines: {node: ^14.15.0 || ^16.10.0 || >=18.0.0}

  prism-react-renderer@2.4.1:
    resolution: {integrity: sha512-ey8Ls/+Di31eqzUxC46h8MksNuGx/n0AAC8uKpwFau4RPDYLuE3EXTp8N8G2vX2N7UC/+IXeNUnlWBGGcAG+Ig==}
    peerDependencies:
      react: '>=16.0.0'

  prismjs@1.27.0:
    resolution: {integrity: sha512-t13BGPUlFDR7wRB5kQDG4jjl7XeuH6jbJGt11JHPL96qwsEHNX2+68tFXqc1/k+/jALsbSWJKUOT/hcYAZ5LkA==}
    engines: {node: '>=6'}

  prismjs@1.30.0:
    resolution: {integrity: sha512-DEvV2ZF2r2/63V+tK8hQvrR2ZGn10srHbXviTlcv7Kpzw8jWiNTqbVgjO3IY8RxrrOUF8VPMQQFysYYYv0YZxw==}
    engines: {node: '>=6'}

  promise-inflight@1.0.1:
    resolution: {integrity: sha512-6zWPyEOFaQBJYcGMHBKTKJ3u6TBsnMFOIZSa6ce1e/ZrrsOlnHRHbabMjLiBYKp+n44X9eUI6VUPaukCXHuG4g==}
    peerDependencies:
      bluebird: '*'
    peerDependenciesMeta:
      bluebird:
        optional: true

  promise-retry@2.0.1:
    resolution: {integrity: sha512-y+WKFlBR8BGXnsNlIHFGPZmyDf3DFMoLhaflAnyZgV6rG6xu+JwesTo2Q9R6XwYmtmwAFCkAk3e35jEdoeh/3g==}
    engines: {node: '>=10'}

  prop-types@15.8.1:
    resolution: {integrity: sha512-oj87CgZICdulUohogVAR7AjlC0327U4el4L6eAvOqCeudMDVU0NThNaV+b9Df4dXgSP1gXMTnPdhfe/2qDH5cg==}

  property-information@5.6.0:
    resolution: {integrity: sha512-YUHSPk+A30YPv+0Qf8i9Mbfe/C0hdPXk1s1jPVToV8pk8BQtpw10ct89Eo7OWkutrwqvT0eicAxlOg3dOAu8JA==}

  property-information@7.1.0:
    resolution: {integrity: sha512-TwEZ+X+yCJmYfL7TPUOcvBZ4QfoT5YenQiJuX//0th53DE6w0xxLEtfK3iyryQFddXuvkIk51EEgrJQ0WJkOmQ==}

  proxy-from-env@1.1.0:
    resolution: {integrity: sha512-D+zkORCbA9f1tdWRK0RaCR3GPv50cMxcrz4X8k5LTSUD1Dkw47mKJEZQNunItRTkWwgtaUSo1RVFRIG9ZXiFYg==}

  pump@3.0.3:
    resolution: {integrity: sha512-todwxLMY7/heScKmntwQG8CXVkWUOdYxIvY2s0VWAAMh/nd8SoYiRaKjlr7+iCs984f2P8zvrfWcDDYVb73NfA==}

  punycode@2.3.1:
    resolution: {integrity: sha512-vYt7UD1U9Wg6138shLtLOvdAu+8DsC/ilFtEVHcH+wydcSpNE20AfSOduf6MkRFahL5FY7X1oU7nKVZFtfq8Fg==}
    engines: {node: '>=6'}

  pvtsutils@1.3.6:
    resolution: {integrity: sha512-PLgQXQ6H2FWCaeRak8vvk1GW462lMxB5s3Jm673N82zI4vqtVUPuZdffdZbPDFRoU8kAhItWFtPCWiPpp4/EDg==}

  pvutils@1.1.3:
    resolution: {integrity: sha512-pMpnA0qRdFp32b1sJl1wOJNxZLQ2cbQx+k6tjNtZ8CpvVhNqEPRgivZ2WOUev2YMajecdH7ctUPDvEe87nariQ==}
    engines: {node: '>=6.0.0'}

  queue-microtask@1.2.3:
    resolution: {integrity: sha512-NuaNSa6flKT5JaSYQzJok04JzTL1CA6aGhv5rfLW3PgqA+M2ChpZQnAC8h8i4ZFkBS8X5RqkDBHA7r4hej3K9A==}

  rc@1.2.8:
    resolution: {integrity: sha512-y3bGgqKj3QBdxLbLkomlohkvsA8gdAiUQlSBJnBhfn+BPxg4bc62d8TcBW15wavDfgexCgccckhcZvywyQYPOw==}
    hasBin: true

  react-day-picker@9.9.0:
    resolution: {integrity: sha512-NtkJbuX6cl/VaGNb3sVVhmMA6LSMnL5G3xNL+61IyoZj0mUZFWTg4hmj7PHjIQ8MXN9dHWhUHFoJWG6y60DKSg==}
    engines: {node: '>=18'}
    peerDependencies:
      react: '>=16.8.0'

  react-dom@19.1.1:
    resolution: {integrity: sha512-Dlq/5LAZgF0Gaz6yiqZCf6VCcZs1ghAJyrsu84Q/GT0gV+mCxbfmKNoGRKBYMJ8IEdGPqu49YWXD02GCknEDkw==}
    peerDependencies:
      react: ^19.1.1

  react-hook-form@7.62.0:
    resolution: {integrity: sha512-7KWFejc98xqG/F4bAxpL41NB3o1nnvQO1RWZT3TqRZYL8RryQETGfEdVnJN2fy1crCiBLLjkRBVK05j24FxJGA==}
    engines: {node: '>=18.0.0'}
    peerDependencies:
      react: ^16.8.0 || ^17 || ^18 || ^19

  react-is@16.13.1:
    resolution: {integrity: sha512-24e6ynE2H+OKt4kqsOvNd8kBpV65zoxbA4BVsEOB3ARVWQki/DHzaUoC5KuON/BiccDaCCTZBuOcfZs70kR8bQ==}

  react-is@18.3.1:
    resolution: {integrity: sha512-/LLMVyas0ljjAtoYiPqYiL8VWXzUUdThrmU5+n20DZv+a+ClRoevUzw5JxU+Ieh5/c87ytoTBV9G1FiKfNJdmg==}

  react-katex@3.1.0:
    resolution: {integrity: sha512-At9uLOkC75gwn2N+ZXc5HD8TlATsB+3Hkp9OGs6uA8tM3dwZ3Wljn74Bk3JyHFPgSnesY/EMrIAB1WJwqZqejA==}
    peerDependencies:
      prop-types: ^15.8.1
      react: '>=15.3.2 <20'

  react-latex-next@3.0.0:
    resolution: {integrity: sha512-x70f1b1G7TronVigsRgKHKYYVUNfZk/3bciFyYX1lYLQH2y3/TXku3+5Vap8MDbJhtopePSYBsYWS6jhzIdz+g==}
    engines: {node: '>=12', npm: '>=5'}
    peerDependencies:
      react: ^15.0.0 || ^16.0.0 || ^17.0.0 || ^18.0.0
      react-dom: ^15.0.0 || ^16.0.0 || ^17.0.0 || ^18.0.0

  react-markdown@10.1.0:
    resolution: {integrity: sha512-qKxVopLT/TyA6BX3Ue5NwabOsAzm0Q7kAPwq6L+wWDwisYs7R8vZ0nRXqq6rkueboxpkjvLGU9fWifiX/ZZFxQ==}
    peerDependencies:
      '@types/react': '>=18'
      react: '>=18'

  react-promise-suspense@0.3.4:
    resolution: {integrity: sha512-I42jl7L3Ze6kZaq+7zXWSunBa3b1on5yfvUW6Eo/3fFOj6dZ5Bqmcd264nJbTK/gn1HjjILAjSwnZbV4RpSaNQ==}

  react-remove-scroll-bar@2.3.8:
    resolution: {integrity: sha512-9r+yi9+mgU33AKcj6IbT9oRCO78WriSj6t/cF8DWBZJ9aOGPOTEDvdUDz1FwKim7QXWwmHqtdHnRJfhAxEG46Q==}
    engines: {node: '>=10'}
    peerDependencies:
      '@types/react': '*'
      react: ^16.8.0 || ^17.0.0 || ^18.0.0 || ^19.0.0
    peerDependenciesMeta:
      '@types/react':
        optional: true

  react-remove-scroll@2.7.1:
    resolution: {integrity: sha512-HpMh8+oahmIdOuS5aFKKY6Pyog+FNaZV/XyJOq7b4YFwsFHe5yYfdbIalI4k3vU2nSDql7YskmUseHsRrJqIPA==}
    engines: {node: '>=10'}
    peerDependencies:
      '@types/react': '*'
      react: ^16.8.0 || ^17.0.0 || ^18.0.0 || ^19.0.0 || ^19.0.0-rc
    peerDependenciesMeta:
      '@types/react':
        optional: true

  react-smooth@4.0.4:
    resolution: {integrity: sha512-gnGKTpYwqL0Iii09gHobNolvX4Kiq4PKx6eWBCYYix+8cdw+cGo3do906l1NBPKkSWx1DghC1dlWG9L2uGd61Q==}
    peerDependencies:
      react: ^16.8.0 || ^17.0.0 || ^18.0.0 || ^19.0.0
      react-dom: ^16.8.0 || ^17.0.0 || ^18.0.0 || ^19.0.0

  react-style-singleton@2.2.3:
    resolution: {integrity: sha512-b6jSvxvVnyptAiLjbkWLE/lOnR4lfTtDAl+eUC7RZy+QQWc6wRzIV2CE6xBuMmDxc2qIihtDCZD5NPOFl7fRBQ==}
    engines: {node: '>=10'}
    peerDependencies:
      '@types/react': '*'
      react: ^16.8.0 || ^17.0.0 || ^18.0.0 || ^19.0.0 || ^19.0.0-rc
    peerDependenciesMeta:
      '@types/react':
        optional: true

  react-syntax-highlighter@15.6.6:
    resolution: {integrity: sha512-DgXrc+AZF47+HvAPEmn7Ua/1p10jNoVZVI/LoPiYdtY+OM+/nG5yefLHKJwdKqY1adMuHFbeyBaG9j64ML7vTw==}
    peerDependencies:
      react: '>= 0.14.0'

  react-transition-group@4.4.5:
    resolution: {integrity: sha512-pZcd1MCJoiKiBR2NRxeCRg13uCXbydPnmB4EOeRrY7480qNWO8IIgQG6zlDkm6uRMsURXPuKq0GWtiM59a5Q6g==}
    peerDependencies:
      react: '>=16.6.0'
      react-dom: '>=16.6.0'

  react-tweet@3.2.2:
    resolution: {integrity: sha512-hIkxAVPpN2RqWoDEbo3TTnN/pDcp9/Jb6pTgiA4EbXa9S+m2vHIvvZKHR+eS0PDIsYqe+zTmANRa5k6+/iwGog==}
    peerDependencies:
      react: ^18.0.0 || ^19.0.0
      react-dom: ^18.0.0 || ^19.0.0

  react-use-measure@2.1.7:
    resolution: {integrity: sha512-KrvcAo13I/60HpwGO5jpW7E9DfusKyLPLvuHlUyP5zqnmAPhNc6qTRjUQrdTADl0lpPpDVU2/Gg51UlOGHXbdg==}
    peerDependencies:
      react: '>=16.13'
      react-dom: '>=16.13'
    peerDependenciesMeta:
      react-dom:
        optional: true

  react@19.1.1:
    resolution: {integrity: sha512-w8nqGImo45dmMIfljjMwOGtbmC/mk4CMYhWIicdSflH91J9TyCyczcPFXJzrZ/ZXcgGRFeP6BU0BEJTw6tZdfQ==}
    engines: {node: '>=0.10.0'}

  readable-stream@3.6.2:
    resolution: {integrity: sha512-9u/sniCrY3D5WdsERHzHE4G2YCXqoG5FTHUiCC4SIbr6XcLZBY05ya9EKjYek9O5xOAwjGq+1JdGBAS7Q9ScoA==}
    engines: {node: '>= 6'}

  recharts-scale@0.4.5:
    resolution: {integrity: sha512-kivNFO+0OcUNu7jQquLXAxz1FIwZj8nrj+YkOKc5694NbjCvcT6aSZiIzNzd2Kul4o4rTto8QVR9lMNtxD4G1w==}

  recharts@2.15.4:
    resolution: {integrity: sha512-UT/q6fwS3c1dHbXv2uFgYJ9BMFHu3fwnd7AYZaEQhXuYQ4hgsxLvsUXzGdKeZrW5xopzDCvuA2N41WJ88I7zIw==}
    engines: {node: '>=14'}
    peerDependencies:
      react: ^16.0.0 || ^17.0.0 || ^18.0.0 || ^19.0.0
      react-dom: ^16.0.0 || ^17.0.0 || ^18.0.0 || ^19.0.0

  redis@5.8.2:
    resolution: {integrity: sha512-31vunZj07++Y1vcFGcnNWEf5jPoTkGARgfWI4+Tk55vdwHxhAvug8VEtW7Cx+/h47NuJTEg/JL77zAwC6E0OeA==}
    engines: {node: '>= 18'}

  reflect.getprototypeof@1.0.10:
    resolution: {integrity: sha512-00o4I+DVrefhv+nX0ulyi3biSHCPDe+yLv5o/p6d/UVlirijB8E16FtfwSAi4g3tcqrQ4lRAqQSoFEZJehYEcw==}
    engines: {node: '>= 0.4'}

  refractor@3.6.0:
    resolution: {integrity: sha512-MY9W41IOWxxk31o+YvFCNyNzdkc9M20NoZK5vq6jkv4I/uh2zkWcfudj0Q1fovjUQJrNewS9NMzeTtqPf+n5EA==}

  regexp.prototype.flags@1.5.4:
    resolution: {integrity: sha512-dYqgNSZbDwkaJ2ceRd9ojCGjBq+mOm9LmtXnAnEGyHhN/5R7iDW2TRw3h+o/jCFxus3P2LfWIIiwowAjANm7IA==}
    engines: {node: '>= 0.4'}

  rehype-katex@7.0.1:
    resolution: {integrity: sha512-OiM2wrZ/wuhKkigASodFoo8wimG3H12LWQaH8qSPVJn9apWKFSH3YOCtbKpBorTVw/eI7cuT21XBbvwEswbIOA==}

  remark-gfm@4.0.1:
    resolution: {integrity: sha512-1quofZ2RQ9EWdeN34S79+KExV1764+wCUGop5CPL1WGdD0ocPpu91lzPGbwWMECpEpd42kJGQwzRfyov9j4yNg==}

  remark-math@6.0.0:
    resolution: {integrity: sha512-MMqgnP74Igy+S3WwnhQ7kqGlEerTETXMvJhrUzDikVZ2/uogJCb+WHUg97hK9/jcfc0dkD73s3LN8zU49cTEtA==}

  remark-parse@11.0.0:
    resolution: {integrity: sha512-FCxlKLNGknS5ba/1lmpYijMUzX2esxW5xQqjWxw2eHFfS2MSdaHVINFmhjo+qN1WhZhNimq0dZATN9pH0IDrpA==}

  remark-rehype@11.1.2:
    resolution: {integrity: sha512-Dh7l57ianaEoIpzbp0PC9UKAdCSVklD8E5Rpw7ETfbTl3FqcOOgq5q2LVDhgGCkaBv7p24JXikPdvhhmHvKMsw==}

  remark-stringify@11.0.0:
    resolution: {integrity: sha512-1OSmLd3awB/t8qdoEOMazZkNsfVTeY4fTsgzcQFdXNq8ToTN4ZGwrMnlda4K6smTFKD+GRV6O48i6Z4iKgPPpw==}

  resend@6.0.1:
    resolution: {integrity: sha512-xNZ0gKAOqQcH83lXsqNOwBbpKROnsZpQr9mXRdG6hrHTF9G9Il2pkoTRtq7rJzXMvCZX+I79oahsbSeaYOWRFA==}
    engines: {node: '>=18'}
    peerDependencies:
      '@react-email/render': ^1.1.0
    peerDependenciesMeta:
      '@react-email/render':
        optional: true

  resolve-from@4.0.0:
    resolution: {integrity: sha512-pb/MYmXstAkysRFx8piNI1tGFNQIFA3vkE3Gq4EuA1dF6gHp/+vgZqsCGJapvy8N3Q+4o7FwvquPJcnZ7RYy4g==}
    engines: {node: '>=4'}

  resolve-pkg-maps@1.0.0:
    resolution: {integrity: sha512-seS2Tj26TBVOC2NIc2rOe2y2ZO7efxITtLZcGSOnHHNOQ7CkiUBfw0Iw2ck6xkIhPwLhKNLS8BO+hEpngQlqzw==}

  resolve@1.22.10:
    resolution: {integrity: sha512-NPRy+/ncIMeDlTAsuqwKIiferiawhefFJtkNSW0qZJEqMEb+qBt/77B/jGeeek+F0uOeN05CDa6HXbbIgtVX4w==}
    engines: {node: '>= 0.4'}
    hasBin: true

  resolve@2.0.0-next.5:
    resolution: {integrity: sha512-U7WjGVG9sH8tvjW5SmGbQuui75FiyjAX72HX15DwBBwF9dNiQZRQAg9nnPhYy+TUnE0+VcrttuvNI8oSxZcocA==}
    hasBin: true

  resumable-stream@2.2.3:
    resolution: {integrity: sha512-P4atE0e7NCWezBUfEC04sy1nNrqoDSiuUt4CcizkKkWRV07aun4GQ2doj6fqAkKPFOhnhuh9TacnLHEM4Z9uSQ==}

  retry@0.12.0:
    resolution: {integrity: sha512-9LkiTwjUh6rT555DtE9rTX+BKByPfrMzEAtnlEtdEwr3Nkffwiihqe2bWADg+OQRjt9gl6ICdmB/ZFDCGAtSow==}
    engines: {node: '>= 4'}

  retry@0.13.1:
    resolution: {integrity: sha512-XQBQ3I8W1Cge0Seh+6gjj03LbmRFWuoszgK9ooCpwYIrhhoO80pfq4cUkU5DkknwfOfFteRwlZ56PYOGYyFWdg==}
    engines: {node: '>= 4'}

  reusify@1.1.0:
    resolution: {integrity: sha512-g6QUff04oZpHs0eG5p83rFLhHeV00ug/Yf9nZM6fLeUrPguBTkTQOdpAWWspMh55TZfVQDPaN3NQJfbVRAxdIw==}
    engines: {iojs: '>=1.0.0', node: '>=0.10.0'}

  rimraf@3.0.2:
    resolution: {integrity: sha512-JZkJMZkAGFFPP2YqXZXPbMlMBgsxzE8ILs4lMIX/2o0L9UBw9O/Y3o6wFw/i9YLapcUJWwqbi3kdxIPdC62TIA==}
    deprecated: Rimraf versions prior to v4 are no longer supported
    hasBin: true

  rou3@0.5.1:
    resolution: {integrity: sha512-OXMmJ3zRk2xeXFGfA3K+EOPHC5u7RDFG7lIOx0X1pdnhUkI8MdVrbV+sNsD80ElpUZ+MRHdyxPnFthq9VHs8uQ==}

  run-parallel@1.2.0:
    resolution: {integrity: sha512-5l4VyZR86LZ/lDxZTR6jqL8AFE2S0IFLMP26AbjsLVADxHdhB/c0GUsH+y39UfCi3dzz8OlQuPmnaJOMoDHQBA==}

  rxjs@7.8.2:
    resolution: {integrity: sha512-dhKf903U/PQZY6boNNtAGdWbG85WAbjT/1xYoZIC7FAY0yWapOBQVsVrDl58W86//e1VpMNBtRV4MaXfdMySFA==}

  safe-array-concat@1.1.3:
    resolution: {integrity: sha512-AURm5f0jYEOydBj7VQlVvDrjeFgthDdEF5H1dP+6mNpoXOMo1quQqJ4wvJDyRZ9+pO3kGWoOdmV08cSv2aJV6Q==}
    engines: {node: '>=0.4'}

  safe-buffer@5.2.1:
    resolution: {integrity: sha512-rp3So07KcdmmKbGvgaNxQSJr7bGVSVk5S9Eq1F+ppbRo70+YeaDxkw5Dd8NPN+GD6bjnYm2VuPuCXmpuYvmCXQ==}

  safe-push-apply@1.0.0:
    resolution: {integrity: sha512-iKE9w/Z7xCzUMIZqdBsp6pEQvwuEebH4vdpjcDWnyzaI6yl6O9FHvVpmGelvEHNsoY6wGblkxR6Zty/h00WiSA==}
    engines: {node: '>= 0.4'}

  safe-regex-test@1.1.0:
    resolution: {integrity: sha512-x/+Cz4YrimQxQccJf5mKEbIa1NzeCRNI5Ecl/ekmlYaampdNLPalVyIcCZNNH3MvmqBugV5TMYZXv0ljslUlaw==}
    engines: {node: '>= 0.4'}

  safer-buffer@2.1.2:
    resolution: {integrity: sha512-YZo3K82SD7Riyi0E1EQPojLz7kpepnSQI9IyPbHHg1XXXevb5dJI7tpyN2ADxGcQbHG7vcyRHk0cbwqcQriUtg==}

  scheduler@0.26.0:
    resolution: {integrity: sha512-NlHwttCI/l5gCPR3D1nNXtWABUmBwvZpEQiD4IXSbIDq8BzLIK/7Ir5gTFSGZDUu37K5cMNp0hFtzO38sC7gWA==}

  selderee@0.11.0:
    resolution: {integrity: sha512-5TF+l7p4+OsnP8BCCvSyZiSPc4x4//p5uPwK8TCnVPJYRmU2aYKMpOXvw8zM5a5JvuuCGN1jmsMwuU2W02ukfA==}

  semver@6.3.1:
    resolution: {integrity: sha512-BR7VvDCVHO+q2xBEWskxS6DJE1qRnb7DxzUrogb71CWoSficBxYsiAGd+Kl0mmq/MprG9yArRkyrQxTO6XjMzA==}
    hasBin: true

  semver@7.7.2:
    resolution: {integrity: sha512-RF0Fw+rO5AMf9MAyaRXI4AV0Ulj5lMHqVxxdSgiVbixSCXoEmmX/jk0CuJw4+3SqroYO9VoUh+HcuJivvtJemA==}
    engines: {node: '>=10'}
    hasBin: true

  server-only@0.0.1:
    resolution: {integrity: sha512-qepMx2JxAa5jjfzxG79yPPq+8BuFToHd1hm7kI+Z4zAq1ftQiP7HcxMhDDItrbtwVeLg/cY2JnKnrcFkmiswNA==}

  set-blocking@2.0.0:
    resolution: {integrity: sha512-KiKBS8AnWGEyLzofFfmvKwpdPzqiy16LvQfK3yv/fVH7Bj13/wl3JSR1J+rfgRE9q7xUJK4qvgS8raSOeLUehw==}

  set-cookie-parser@2.7.1:
    resolution: {integrity: sha512-IOc8uWeOZgnb3ptbCURJWNjWUPcO3ZnTTdzsurqERrP6nPyv+paC55vJM0LpOlT2ne+Ix+9+CRG1MNLlyZ4GjQ==}

  set-function-length@1.2.2:
    resolution: {integrity: sha512-pgRc4hJ4/sNjWCSS9AmnS40x3bNMDTknHgL5UaMBTMyJnU90EgWh1Rz+MC9eFu4BuN/UwZjKQuY/1v3rM7HMfg==}
    engines: {node: '>= 0.4'}

  set-function-name@2.0.2:
    resolution: {integrity: sha512-7PGFlmtwsEADb0WYyvCMa1t+yke6daIG4Wirafur5kcf+MhUnPms1UeR0CKQdTZD81yESwMHbtn+TR+dMviakQ==}
    engines: {node: '>= 0.4'}

  set-proto@1.0.0:
    resolution: {integrity: sha512-RJRdvCo6IAnPdsvP/7m6bsQqNnn1FCBX5ZNtFL98MmFF/4xAIJTIg1YbHW5DC2W5SKZanrC6i4HsJqlajw/dZw==}
    engines: {node: '>= 0.4'}

  sharp@0.34.3:
    resolution: {integrity: sha512-eX2IQ6nFohW4DbvHIOLRB3MHFpYqaqvXd3Tp5e/T/dSH83fxaNJQRvDMhASmkNTsNTVF2/OOopzRCt7xokgPfg==}
    engines: {node: ^18.17.0 || ^20.3.0 || >=21.0.0}

  shebang-command@2.0.0:
    resolution: {integrity: sha512-kHxr2zZpYtdmrN1qDjrrX/Z1rR1kG8Dx+gkpK1G4eXmvXswmcE1hTWBWYUzlraYw1/yZp6YuDY77YtvbN0dmDA==}
    engines: {node: '>=8'}

  shebang-regex@3.0.0:
    resolution: {integrity: sha512-7++dFhtcx3353uBaq8DDR4NuxBetBzC7ZQOhmTQInHEd6bSrXdiEyzCvG07Z44UYdLShWUyXt5M/yhz8ekcb1A==}
    engines: {node: '>=8'}

  shell-quote@1.8.3:
    resolution: {integrity: sha512-ObmnIF4hXNg1BqhnHmgbDETF8dLPCggZWBjkQfhZpbszZnYur5DUljTcCHii5LC3J5E0yeO/1LIMyH+UvHQgyw==}
    engines: {node: '>= 0.4'}

  side-channel-list@1.0.0:
    resolution: {integrity: sha512-FCLHtRD/gnpCiCHEiJLOwdmFP+wzCmDEkc9y7NsYxeF4u7Btsn1ZuwgwJGxImImHicJArLP4R0yX4c2KCrMrTA==}
    engines: {node: '>= 0.4'}

  side-channel-map@1.0.1:
    resolution: {integrity: sha512-VCjCNfgMsby3tTdo02nbjtM/ewra6jPHmpThenkTYh8pG9ucZ/1P8So4u4FGBek/BjpOVsDCMoLA/iuBKIFXRA==}
    engines: {node: '>= 0.4'}

  side-channel-weakmap@1.0.2:
    resolution: {integrity: sha512-WPS/HvHQTYnHisLo9McqBHOJk2FkHO/tlpvldyrnem4aeQp4hai3gythswg6p01oSoTl58rcpiFAjF2br2Ak2A==}
    engines: {node: '>= 0.4'}

  side-channel@1.1.0:
    resolution: {integrity: sha512-ZX99e6tRweoUXqR+VBrslhda51Nh5MTQwou5tnUDgbtyM0dBgmhEDtWGP/xbKn6hqfPRHujUNwz5fy/wbbhnpw==}
    engines: {node: '>= 0.4'}

  signal-exit@3.0.7:
    resolution: {integrity: sha512-wnD2ZE+l+SPC/uoS0vXeE9L1+0wuaMqKlfz9AMUo38JsyLSBWSFcHR1Rri62LZc12vLr1gb3jl7iwQhgwpAbGQ==}

  simple-concat@1.0.1:
    resolution: {integrity: sha512-cSFtAPtRhljv69IK0hTVZQ+OfE9nePi/rtJmw5UjHeVyVroEqJXP1sFztKUy1qU+xvz3u/sfYJLa947b7nAN2Q==}

  simple-get@4.0.1:
    resolution: {integrity: sha512-brv7p5WgH0jmQJr1ZDDfKDOSeWWg+OVypG99A/5vYGPqJ6pxiaHLy8nxtFjBA7oMa01ebA9gfh1uMCFqOuXxvA==}

  simple-swizzle@0.2.2:
    resolution: {integrity: sha512-JA//kQgZtbuY83m+xT+tXJkmJncGMTFT+C+g2h2R9uxkYIrE2yy9sgmcLhCnw57/WSD+Eh3J97FPEDFnbXnDUg==}

  simple-wcswidth@1.1.2:
    resolution: {integrity: sha512-j7piyCjAeTDSjzTSQ7DokZtMNwNlEAyxqSZeCS+CXH7fJ4jx3FuJ/mTW3mE+6JLs4VJBbcll0Kjn+KXI5t21Iw==}

  size-sensor@1.0.2:
    resolution: {integrity: sha512-2NCmWxY7A9pYKGXNBfteo4hy14gWu47rg5692peVMst6lQLPKrVjhY+UTEsPI5ceFRJSl3gVgMYaUi/hKuaiKw==}

  slash@3.0.0:
    resolution: {integrity: sha512-g9Q1haeby36OSStwb4ntCGGGaKsaVSjQ68fBxoQcutl5fS1vuY18H3wSt3jFyFtrkx+Kz0V1G85A4MyAdDMi2Q==}
    engines: {node: '>=8'}

  smart-buffer@4.2.0:
    resolution: {integrity: sha512-94hK0Hh8rPqQl2xXc3HsaBoOXKV20MToPkcXvwbISWLEs+64sBq5kFgn2kJDHb1Pry9yrP0dxrCI9RRci7RXKg==}
    engines: {node: '>= 6.0.0', npm: '>= 3.0.0'}

  socks-proxy-agent@6.2.1:
    resolution: {integrity: sha512-a6KW9G+6B3nWZ1yB8G7pJwL3ggLy1uTzKAgCb7ttblwqdz9fMGJUuTy3uFzEP48FAs9FLILlmzDlE2JJhVQaXQ==}
    engines: {node: '>= 10'}

  socks@2.8.7:
    resolution: {integrity: sha512-HLpt+uLy/pxB+bum/9DzAgiKS8CX1EvbWxI4zlmgGCExImLdiad2iCwXT5Z4c9c3Eq8rP2318mPW2c+QbtjK8A==}
    engines: {node: '>= 10.0.0', npm: '>= 3.0.0'}

  sonner@2.0.7:
    resolution: {integrity: sha512-W6ZN4p58k8aDKA4XPcx2hpIQXBRAgyiWVkYhT7CvK6D3iAu7xjvVyhQHg2/iaKJZ1XVJ4r7XuwGL+WGEK37i9w==}
    peerDependencies:
      react: ^18.0.0 || ^19.0.0 || ^19.0.0-rc
      react-dom: ^18.0.0 || ^19.0.0 || ^19.0.0-rc

  source-map-js@1.2.1:
    resolution: {integrity: sha512-UXWMKhLOwVKb728IUtQPXxfYU+usdybtUrK/8uGE8CQMvrhOpwvzDBwj0QhSL7MQc7vIsISBG8VQ8+IDQxpfQA==}
    engines: {node: '>=0.10.0'}

  source-map-support@0.5.21:
    resolution: {integrity: sha512-uBHU3L3czsIyYXKX88fdrGovxdSCoTGDRZ6SYXtSRxLZUzHg5P/66Ht6uoUlHu9EZod+inXhKo3qQgwXUT/y1w==}

  source-map@0.6.1:
    resolution: {integrity: sha512-UjgapumWlbMhkBgzT7Ykc5YXUT46F0iKu8SGXq0bcwP5dz/h0Plj6enJqjz1Zbq2l5WaqYnrVbwWOWMyF3F47g==}
    engines: {node: '>=0.10.0'}

  space-separated-tokens@1.1.5:
    resolution: {integrity: sha512-q/JSVd1Lptzhf5bkYm4ob4iWPjx0KiRe3sRFBNrVqbJkFaBm5vbbowy1mymoPNLRa52+oadOhJ+K49wsSeSjTA==}

  space-separated-tokens@2.0.2:
    resolution: {integrity: sha512-PEGlAwrG8yXGXRjW32fGbg66JAlOAwbObuqVoJpv/mRgoWDQfgH1wDPvtzWyUSNAXBGSk8h755YDbbcEy3SH2Q==}

  split2@4.2.0:
    resolution: {integrity: sha512-UcjcJOWknrNkF6PLX83qcHM6KHgVKNkV62Y8a5uYDVv9ydGQVwAHMKqHdJje1VTWpljG0WYpCDhrCdAOYH4TWg==}
    engines: {node: '>= 10.x'}

  sqlite3@5.1.7:
    resolution: {integrity: sha512-GGIyOiFaG+TUra3JIfkI/zGP8yZYLPQ0pl1bH+ODjiX57sPhrLU5sQJn1y9bDKZUFYkX1crlrPfSYt0BKKdkog==}

  ssri@8.0.1:
    resolution: {integrity: sha512-97qShzy1AiyxvPNIkLWoGua7xoQzzPjQ0HAH4B0rWKo7SZ6USuPcrUiAFrws0UH8RrbWmgq3LMTObhPIHbbBeQ==}
    engines: {node: '>= 8'}

  stable-hash@0.0.5:
    resolution: {integrity: sha512-+L3ccpzibovGXFK+Ap/f8LOS0ahMrHTf3xu7mMLSpEGU0EO9ucaysSylKo9eRDFNhWve/y275iPmIZ4z39a9iA==}

  stack-utils@2.0.6:
    resolution: {integrity: sha512-XlkWvfIm6RmsWtNJx+uqtKLS8eqFbxUg0ZzLXqY0caEy9l7hruX8IpiDnjsLavoBgqCCR71TqWO8MaXYheJ3RQ==}
    engines: {node: '>=10'}

  standardwebhooks@1.0.0:
    resolution: {integrity: sha512-BbHGOQK9olHPMvQNHWul6MYlrRTAOKn03rOe4A8O3CLWhNf4YHBqq2HJKKC+sfqpxiBY52pNeesD6jIiLDz8jg==}

  stop-iteration-iterator@1.1.0:
    resolution: {integrity: sha512-eLoXW/DHyl62zxY4SCaIgnRhuMr6ri4juEYARS8E6sCEqzKpOiE521Ucofdx+KnDZl5xmvGYaaKCk5FEOxJCoQ==}
    engines: {node: '>= 0.4'}

  stream-browserify@3.0.0:
    resolution: {integrity: sha512-H73RAHsVBapbim0tU2JwwOiXUj+fikfiaoYAKHF3VJfA0pe2BCzkhAHBlLG6REzE+2WNZcxOXjK7lkso+9euLA==}

  string-width@4.2.3:
    resolution: {integrity: sha512-wKyQRQpjJ0sIp62ErSZdGsjMJWsap5oRNihHhu6G7JVO/9jIB6UyevL+tXuOqrng8j/cxKTWyWUwvSTriiZz/g==}
    engines: {node: '>=8'}

  string.prototype.includes@2.0.1:
    resolution: {integrity: sha512-o7+c9bW6zpAdJHTtujeePODAhkuicdAryFsfVKwA+wGw89wJ4GTY484WTucM9hLtDEOpOvI+aHnzqnC5lHp4Rg==}
    engines: {node: '>= 0.4'}

  string.prototype.matchall@4.0.12:
    resolution: {integrity: sha512-6CC9uyBL+/48dYizRf7H7VAYCMCNTBeM78x/VTUe9bFEaxBepPJDa1Ow99LqI/1yF7kuy7Q3cQsYMrcjGUcskA==}
    engines: {node: '>= 0.4'}

  string.prototype.repeat@1.0.0:
    resolution: {integrity: sha512-0u/TldDbKD8bFCQ/4f5+mNRrXwZ8hg2w7ZR8wa16e8z9XpePWl3eGEcUD0OXpEH/VJH/2G3gjUtR3ZOiBe2S/w==}

  string.prototype.trim@1.2.10:
    resolution: {integrity: sha512-Rs66F0P/1kedk5lyYyH9uBzuiI/kNRmwJAR9quK6VOtIpZ2G+hMZd+HQbbv25MgCA6gEffoMZYxlTod4WcdrKA==}
    engines: {node: '>= 0.4'}

  string.prototype.trimend@1.0.9:
    resolution: {integrity: sha512-G7Ok5C6E/j4SGfyLCloXTrngQIQU3PWtXGst3yM7Bea9FRURf1S42ZHlZZtsNque2FN2PoUhfZXYLNWwEr4dLQ==}
    engines: {node: '>= 0.4'}

  string.prototype.trimstart@1.0.8:
    resolution: {integrity: sha512-UXSH262CSZY1tfu3G3Secr6uGLCFVPMhIqHjlgCUtCCcgihYc/xKs9djMTMUOb2j1mVSeU8EU6NWc/iQKU6Gfg==}
    engines: {node: '>= 0.4'}

  string_decoder@1.3.0:
    resolution: {integrity: sha512-hkRX8U1WjJFd8LsDJ2yQ/wWWxaopEsABU1XfkM8A+j0+85JAGppt16cr1Whg6KIbb4okU6Mql6BOj+uup/wKeA==}

  stringify-entities@4.0.4:
    resolution: {integrity: sha512-IwfBptatlO+QCJUo19AqvrPNqlVMpW9YEL2LIVY+Rpv2qsjCGxaDLNRgeGsQWJhfItebuJhsGSLjaBbNSQ+ieg==}

  strip-ansi@6.0.1:
    resolution: {integrity: sha512-Y38VPSHcqkFrCpFnQ9vuSXmquuv5oXOKpGeT6aGrr3o3Gc9AlVa6JBfUSOCnbxGGZF+/0ooI7KrPuUSztUdU5A==}
    engines: {node: '>=8'}

  strip-bom@3.0.0:
    resolution: {integrity: sha512-vavAMRXOgBVNF6nyEEmL3DBK19iRpDcoIwW+swQ+CbGiu7lju6t+JklA1MHweoWtadgt4ISVUsXLyDq34ddcwA==}
    engines: {node: '>=4'}

  strip-json-comments@2.0.1:
    resolution: {integrity: sha512-4gB8na07fecVVkOI6Rs4e7T6NOTki5EmL7TUduTs6bu3EdnSycntVJ4re8kgZA+wx9IueI2Y11bfbgwtzuE0KQ==}
    engines: {node: '>=0.10.0'}

  strip-json-comments@3.1.1:
    resolution: {integrity: sha512-6fPc+R4ihwqP6N/aIv2f1gMH8lOVtWQHoqC4yK6oSDVVocumAsfCqjkXnqiYMhmMwS/mEHLp7Vehlt3ql6lEig==}
    engines: {node: '>=8'}

  striptags@3.2.0:
    resolution: {integrity: sha512-g45ZOGzHDMe2bdYMdIvdAfCQkCTDMGBazSw1ypMowwGIee7ZQ5dU0rBJ8Jqgl+jAKIv4dbeE1jscZq9wid1Tkw==}

  strnum@2.1.1:
    resolution: {integrity: sha512-7ZvoFTiCnGxBtDqJ//Cu6fWtZtc7Y3x+QOirG15wztbdngGSkht27o2pyGWrVy0b4WAy3jbKmnoK6g5VlVNUUw==}

  style-to-js@1.1.17:
    resolution: {integrity: sha512-xQcBGDxJb6jjFCTzvQtfiPn6YvvP2O8U1MDIPNfJQlWMYfktPy+iGsHE7cssjs7y84d9fQaK4UF3RIJaAHSoYA==}

  style-to-object@1.0.9:
    resolution: {integrity: sha512-G4qppLgKu/k6FwRpHiGiKPaPTFcG3g4wNVX/Qsfu+RqQM30E7Tyu/TEgxcL9PNLF5pdRLwQdE3YKKf+KF2Dzlw==}

  styled-jsx@5.1.6:
    resolution: {integrity: sha512-qSVyDTeMotdvQYoHWLNGwRFJHC+i+ZvdBRYosOFgC+Wg1vx4frN2/RG/NA7SYqqvKNLf39P2LSRA2pu6n0XYZA==}
    engines: {node: '>= 12.0.0'}
    peerDependencies:
      '@babel/core': '*'
      babel-plugin-macros: '*'
      react: '>= 16.8.0 || 17.x.x || ^18.0.0-0 || ^19.0.0-0'
    peerDependenciesMeta:
      '@babel/core':
        optional: true
      babel-plugin-macros:
        optional: true

  supermemory@3.0.0-alpha.26:
    resolution: {integrity: sha512-gjLAGEMZLgg1Et5rzCxuy8uuIcy1zjRkKZxsGpbMwxi4b4Z4kH6X/CR9J3QzhSpJRrj35+gP5DW6z8WIMgrCIQ==}

  supports-color@7.2.0:
    resolution: {integrity: sha512-qpCAvRl9stuOHveKsn7HncJRvv501qIacKzQlO/+Lwxc9+0q2wLyv4Dfvt80/DPn2pqOBsJdDiogXGR9+OvwRw==}
    engines: {node: '>=8'}

  supports-preserve-symlinks-flag@1.0.0:
    resolution: {integrity: sha512-ot0WnXS9fgdkgIcePe6RHNk1WA8+muPa6cSjeR3V8K27q9BB1rTE3R1p7Hv0z1ZyAc8s6Vvv8DIyWf681MAt0w==}
    engines: {node: '>= 0.4'}

  swr@2.3.6:
    resolution: {integrity: sha512-wfHRmHWk/isGNMwlLGlZX5Gzz/uTgo0o2IRuTMcf4CPuPFJZlq0rDaKUx+ozB5nBOReNV1kiOyzMfj+MBMikLw==}
    peerDependencies:
      react: ^16.11.0 || ^17.0.0 || ^18.0.0 || ^19.0.0

  tailwind-merge@3.3.1:
    resolution: {integrity: sha512-gBXpgUm/3rp1lMZZrM/w7D8GKqshif0zAymAhbCyIt8KMe+0v9DQ7cdYLR4FHH/cKpdTXb+A/tKKU3eolfsI+g==}

  tailwind-scrollbar@4.0.2:
    resolution: {integrity: sha512-wAQiIxAPqk0MNTPptVe/xoyWi27y+NRGnTwvn4PQnbvB9kp8QUBiGl/wsfoVBHnQxTmhXJSNt9NHTmcz9EivFA==}
    engines: {node: '>=12.13.0'}
    peerDependencies:
      tailwindcss: 4.x

  tailwindcss@4.1.12:
    resolution: {integrity: sha512-DzFtxOi+7NsFf7DBtI3BJsynR+0Yp6etH+nRPTbpWnS2pZBaSksv/JGctNwSWzbFjp0vxSqknaUylseZqMDGrA==}

  tapable@2.2.2:
    resolution: {integrity: sha512-Re10+NauLTMCudc7T5WLFLAwDhQ0JWdrMK+9B2M8zR5hRExKmsRDCBA7/aV/pNJFltmBFO5BAMlQFi/vq3nKOg==}
    engines: {node: '>=6'}

  tar-fs@2.1.3:
    resolution: {integrity: sha512-090nwYJDmlhwFwEW3QQl+vaNnxsO2yVsd45eTKRBzSzu+hlb1w2K9inVq5b0ngXuLVqQ4ApvsUHHnu/zQNkWAg==}

  tar-stream@2.2.0:
    resolution: {integrity: sha512-ujeqbceABgwMZxEJnk2HDY2DlnUZ+9oEcb1KzTVfYHio0UE6dG71n60d8D2I4qNvleWrrXpmjpt7vZeF1LnMZQ==}
    engines: {node: '>=6'}

  tar@6.2.1:
    resolution: {integrity: sha512-DZ4yORTwrbTj/7MZYq2w+/ZFdI6OZ/f9SFHR+71gIVUZhOQPHzVCLpvRnPgyaMpfWxxk/4ONva3GQSyNIKRv6A==}
    engines: {node: '>=10'}

  tar@7.4.3:
    resolution: {integrity: sha512-5S7Va8hKfV7W5U6g3aYxXmlPoZVAwUMy9AOKyF2fVuZa2UD3qZjg578OrLRt8PcNN1PleVaL/5/yYATNL0ICUw==}
    engines: {node: '>=18'}

  throttleit@2.1.0:
    resolution: {integrity: sha512-nt6AMGKW1p/70DF/hGBdJB57B8Tspmbp5gfJ8ilhLnt7kkr2ye7hzD6NVG8GGErk2HWF34igrL2CXmNIkzKqKw==}
    engines: {node: '>=18'}

  tiny-invariant@1.3.3:
    resolution: {integrity: sha512-+FbBPE1o9QAYvviau/qC5SE3caw21q3xkvWKBtja5vgqOWIHHJ3ioaq1VPfn/Szqctz2bU/oYeKd9/z5BL+PVg==}

  tinyglobby@0.2.14:
    resolution: {integrity: sha512-tX5e7OM1HnYr2+a2C/4V0htOcSQcoSTH9KgJnVvNm5zm/cyEWKJ7j7YutsH9CxMdtOkkLFy2AHrMci9IM8IPZQ==}
    engines: {node: '>=12.0.0'}

  to-regex-range@5.0.1:
    resolution: {integrity: sha512-65P7iz6X5yEr1cwcgvQxbbIw7Uk3gOy5dIdtZ4rDveLqhrdJP+Li/Hx6tyK0NEb+2GCyneCMJiGqrADCSNk8sQ==}
    engines: {node: '>=8.0'}

  tr46@0.0.3:
    resolution: {integrity: sha512-N3WMsuqV66lT30CrXNbEjx4GEwlow3v6rr4mCcv6prnfwhS01rkgyFdjPNBYd9br7LpXV1+Emh01fHnq2Gdgrw==}

  trim-lines@3.0.1:
    resolution: {integrity: sha512-kRj8B+YHZCc9kQYdWfJB2/oUl9rA99qbowYYBtr4ui4mZyAQ2JpvVBd/6U2YloATfqBhBTSMhTpgBHtU0Mf3Rg==}

  trough@2.2.0:
    resolution: {integrity: sha512-tmMpK00BjZiUyVyvrBK7knerNgmgvcV/KLVyuma/SC+TQN167GrMRciANTz09+k3zW8L8t60jWO1GpfkZdjTaw==}

  ts-api-utils@2.1.0:
    resolution: {integrity: sha512-CUgTZL1irw8u29bzrOD/nH85jqyc74D6SshFgujOIA7osm2Rz7dYH77agkx7H4FBNxDq7Cjf+IjaX/8zwFW+ZQ==}
    engines: {node: '>=18.12'}
    peerDependencies:
      typescript: '>=4.8.4'

  tsconfig-paths@3.15.0:
    resolution: {integrity: sha512-2Ac2RgzDe/cn48GvOe3M+o82pEFewD3UPbyoUHHdKasHwJKjds4fLXWf/Ux5kATBKN20oaFGu+jbElp1pos0mg==}

  tslib@2.3.0:
    resolution: {integrity: sha512-N82ooyxVNm6h1riLCoyS9e3fuJ3AMG2zIZs2Gd1ATcSFjSA23Q0fzjjZeh0jbJvWVDZ0cJT8yaNNaaXHzueNjg==}

  tslib@2.8.1:
    resolution: {integrity: sha512-oJFu94HQb+KVduSUQL7wnpmqnfmLsOA/nAh6b6EH0wCEoK0/mPeXU6c3wKDV83MkOuHPRHtSXKKU99IBazS/2w==}

  tunnel-agent@0.6.0:
    resolution: {integrity: sha512-McnNiV1l8RYeY8tBgEpuodCC1mLUdbSN+CYBL7kJsJNInOP8UjDDEwdk6Mw60vdLLrr5NHKZhMAOSrR2NZuQ+w==}

  tw-animate-css@1.3.7:
    resolution: {integrity: sha512-lvLb3hTIpB5oGsk8JmLoAjeCHV58nKa2zHYn8yWOoG5JJusH3bhJlF2DLAZ/5NmJ+jyH3ssiAx/2KmbhavJy/A==}

  type-check@0.4.0:
    resolution: {integrity: sha512-XleUoc9uwGXqjWwXaUTZAmzMcFZ5858QA2vvx1Ur5xIcixXIP+8LnFDgRplU30us6teqdlskFfu+ae4K79Ooew==}
    engines: {node: '>= 0.8.0'}

  typed-array-buffer@1.0.3:
    resolution: {integrity: sha512-nAYYwfY3qnzX30IkA6AQZjVbtK6duGontcQm1WSG1MD94YLqK0515GNApXkoxKOWMusVssAHWLh9SeaoefYFGw==}
    engines: {node: '>= 0.4'}

  typed-array-byte-length@1.0.3:
    resolution: {integrity: sha512-BaXgOuIxz8n8pIq3e7Atg/7s+DpiYrxn4vdot3w9KbnBhcRQq6o3xemQdIfynqSeXeDrF32x+WvfzmOjPiY9lg==}
    engines: {node: '>= 0.4'}

  typed-array-byte-offset@1.0.4:
    resolution: {integrity: sha512-bTlAFB/FBYMcuX81gbL4OcpH5PmlFHqlCCpAl8AlEzMz5k53oNDvN8p1PNOWLEmI2x4orp3raOFB51tv9X+MFQ==}
    engines: {node: '>= 0.4'}

  typed-array-length@1.0.7:
    resolution: {integrity: sha512-3KS2b+kL7fsuk/eJZ7EQdnEmQoaho/r6KUef7hxvltNA5DR8NAUM+8wJMbJyZ4G9/7i3v5zPBIMN5aybAh2/Jg==}
    engines: {node: '>= 0.4'}

  typescript-event-target@1.1.1:
    resolution: {integrity: sha512-dFSOFBKV6uwaloBCCUhxlD3Pr/P1a/tJdcmPrTXCHlEFD3faj0mztjcGn6VBAhQ0/Bdy8K3VWrrqwbt/ffsYsg==}

  typescript@5.9.2:
    resolution: {integrity: sha512-CWBzXQrc/qOkhidw1OzBTQuYRbfyxDXJMVJ1XNwUHGROVmuaeiEm3OslpZ1RV96d7SKKjZKrSJu3+t/xlw3R9A==}
    engines: {node: '>=14.17'}
    hasBin: true

  unbox-primitive@1.1.0:
    resolution: {integrity: sha512-nWJ91DjeOkej/TA8pXQ3myruKpKEYgqvpw9lz4OPHj/NWFNluYrjbz9j01CJ8yKQd2g4jFoOkINCTW2I5LEEyw==}
    engines: {node: '>= 0.4'}

  uncrypto@0.1.3:
    resolution: {integrity: sha512-Ql87qFHB3s/De2ClA9e0gsnS6zXG27SkTiSJwjCc9MebbfapQfuPzumMIUMi38ezPZVNFcHI9sUIepeQfw8J8Q==}

  undici-types@5.26.5:
    resolution: {integrity: sha512-JlCMO+ehdEIKqlFxk6IfVoAUVmgz7cU7zD/h9XZ0qzeosSHmUJVOzSQvvYSYWXkFXC+IfLKSIffhv0sVZup6pA==}

  undici-types@6.21.0:
    resolution: {integrity: sha512-iwDZqg0QAGrg9Rav5H4n0M64c3mkR59cJ6wQp+7C4nI0gsmExaedaYLNO44eT4AtBBwjbTiGPMlt2Md0T9H9JQ==}

  undici@5.28.5:
    resolution: {integrity: sha512-zICwjrDrcrUE0pyyJc1I2QzBkLM8FINsgOrt6WjA+BgajVq9Nxu2PbFFXUrAggLfDXlZGZBVZYw7WNV5KiBiBA==}
    engines: {node: '>=14.0'}

  undici@5.29.0:
    resolution: {integrity: sha512-raqeBD6NQK4SkWhQzeYKd1KmIG6dllBOTt55Rmkt4HtI9mwdWtJljnrXjAFUBLTSN67HWrOIZ3EPF4kjUw80Bg==}
    engines: {node: '>=14.0'}

  unified@11.0.5:
    resolution: {integrity: sha512-xKvGhPWw3k84Qjh8bI3ZeJjqnyadK+GEFtazSfZv/rKeTkTjOJho6mFqh2SM96iIcZokxiOpg78GazTSg8+KHA==}

  unique-filename@1.1.1:
    resolution: {integrity: sha512-Vmp0jIp2ln35UTXuryvjzkjGdRyf9b2lTXuSYUiPmzRcl3FDtYqAwOnTJkAngD9SWhnoJzDbTKwaOrZ+STtxNQ==}

  unique-slug@2.0.2:
    resolution: {integrity: sha512-zoWr9ObaxALD3DOPfjPSqxt4fnZiWblxHIgeWqW8x7UqDzEtHEQLzji2cuJYQFCU6KmoJikOYAZlrTHHebjx2w==}

  unist-util-find-after@5.0.0:
    resolution: {integrity: sha512-amQa0Ep2m6hE2g72AugUItjbuM8X8cGQnFoHk0pGfrFeT9GZhzN5SW8nRsiGKK7Aif4CrACPENkA6P/Lw6fHGQ==}

  unist-util-is@6.0.0:
    resolution: {integrity: sha512-2qCTHimwdxLfz+YzdGfkqNlH0tLi9xjTnHddPmJwtIG9MGsdbutfTc4P+haPD7l7Cjxf/WZj+we5qfVPvvxfYw==}

  unist-util-position@5.0.0:
    resolution: {integrity: sha512-fucsC7HjXvkB5R3kTCO7kUjRdrS0BJt3M/FPxmHMBOm8JQi2BsHAHFsy27E0EolP8rp0NzXsJ+jNPyDWvOJZPA==}

  unist-util-remove-position@5.0.0:
    resolution: {integrity: sha512-Hp5Kh3wLxv0PHj9m2yZhhLt58KzPtEYKQQ4yxfYFEO7EvHwzyDYnduhHnY1mDxoqr7VUwVuHXk9RXKIiYS1N8Q==}

  unist-util-stringify-position@4.0.0:
    resolution: {integrity: sha512-0ASV06AAoKCDkS2+xw5RXJywruurpbC4JZSm7nr7MOt1ojAzvyyaO+UxZf18j8FCF6kmzCZKcAgN/yu2gm2XgQ==}

  unist-util-visit-parents@6.0.1:
    resolution: {integrity: sha512-L/PqWzfTP9lzzEa6CKs0k2nARxTdZduw3zyh8d2NVBnsyvHjSX4TWse388YrrQKbvI8w20fGjGlhgT96WwKykw==}

  unist-util-visit@5.0.0:
    resolution: {integrity: sha512-MR04uvD+07cwl/yhVuVWAtw+3GOR/knlL55Nd/wAdblk27GCVt3lqpTivy/tkJcZoNPzTwS1Y+KMojlLDhoTzg==}

  unrs-resolver@1.11.1:
    resolution: {integrity: sha512-bSjt9pjaEBnNiGgc9rUiHGKv5l4/TGzDmYw3RhnkJGtLhbnnA/5qJj7x3dNDCRx/PJxu774LlH8lCOlB4hEfKg==}

  uri-js@4.4.1:
    resolution: {integrity: sha512-7rKUyy33Q1yc98pQ1DAmLtwX109F7TIfWlW1Ydo8Wl1ii1SeHieeh0HHfPeL2fMXK6z0s8ecKs9frCuLJvndBg==}

  use-callback-ref@1.3.3:
    resolution: {integrity: sha512-jQL3lRnocaFtu3V00JToYz/4QkNWswxijDaCVNZRiRTO3HQDLsdu1ZtmIUvV4yPp+rvWm5j0y0TG/S61cuijTg==}
    engines: {node: '>=10'}
    peerDependencies:
      '@types/react': '*'
      react: ^16.8.0 || ^17.0.0 || ^18.0.0 || ^19.0.0 || ^19.0.0-rc
    peerDependenciesMeta:
      '@types/react':
        optional: true

  use-sidecar@1.1.3:
    resolution: {integrity: sha512-Fedw0aZvkhynoPYlA5WXrMCAMm+nSWdZt6lzJQ7Ok8S6Q+VsHmHpRWndVRJ8Be0ZbkfPc5LRYH+5XrzXcEeLRQ==}
    engines: {node: '>=10'}
    peerDependencies:
      '@types/react': '*'
      react: ^16.8.0 || ^17.0.0 || ^18.0.0 || ^19.0.0 || ^19.0.0-rc
    peerDependenciesMeta:
      '@types/react':
        optional: true

  use-sync-external-store@1.5.0:
    resolution: {integrity: sha512-Rb46I4cGGVBmjamjphe8L/UnvJD+uPPtTkNvX5mZgqdbavhI4EbgIWJiIHXJ8bc/i9EQGPRh4DwEURJ552Do0A==}
    peerDependencies:
      react: ^16.8.0 || ^17.0.0 || ^18.0.0 || ^19.0.0

  util-deprecate@1.0.2:
    resolution: {integrity: sha512-EPD5q1uXyFxJpCrLnCc1nHnq3gOa6DZBocAIiI2TaSCA7VCJ1UJDMagCzIkXNsUYfD1daK//LTEQ8xiIbrHtcw==}

  uuid@10.0.0:
    resolution: {integrity: sha512-8XkAphELsDnEGrDxUOHB3RGvXz6TeuYSGEZBOjtTtPm2lwhGBjLgOzLHB63IUWfBpNucQjND6d3AOudO+H3RWQ==}
    hasBin: true

  uuid@11.1.0:
    resolution: {integrity: sha512-0/A9rDy9P7cJ+8w1c9WD9V//9Wj15Ce2MPz8Ri6032usz+NfePxx5AcN3bN+r6ZL6jEo066/yNYB3tn4pQEx+A==}
    hasBin: true

  uuid@9.0.1:
    resolution: {integrity: sha512-b+1eJOlsR9K8HJpow9Ok3fiWOWSIcIzXodvv0rQjVoOVNpWMpxf1wZNpt4y9h10odCNrqnYp1OBzRktckBe3sA==}
    hasBin: true

  valyu-js@2.0.2:
    resolution: {integrity: sha512-S8JhORPLjgMAX476+oIIoLjYSMqC4pGPNKv9oQu/SDYdTG8eZzYL5iZiwPYQE/RDqybRv7TfLMvZ0mpr2rwtUw==}

  vaul@1.1.2:
    resolution: {integrity: sha512-ZFkClGpWyI2WUQjdLJ/BaGuV6AVQiJ3uELGk3OYtP+B6yCO7Cmn9vPFXVJkRaGkOJu3m8bQMgtyzNHixULceQA==}
    peerDependencies:
      react: ^16.8 || ^17.0 || ^18.0 || ^19.0.0 || ^19.0.0-rc
      react-dom: ^16.8 || ^17.0 || ^18.0 || ^19.0.0 || ^19.0.0-rc

  vfile-location@5.0.3:
    resolution: {integrity: sha512-5yXvWDEgqeiYiBe1lbxYF7UMAIm/IcopxMHrMQDq3nvKcjPKIhZklUKL+AE7J7uApI4kwe2snsK+eI6UTj9EHg==}

  vfile-message@4.0.3:
    resolution: {integrity: sha512-QTHzsGd1EhbZs4AsQ20JX1rC3cOlt/IWJruk893DfLRr57lcnOeMaWG4K0JrRta4mIJZKth2Au3mM3u03/JWKw==}

  vfile@6.0.3:
    resolution: {integrity: sha512-KzIbH/9tXat2u30jf+smMwFCsno4wHVdNmzFyL+T/L3UGqqk6JKfVqOFOZEpZSHADH1k40ab6NUIXZq422ov3Q==}

  victory-vendor@36.9.2:
    resolution: {integrity: sha512-PnpQQMuxlwYdocC8fIJqVXvkeViHYzotI+NJrCuav0ZYFoq912ZHBk3mCeuj+5/VpodOjPe1z0Fk2ihgzlXqjQ==}

  web-namespaces@2.0.1:
    resolution: {integrity: sha512-bKr1DkiNa2krS7qxNtdrtHAmzuYGFQLiQ13TsorsdT6ULTkPLKuu5+GsFpDlg6JFjUTwX2DyhMPG2be8uPrqsQ==}

  web-streams-polyfill@3.3.3:
    resolution: {integrity: sha512-d2JWLCivmZYTSIoge9MsgFCZrt571BikcWGYkjC1khllbTeDlGqZ2D8vD8E/lJa8WGWbb7Plm8/XJYV7IJHZZw==}
    engines: {node: '>= 8'}

  web-streams-polyfill@4.0.0-beta.3:
    resolution: {integrity: sha512-QW95TCTaHmsYfHDybGMwO5IJIM93I/6vTRk+daHTWFPhwh+C8Cg7j7XyKrwrj8Ib6vYXe0ocYNrmzY4xAAN6ug==}
    engines: {node: '>= 14'}

  webidl-conversions@3.0.1:
    resolution: {integrity: sha512-2JAn3z8AR6rjK8Sm8orRC0h/bcl/DqL7tRPdGZ4I1CjdF+EaMLmYxBHyXuKL849eucPFhvBoxMsflfOb8kxaeQ==}

  whatwg-fetch@3.6.20:
    resolution: {integrity: sha512-EqhiFU6daOA8kpjOWTL0olhVOF3i7OrFzSYiGsEMB8GcXS+RrzauAERX65xMeNWVqxA6HXH2m69Z9LaKKdisfg==}

  whatwg-url@5.0.0:
    resolution: {integrity: sha512-saE57nupxk6v3HY35+jzBwYa0rKSy0XR8JSxZPwgLr7ys0IBzhGviA1/TUGJLmSVqs8pb9AnvICXEuOHLprYTw==}

  which-boxed-primitive@1.1.1:
    resolution: {integrity: sha512-TbX3mj8n0odCBFVlY8AxkqcHASw3L60jIuF8jFP78az3C2YhmGvqbHBpAjTRH2/xqYunrJ9g1jSyjCjpoWzIAA==}
    engines: {node: '>= 0.4'}

  which-builtin-type@1.2.1:
    resolution: {integrity: sha512-6iBczoX+kDQ7a3+YJBnh3T+KZRxM/iYNPXicqk66/Qfm1b93iu+yOImkg0zHbj5LNOcNv1TEADiZ0xa34B4q6Q==}
    engines: {node: '>= 0.4'}

  which-collection@1.0.2:
    resolution: {integrity: sha512-K4jVyjnBdgvc86Y6BkaLZEN933SwYOuBFkdmBu9ZfkcAbdVbpITnDmjvZ/aQjRXQrv5EPkTnD1s39GiiqbngCw==}
    engines: {node: '>= 0.4'}

  which-typed-array@1.1.19:
    resolution: {integrity: sha512-rEvr90Bck4WZt9HHFC4DJMsjvu7x+r6bImz0/BrbWb7A2djJ8hnZMrWnHo9F8ssv0OMErasDhftrfROTyqSDrw==}
    engines: {node: '>= 0.4'}

  which@2.0.2:
    resolution: {integrity: sha512-BLI3Tl1TW3Pvl70l3yq3Y64i+awpwXqsGBYWkkqMtnbXgrMD+yj7rhW0kuEDxzJaYXGjEW5ogapKNMEKNMjibA==}
    engines: {node: '>= 8'}
    hasBin: true

  wide-align@1.1.5:
    resolution: {integrity: sha512-eDMORYaPNZ4sQIuuYPDHdQvf4gyCF9rEEV/yPxGfwPkRodwEgiMUUXTx/dex+Me0wxx53S+NgUHaP7y3MGlDmg==}

  word-wrap@1.2.5:
    resolution: {integrity: sha512-BN22B5eaMMI9UMtjrGd5g5eCYPpCPDUy0FJXbYsaT5zYxjFOckS53SQDE3pWkVoWpHXVb3BrYcEN4Twa55B5cA==}
    engines: {node: '>=0.10.0'}

  wrappy@1.0.2:
    resolution: {integrity: sha512-l4Sp/DRseor9wL6EvV2+TuQn63dMkPjZ/sp9XkghTEbV9KlPS1xUsZ3u7/IQO4wxtcFB4bgpQPRcR3QCvezPcQ==}

  ws@8.18.3:
    resolution: {integrity: sha512-PEIGCY5tSlUt50cqyMXfCzX+oOPqN0vuGqWzbcJ2xvnkzkq46oOpz7dQaTDBdfICb4N14+GARUDw2XV2N4tvzg==}
    engines: {node: '>=10.0.0'}
    peerDependencies:
      bufferutil: ^4.0.1
      utf-8-validate: '>=5.0.2'
    peerDependenciesMeta:
      bufferutil:
        optional: true
      utf-8-validate:
        optional: true

  xtend@4.0.2:
    resolution: {integrity: sha512-LKYU1iAXJXUgAXn9URjiu+MWhyUXHsvfp7mcuYm9dSUKK0/CjtrUwFAxD82/mCWbtLsGjFIad0wIsod4zrTAEQ==}
    engines: {node: '>=0.4'}

  yallist@4.0.0:
    resolution: {integrity: sha512-3wdGidZyq5PB084XLES5TpOSRA3wjXAlIWMhum2kRcv/41Sn2emQ0dycQW4uZXLejwKvg6EsvbdlVL+FYEct7A==}

  yallist@5.0.0:
    resolution: {integrity: sha512-YgvUTfwqyc7UXVMrB+SImsVYSmTS8X/tSrtdNZMImM+n7+QTriRXyXim0mBrTXNeqzVF0KWGgHPeiyViFFrNDw==}
    engines: {node: '>=18'}

  yocto-queue@0.1.0:
    resolution: {integrity: sha512-rVksvsnNCdJ/ohGc6xgPwyN8eheCxsiLM8mxuE/t/mOVqJewPuO1miLpTHQiRgTKCLexL4MeAFVagts7HmNZ2Q==}
    engines: {node: '>=10'}

  youtube-caption-extractor@1.9.0:
    resolution: {integrity: sha512-wNYkgvGLimOwgyQZJS5UXzqsCYJF5Y+cUPRCxbUjl4RugYwrGEBIPnZjVla+nHXm7AaIrJKccizn6iE3ZNlsjA==}
    engines: {node: '>=14.0.0'}

  zod-to-json-schema@3.24.6:
    resolution: {integrity: sha512-h/z3PKvcTcTetyjl1fkj79MHNEjm+HpD6NXheWjzOekY7kV+lwDYnHw+ivHkijnCSMz1yJaWBD9vu/Fcmk+vEg==}
    peerDependencies:
      zod: ^3.24.1

  zod@3.25.76:
    resolution: {integrity: sha512-gzUt/qt81nXsFGKIFcC3YnfEAx5NkunCfnDlvuBSSFS02bcXu4Lmea0AFIUwbLWxWPx3d9p8S5QoaujKcNQxcQ==}

  zod@4.0.17:
    resolution: {integrity: sha512-1PHjlYRevNxxdy2JZ8JcNAw7rX8V9P1AKkP+x/xZfxB0K5FYfuV+Ug6P/6NVSR2jHQ+FzDDoDHS04nYUsOIyLQ==}

  zrender@5.6.1:
    resolution: {integrity: sha512-OFXkDJKcrlx5su2XbzJvj/34Q3m6PvyCZkVPHGYpcCJ52ek4U/ymZyfuV1nKE23AyBJ51E/6Yr0mhZ7xGTO4ag==}

  zwitch@2.0.4:
    resolution: {integrity: sha512-bXE4cR/kVZhKZX/RjPEflHaKVhUVl85noU3v6b8apfQEc1x4A+zBxjZ4lN8LqGd6WZ3dl98pY4o717VFmoPp+A==}

snapshots:

  '@ai-sdk/anthropic@2.0.8(zod@3.25.76)':
    dependencies:
      '@ai-sdk/provider': 2.0.0
      '@ai-sdk/provider-utils': 3.0.7(zod@3.25.76)
      zod: 3.25.76

  '@ai-sdk/cohere@2.0.7(zod@3.25.76)':
    dependencies:
      '@ai-sdk/provider': 2.0.0
      '@ai-sdk/provider-utils': 3.0.7(zod@3.25.76)
      zod: 3.25.76

  '@ai-sdk/elevenlabs@1.0.8(zod@3.25.76)':
    dependencies:
      '@ai-sdk/provider': 2.0.0
      '@ai-sdk/provider-utils': 3.0.7(zod@3.25.76)
      zod: 3.25.76

  '@ai-sdk/gateway@1.0.15(zod@3.25.76)':
    dependencies:
      '@ai-sdk/provider': 2.0.0
      '@ai-sdk/provider-utils': 3.0.7(zod@3.25.76)
      zod: 3.25.76

<<<<<<< HEAD
  '@ai-sdk/gateway@1.0.11(zod@4.0.17)':
    dependencies:
      '@ai-sdk/provider': 2.0.0
      '@ai-sdk/provider-utils': 3.0.5(zod@4.0.17)
      zod: 4.0.17

  '@ai-sdk/google@2.0.8(zod@3.25.76)':
=======
  '@ai-sdk/google@2.0.11(zod@3.25.76)':
>>>>>>> 67ed82b3
    dependencies:
      '@ai-sdk/provider': 2.0.0
      '@ai-sdk/provider-utils': 3.0.7(zod@3.25.76)
      zod: 3.25.76

  '@ai-sdk/groq@2.0.16(zod@3.25.76)':
    dependencies:
      '@ai-sdk/provider': 2.0.0
      '@ai-sdk/provider-utils': 3.0.7(zod@3.25.76)
      zod: 3.25.76

  '@ai-sdk/mistral@2.0.12(zod@3.25.76)':
    dependencies:
      '@ai-sdk/provider': 2.0.0
      '@ai-sdk/provider-utils': 3.0.7(zod@3.25.76)
      zod: 3.25.76

  '@ai-sdk/openai-compatible@1.0.13(zod@3.25.76)':
    dependencies:
      '@ai-sdk/provider': 2.0.0
      '@ai-sdk/provider-utils': 3.0.7(zod@3.25.76)
      zod: 3.25.76

  '@ai-sdk/openai@2.0.22(zod@3.25.76)':
    dependencies:
      '@ai-sdk/provider': 2.0.0
      '@ai-sdk/provider-utils': 3.0.7(zod@3.25.76)
      zod: 3.25.76

<<<<<<< HEAD
  '@ai-sdk/openai@2.0.19(zod@4.0.17)':
    dependencies:
      '@ai-sdk/provider': 2.0.0
      '@ai-sdk/provider-utils': 3.0.5(zod@4.0.17)
      zod: 4.0.17

  '@ai-sdk/provider-utils@3.0.5(zod@3.25.76)':
=======
  '@ai-sdk/provider-utils@3.0.7(zod@3.25.76)':
>>>>>>> 67ed82b3
    dependencies:
      '@ai-sdk/provider': 2.0.0
      '@standard-schema/spec': 1.0.0
      eventsource-parser: 3.0.5
      zod: 3.25.76

  '@ai-sdk/provider-utils@3.0.5(zod@4.0.17)':
    dependencies:
      '@ai-sdk/provider': 2.0.0
      '@standard-schema/spec': 1.0.0
      eventsource-parser: 3.0.5
      zod: 4.0.17
      zod-to-json-schema: 3.24.6(zod@4.0.17)

  '@ai-sdk/provider@2.0.0':
    dependencies:
      json-schema: 0.4.0

  '@ai-sdk/react@2.0.26(react@19.1.1)(zod@3.25.76)':
    dependencies:
      '@ai-sdk/provider-utils': 3.0.7(zod@3.25.76)
      ai: 5.0.26(zod@3.25.76)
      react: 19.1.1
      swr: 2.3.6(react@19.1.1)
      throttleit: 2.1.0
    optionalDependencies:
      zod: 3.25.76

  '@ai-sdk/xai@2.0.13(zod@3.25.76)':
    dependencies:
      '@ai-sdk/openai-compatible': 1.0.13(zod@3.25.76)
      '@ai-sdk/provider': 2.0.0
      '@ai-sdk/provider-utils': 3.0.7(zod@3.25.76)
      zod: 3.25.76

  '@alloc/quick-lru@5.2.0': {}

  '@anthropic-ai/sdk@0.40.1(encoding@0.1.13)':
    dependencies:
      '@types/node': 18.19.123
      '@types/node-fetch': 2.6.13
      abort-controller: 3.0.0
      agentkeepalive: 4.6.0
      form-data-encoder: 1.7.2
      formdata-node: 4.4.1
      node-fetch: 2.7.0(encoding@0.1.13)
    transitivePeerDependencies:
      - encoding

  '@aws-crypto/crc32@5.2.0':
    dependencies:
      '@aws-crypto/util': 5.2.0
      '@aws-sdk/types': 3.862.0
      tslib: 2.8.1

  '@aws-crypto/crc32c@5.2.0':
    dependencies:
      '@aws-crypto/util': 5.2.0
      '@aws-sdk/types': 3.862.0
      tslib: 2.8.1

  '@aws-crypto/sha1-browser@5.2.0':
    dependencies:
      '@aws-crypto/supports-web-crypto': 5.2.0
      '@aws-crypto/util': 5.2.0
      '@aws-sdk/types': 3.862.0
      '@aws-sdk/util-locate-window': 3.873.0
      '@smithy/util-utf8': 2.3.0
      tslib: 2.8.1

  '@aws-crypto/sha256-browser@5.2.0':
    dependencies:
      '@aws-crypto/sha256-js': 5.2.0
      '@aws-crypto/supports-web-crypto': 5.2.0
      '@aws-crypto/util': 5.2.0
      '@aws-sdk/types': 3.862.0
      '@aws-sdk/util-locate-window': 3.873.0
      '@smithy/util-utf8': 2.3.0
      tslib: 2.8.1

  '@aws-crypto/sha256-js@5.2.0':
    dependencies:
      '@aws-crypto/util': 5.2.0
      '@aws-sdk/types': 3.862.0
      tslib: 2.8.1

  '@aws-crypto/supports-web-crypto@5.2.0':
    dependencies:
      tslib: 2.8.1

  '@aws-crypto/util@5.2.0':
    dependencies:
      '@aws-sdk/types': 3.862.0
      '@smithy/util-utf8': 2.3.0
      tslib: 2.8.1

  '@aws-sdk/client-s3@3.873.0':
    dependencies:
      '@aws-crypto/sha1-browser': 5.2.0
      '@aws-crypto/sha256-browser': 5.2.0
      '@aws-crypto/sha256-js': 5.2.0
      '@aws-sdk/core': 3.873.0
      '@aws-sdk/credential-provider-node': 3.873.0
      '@aws-sdk/middleware-bucket-endpoint': 3.873.0
      '@aws-sdk/middleware-expect-continue': 3.873.0
      '@aws-sdk/middleware-flexible-checksums': 3.873.0
      '@aws-sdk/middleware-host-header': 3.873.0
      '@aws-sdk/middleware-location-constraint': 3.873.0
      '@aws-sdk/middleware-logger': 3.873.0
      '@aws-sdk/middleware-recursion-detection': 3.873.0
      '@aws-sdk/middleware-sdk-s3': 3.873.0
      '@aws-sdk/middleware-ssec': 3.873.0
      '@aws-sdk/middleware-user-agent': 3.873.0
      '@aws-sdk/region-config-resolver': 3.873.0
      '@aws-sdk/signature-v4-multi-region': 3.873.0
      '@aws-sdk/types': 3.862.0
      '@aws-sdk/util-endpoints': 3.873.0
      '@aws-sdk/util-user-agent-browser': 3.873.0
      '@aws-sdk/util-user-agent-node': 3.873.0
      '@aws-sdk/xml-builder': 3.873.0
      '@smithy/config-resolver': 4.1.5
      '@smithy/core': 3.8.0
      '@smithy/eventstream-serde-browser': 4.0.5
      '@smithy/eventstream-serde-config-resolver': 4.1.3
      '@smithy/eventstream-serde-node': 4.0.5
      '@smithy/fetch-http-handler': 5.1.1
      '@smithy/hash-blob-browser': 4.0.5
      '@smithy/hash-node': 4.0.5
      '@smithy/hash-stream-node': 4.0.5
      '@smithy/invalid-dependency': 4.0.5
      '@smithy/md5-js': 4.0.5
      '@smithy/middleware-content-length': 4.0.5
      '@smithy/middleware-endpoint': 4.1.18
      '@smithy/middleware-retry': 4.1.19
      '@smithy/middleware-serde': 4.0.9
      '@smithy/middleware-stack': 4.0.5
      '@smithy/node-config-provider': 4.1.4
      '@smithy/node-http-handler': 4.1.1
      '@smithy/protocol-http': 5.1.3
      '@smithy/smithy-client': 4.4.10
      '@smithy/types': 4.3.2
      '@smithy/url-parser': 4.0.5
      '@smithy/util-base64': 4.0.0
      '@smithy/util-body-length-browser': 4.0.0
      '@smithy/util-body-length-node': 4.0.0
      '@smithy/util-defaults-mode-browser': 4.0.26
      '@smithy/util-defaults-mode-node': 4.0.26
      '@smithy/util-endpoints': 3.0.7
      '@smithy/util-middleware': 4.0.5
      '@smithy/util-retry': 4.0.7
      '@smithy/util-stream': 4.2.4
      '@smithy/util-utf8': 4.0.0
      '@smithy/util-waiter': 4.0.7
      '@types/uuid': 9.0.8
      tslib: 2.8.1
      uuid: 9.0.1
    transitivePeerDependencies:
      - aws-crt

  '@aws-sdk/client-sso@3.873.0':
    dependencies:
      '@aws-crypto/sha256-browser': 5.2.0
      '@aws-crypto/sha256-js': 5.2.0
      '@aws-sdk/core': 3.873.0
      '@aws-sdk/middleware-host-header': 3.873.0
      '@aws-sdk/middleware-logger': 3.873.0
      '@aws-sdk/middleware-recursion-detection': 3.873.0
      '@aws-sdk/middleware-user-agent': 3.873.0
      '@aws-sdk/region-config-resolver': 3.873.0
      '@aws-sdk/types': 3.862.0
      '@aws-sdk/util-endpoints': 3.873.0
      '@aws-sdk/util-user-agent-browser': 3.873.0
      '@aws-sdk/util-user-agent-node': 3.873.0
      '@smithy/config-resolver': 4.1.5
      '@smithy/core': 3.8.0
      '@smithy/fetch-http-handler': 5.1.1
      '@smithy/hash-node': 4.0.5
      '@smithy/invalid-dependency': 4.0.5
      '@smithy/middleware-content-length': 4.0.5
      '@smithy/middleware-endpoint': 4.1.18
      '@smithy/middleware-retry': 4.1.19
      '@smithy/middleware-serde': 4.0.9
      '@smithy/middleware-stack': 4.0.5
      '@smithy/node-config-provider': 4.1.4
      '@smithy/node-http-handler': 4.1.1
      '@smithy/protocol-http': 5.1.3
      '@smithy/smithy-client': 4.4.10
      '@smithy/types': 4.3.2
      '@smithy/url-parser': 4.0.5
      '@smithy/util-base64': 4.0.0
      '@smithy/util-body-length-browser': 4.0.0
      '@smithy/util-body-length-node': 4.0.0
      '@smithy/util-defaults-mode-browser': 4.0.26
      '@smithy/util-defaults-mode-node': 4.0.26
      '@smithy/util-endpoints': 3.0.7
      '@smithy/util-middleware': 4.0.5
      '@smithy/util-retry': 4.0.7
      '@smithy/util-utf8': 4.0.0
      tslib: 2.8.1
    transitivePeerDependencies:
      - aws-crt

  '@aws-sdk/core@3.873.0':
    dependencies:
      '@aws-sdk/types': 3.862.0
      '@aws-sdk/xml-builder': 3.873.0
      '@smithy/core': 3.8.0
      '@smithy/node-config-provider': 4.1.4
      '@smithy/property-provider': 4.0.5
      '@smithy/protocol-http': 5.1.3
      '@smithy/signature-v4': 5.1.3
      '@smithy/smithy-client': 4.4.10
      '@smithy/types': 4.3.2
      '@smithy/util-base64': 4.0.0
      '@smithy/util-body-length-browser': 4.0.0
      '@smithy/util-middleware': 4.0.5
      '@smithy/util-utf8': 4.0.0
      fast-xml-parser: 5.2.5
      tslib: 2.8.1

  '@aws-sdk/credential-provider-env@3.873.0':
    dependencies:
      '@aws-sdk/core': 3.873.0
      '@aws-sdk/types': 3.862.0
      '@smithy/property-provider': 4.0.5
      '@smithy/types': 4.3.2
      tslib: 2.8.1

  '@aws-sdk/credential-provider-http@3.873.0':
    dependencies:
      '@aws-sdk/core': 3.873.0
      '@aws-sdk/types': 3.862.0
      '@smithy/fetch-http-handler': 5.1.1
      '@smithy/node-http-handler': 4.1.1
      '@smithy/property-provider': 4.0.5
      '@smithy/protocol-http': 5.1.3
      '@smithy/smithy-client': 4.4.10
      '@smithy/types': 4.3.2
      '@smithy/util-stream': 4.2.4
      tslib: 2.8.1

  '@aws-sdk/credential-provider-ini@3.873.0':
    dependencies:
      '@aws-sdk/core': 3.873.0
      '@aws-sdk/credential-provider-env': 3.873.0
      '@aws-sdk/credential-provider-http': 3.873.0
      '@aws-sdk/credential-provider-process': 3.873.0
      '@aws-sdk/credential-provider-sso': 3.873.0
      '@aws-sdk/credential-provider-web-identity': 3.873.0
      '@aws-sdk/nested-clients': 3.873.0
      '@aws-sdk/types': 3.862.0
      '@smithy/credential-provider-imds': 4.0.7
      '@smithy/property-provider': 4.0.5
      '@smithy/shared-ini-file-loader': 4.0.5
      '@smithy/types': 4.3.2
      tslib: 2.8.1
    transitivePeerDependencies:
      - aws-crt

  '@aws-sdk/credential-provider-node@3.873.0':
    dependencies:
      '@aws-sdk/credential-provider-env': 3.873.0
      '@aws-sdk/credential-provider-http': 3.873.0
      '@aws-sdk/credential-provider-ini': 3.873.0
      '@aws-sdk/credential-provider-process': 3.873.0
      '@aws-sdk/credential-provider-sso': 3.873.0
      '@aws-sdk/credential-provider-web-identity': 3.873.0
      '@aws-sdk/types': 3.862.0
      '@smithy/credential-provider-imds': 4.0.7
      '@smithy/property-provider': 4.0.5
      '@smithy/shared-ini-file-loader': 4.0.5
      '@smithy/types': 4.3.2
      tslib: 2.8.1
    transitivePeerDependencies:
      - aws-crt

  '@aws-sdk/credential-provider-process@3.873.0':
    dependencies:
      '@aws-sdk/core': 3.873.0
      '@aws-sdk/types': 3.862.0
      '@smithy/property-provider': 4.0.5
      '@smithy/shared-ini-file-loader': 4.0.5
      '@smithy/types': 4.3.2
      tslib: 2.8.1

  '@aws-sdk/credential-provider-sso@3.873.0':
    dependencies:
      '@aws-sdk/client-sso': 3.873.0
      '@aws-sdk/core': 3.873.0
      '@aws-sdk/token-providers': 3.873.0
      '@aws-sdk/types': 3.862.0
      '@smithy/property-provider': 4.0.5
      '@smithy/shared-ini-file-loader': 4.0.5
      '@smithy/types': 4.3.2
      tslib: 2.8.1
    transitivePeerDependencies:
      - aws-crt

  '@aws-sdk/credential-provider-web-identity@3.873.0':
    dependencies:
      '@aws-sdk/core': 3.873.0
      '@aws-sdk/nested-clients': 3.873.0
      '@aws-sdk/types': 3.862.0
      '@smithy/property-provider': 4.0.5
      '@smithy/types': 4.3.2
      tslib: 2.8.1
    transitivePeerDependencies:
      - aws-crt

  '@aws-sdk/lib-storage@3.873.0(@aws-sdk/client-s3@3.873.0)':
    dependencies:
      '@aws-sdk/client-s3': 3.873.0
      '@smithy/abort-controller': 4.0.5
      '@smithy/middleware-endpoint': 4.1.18
      '@smithy/smithy-client': 4.4.10
      buffer: 5.6.0
      events: 3.3.0
      stream-browserify: 3.0.0
      tslib: 2.8.1

  '@aws-sdk/middleware-bucket-endpoint@3.873.0':
    dependencies:
      '@aws-sdk/types': 3.862.0
      '@aws-sdk/util-arn-parser': 3.873.0
      '@smithy/node-config-provider': 4.1.4
      '@smithy/protocol-http': 5.1.3
      '@smithy/types': 4.3.2
      '@smithy/util-config-provider': 4.0.0
      tslib: 2.8.1

  '@aws-sdk/middleware-expect-continue@3.873.0':
    dependencies:
      '@aws-sdk/types': 3.862.0
      '@smithy/protocol-http': 5.1.3
      '@smithy/types': 4.3.2
      tslib: 2.8.1

  '@aws-sdk/middleware-flexible-checksums@3.873.0':
    dependencies:
      '@aws-crypto/crc32': 5.2.0
      '@aws-crypto/crc32c': 5.2.0
      '@aws-crypto/util': 5.2.0
      '@aws-sdk/core': 3.873.0
      '@aws-sdk/types': 3.862.0
      '@smithy/is-array-buffer': 4.0.0
      '@smithy/node-config-provider': 4.1.4
      '@smithy/protocol-http': 5.1.3
      '@smithy/types': 4.3.2
      '@smithy/util-middleware': 4.0.5
      '@smithy/util-stream': 4.2.4
      '@smithy/util-utf8': 4.0.0
      tslib: 2.8.1

  '@aws-sdk/middleware-host-header@3.873.0':
    dependencies:
      '@aws-sdk/types': 3.862.0
      '@smithy/protocol-http': 5.1.3
      '@smithy/types': 4.3.2
      tslib: 2.8.1

  '@aws-sdk/middleware-location-constraint@3.873.0':
    dependencies:
      '@aws-sdk/types': 3.862.0
      '@smithy/types': 4.3.2
      tslib: 2.8.1

  '@aws-sdk/middleware-logger@3.873.0':
    dependencies:
      '@aws-sdk/types': 3.862.0
      '@smithy/types': 4.3.2
      tslib: 2.8.1

  '@aws-sdk/middleware-recursion-detection@3.873.0':
    dependencies:
      '@aws-sdk/types': 3.862.0
      '@smithy/protocol-http': 5.1.3
      '@smithy/types': 4.3.2
      tslib: 2.8.1

  '@aws-sdk/middleware-sdk-s3@3.873.0':
    dependencies:
      '@aws-sdk/core': 3.873.0
      '@aws-sdk/types': 3.862.0
      '@aws-sdk/util-arn-parser': 3.873.0
      '@smithy/core': 3.8.0
      '@smithy/node-config-provider': 4.1.4
      '@smithy/protocol-http': 5.1.3
      '@smithy/signature-v4': 5.1.3
      '@smithy/smithy-client': 4.4.10
      '@smithy/types': 4.3.2
      '@smithy/util-config-provider': 4.0.0
      '@smithy/util-middleware': 4.0.5
      '@smithy/util-stream': 4.2.4
      '@smithy/util-utf8': 4.0.0
      tslib: 2.8.1

  '@aws-sdk/middleware-ssec@3.873.0':
    dependencies:
      '@aws-sdk/types': 3.862.0
      '@smithy/types': 4.3.2
      tslib: 2.8.1

  '@aws-sdk/middleware-user-agent@3.873.0':
    dependencies:
      '@aws-sdk/core': 3.873.0
      '@aws-sdk/types': 3.862.0
      '@aws-sdk/util-endpoints': 3.873.0
      '@smithy/core': 3.8.0
      '@smithy/protocol-http': 5.1.3
      '@smithy/types': 4.3.2
      tslib: 2.8.1

  '@aws-sdk/nested-clients@3.873.0':
    dependencies:
      '@aws-crypto/sha256-browser': 5.2.0
      '@aws-crypto/sha256-js': 5.2.0
      '@aws-sdk/core': 3.873.0
      '@aws-sdk/middleware-host-header': 3.873.0
      '@aws-sdk/middleware-logger': 3.873.0
      '@aws-sdk/middleware-recursion-detection': 3.873.0
      '@aws-sdk/middleware-user-agent': 3.873.0
      '@aws-sdk/region-config-resolver': 3.873.0
      '@aws-sdk/types': 3.862.0
      '@aws-sdk/util-endpoints': 3.873.0
      '@aws-sdk/util-user-agent-browser': 3.873.0
      '@aws-sdk/util-user-agent-node': 3.873.0
      '@smithy/config-resolver': 4.1.5
      '@smithy/core': 3.8.0
      '@smithy/fetch-http-handler': 5.1.1
      '@smithy/hash-node': 4.0.5
      '@smithy/invalid-dependency': 4.0.5
      '@smithy/middleware-content-length': 4.0.5
      '@smithy/middleware-endpoint': 4.1.18
      '@smithy/middleware-retry': 4.1.19
      '@smithy/middleware-serde': 4.0.9
      '@smithy/middleware-stack': 4.0.5
      '@smithy/node-config-provider': 4.1.4
      '@smithy/node-http-handler': 4.1.1
      '@smithy/protocol-http': 5.1.3
      '@smithy/smithy-client': 4.4.10
      '@smithy/types': 4.3.2
      '@smithy/url-parser': 4.0.5
      '@smithy/util-base64': 4.0.0
      '@smithy/util-body-length-browser': 4.0.0
      '@smithy/util-body-length-node': 4.0.0
      '@smithy/util-defaults-mode-browser': 4.0.26
      '@smithy/util-defaults-mode-node': 4.0.26
      '@smithy/util-endpoints': 3.0.7
      '@smithy/util-middleware': 4.0.5
      '@smithy/util-retry': 4.0.7
      '@smithy/util-utf8': 4.0.0
      tslib: 2.8.1
    transitivePeerDependencies:
      - aws-crt

  '@aws-sdk/region-config-resolver@3.873.0':
    dependencies:
      '@aws-sdk/types': 3.862.0
      '@smithy/node-config-provider': 4.1.4
      '@smithy/types': 4.3.2
      '@smithy/util-config-provider': 4.0.0
      '@smithy/util-middleware': 4.0.5
      tslib: 2.8.1

  '@aws-sdk/signature-v4-multi-region@3.873.0':
    dependencies:
      '@aws-sdk/middleware-sdk-s3': 3.873.0
      '@aws-sdk/types': 3.862.0
      '@smithy/protocol-http': 5.1.3
      '@smithy/signature-v4': 5.1.3
      '@smithy/types': 4.3.2
      tslib: 2.8.1

  '@aws-sdk/token-providers@3.873.0':
    dependencies:
      '@aws-sdk/core': 3.873.0
      '@aws-sdk/nested-clients': 3.873.0
      '@aws-sdk/types': 3.862.0
      '@smithy/property-provider': 4.0.5
      '@smithy/shared-ini-file-loader': 4.0.5
      '@smithy/types': 4.3.2
      tslib: 2.8.1
    transitivePeerDependencies:
      - aws-crt

  '@aws-sdk/types@3.862.0':
    dependencies:
      '@smithy/types': 4.3.2
      tslib: 2.8.1

  '@aws-sdk/util-arn-parser@3.873.0':
    dependencies:
      tslib: 2.8.1

  '@aws-sdk/util-endpoints@3.873.0':
    dependencies:
      '@aws-sdk/types': 3.862.0
      '@smithy/types': 4.3.2
      '@smithy/url-parser': 4.0.5
      '@smithy/util-endpoints': 3.0.7
      tslib: 2.8.1

  '@aws-sdk/util-locate-window@3.873.0':
    dependencies:
      tslib: 2.8.1

  '@aws-sdk/util-user-agent-browser@3.873.0':
    dependencies:
      '@aws-sdk/types': 3.862.0
      '@smithy/types': 4.3.2
      bowser: 2.12.0
      tslib: 2.8.1

  '@aws-sdk/util-user-agent-node@3.873.0':
    dependencies:
      '@aws-sdk/middleware-user-agent': 3.873.0
      '@aws-sdk/types': 3.862.0
      '@smithy/node-config-provider': 4.1.4
      '@smithy/types': 4.3.2
      tslib: 2.8.1

  '@aws-sdk/xml-builder@3.873.0':
    dependencies:
      '@smithy/types': 4.3.2
      tslib: 2.8.1

  '@babel/code-frame@7.27.1':
    dependencies:
      '@babel/helper-validator-identifier': 7.27.1
      js-tokens: 4.0.0
      picocolors: 1.1.1

  '@babel/helper-validator-identifier@7.27.1': {}

  '@babel/runtime@7.28.3': {}

  '@better-auth/utils@0.2.5':
    dependencies:
      typescript: 5.9.2
      uncrypto: 0.1.3

  '@better-fetch/fetch@1.1.18': {}

  '@cfworker/json-schema@4.1.1': {}

  '@cloudflare/workers-types@4.20250822.0': {}

  '@databuddy/sdk@1.4.2': {}

  '@date-fns/tz@1.4.1': {}

  '@daytonaio/api-client@0.25.5':
    dependencies:
      axios: 1.11.0
    transitivePeerDependencies:
      - debug

  '@daytonaio/sdk@0.25.5':
    dependencies:
      '@aws-sdk/client-s3': 3.873.0
      '@aws-sdk/lib-storage': 3.873.0(@aws-sdk/client-s3@3.873.0)
      '@daytonaio/api-client': 0.25.5
      '@iarna/toml': 2.2.5
      axios: 1.11.0
      dotenv: 17.2.1
      expand-tilde: 2.0.2
      fast-glob: 3.3.3
      form-data: 4.0.4
      pathe: 2.0.3
      shell-quote: 1.8.3
      tar: 6.2.1
    transitivePeerDependencies:
      - aws-crt
      - debug

  '@dodopayments/better-auth@1.1.1(dodopayments@1.50.0(encoding@0.1.13))(encoding@0.1.13)(zod@3.25.76)':
    dependencies:
      '@dodopayments/core': 0.1.15(encoding@0.1.13)(zod@3.25.76)
      dodopayments: 1.50.0(encoding@0.1.13)
      zod: 3.25.76
    transitivePeerDependencies:
      - encoding

  '@dodopayments/core@0.1.15(encoding@0.1.13)(zod@3.25.76)':
    dependencies:
      dodopayments: 1.50.0(encoding@0.1.13)
      standardwebhooks: 1.0.0
      zod: 3.25.76
    transitivePeerDependencies:
      - encoding

  '@drizzle-team/brocli@0.10.2': {}

  '@emnapi/core@1.4.5':
    dependencies:
      '@emnapi/wasi-threads': 1.0.4
      tslib: 2.8.1
    optional: true

  '@emnapi/runtime@1.4.5':
    dependencies:
      tslib: 2.8.1
    optional: true

  '@emnapi/wasi-threads@1.0.4':
    dependencies:
      tslib: 2.8.1
    optional: true

  '@esbuild-kit/core-utils@3.3.2':
    dependencies:
      esbuild: 0.18.20
      source-map-support: 0.5.21

  '@esbuild-kit/esm-loader@2.6.5':
    dependencies:
      '@esbuild-kit/core-utils': 3.3.2
      get-tsconfig: 4.10.1

  '@esbuild/aix-ppc64@0.25.9':
    optional: true

  '@esbuild/android-arm64@0.18.20':
    optional: true

  '@esbuild/android-arm64@0.25.9':
    optional: true

  '@esbuild/android-arm@0.18.20':
    optional: true

  '@esbuild/android-arm@0.25.9':
    optional: true

  '@esbuild/android-x64@0.18.20':
    optional: true

  '@esbuild/android-x64@0.25.9':
    optional: true

  '@esbuild/darwin-arm64@0.18.20':
    optional: true

  '@esbuild/darwin-arm64@0.25.9':
    optional: true

  '@esbuild/darwin-x64@0.18.20':
    optional: true

  '@esbuild/darwin-x64@0.25.9':
    optional: true

  '@esbuild/freebsd-arm64@0.18.20':
    optional: true

  '@esbuild/freebsd-arm64@0.25.9':
    optional: true

  '@esbuild/freebsd-x64@0.18.20':
    optional: true

  '@esbuild/freebsd-x64@0.25.9':
    optional: true

  '@esbuild/linux-arm64@0.18.20':
    optional: true

  '@esbuild/linux-arm64@0.25.9':
    optional: true

  '@esbuild/linux-arm@0.18.20':
    optional: true

  '@esbuild/linux-arm@0.25.9':
    optional: true

  '@esbuild/linux-ia32@0.18.20':
    optional: true

  '@esbuild/linux-ia32@0.25.9':
    optional: true

  '@esbuild/linux-loong64@0.18.20':
    optional: true

  '@esbuild/linux-loong64@0.25.9':
    optional: true

  '@esbuild/linux-mips64el@0.18.20':
    optional: true

  '@esbuild/linux-mips64el@0.25.9':
    optional: true

  '@esbuild/linux-ppc64@0.18.20':
    optional: true

  '@esbuild/linux-ppc64@0.25.9':
    optional: true

  '@esbuild/linux-riscv64@0.18.20':
    optional: true

  '@esbuild/linux-riscv64@0.25.9':
    optional: true

  '@esbuild/linux-s390x@0.18.20':
    optional: true

  '@esbuild/linux-s390x@0.25.9':
    optional: true

  '@esbuild/linux-x64@0.18.20':
    optional: true

  '@esbuild/linux-x64@0.25.9':
    optional: true

  '@esbuild/netbsd-arm64@0.25.9':
    optional: true

  '@esbuild/netbsd-x64@0.18.20':
    optional: true

  '@esbuild/netbsd-x64@0.25.9':
    optional: true

  '@esbuild/openbsd-arm64@0.25.9':
    optional: true

  '@esbuild/openbsd-x64@0.18.20':
    optional: true

  '@esbuild/openbsd-x64@0.25.9':
    optional: true

  '@esbuild/openharmony-arm64@0.25.9':
    optional: true

  '@esbuild/sunos-x64@0.18.20':
    optional: true

  '@esbuild/sunos-x64@0.25.9':
    optional: true

  '@esbuild/win32-arm64@0.18.20':
    optional: true

  '@esbuild/win32-arm64@0.25.9':
    optional: true

  '@esbuild/win32-ia32@0.18.20':
    optional: true

  '@esbuild/win32-ia32@0.25.9':
    optional: true

  '@esbuild/win32-x64@0.18.20':
    optional: true

  '@esbuild/win32-x64@0.25.9':
    optional: true

  '@eslint-community/eslint-utils@4.7.0(eslint@9.33.0(jiti@2.5.1))':
    dependencies:
      eslint: 9.33.0(jiti@2.5.1)
      eslint-visitor-keys: 3.4.3

  '@eslint-community/regexpp@4.12.1': {}

  '@eslint/config-array@0.21.0':
    dependencies:
      '@eslint/object-schema': 2.1.6
      debug: 4.4.1
      minimatch: 3.1.2
    transitivePeerDependencies:
      - supports-color

  '@eslint/config-helpers@0.3.1': {}

  '@eslint/core@0.15.2':
    dependencies:
      '@types/json-schema': 7.0.15

  '@eslint/eslintrc@3.3.1':
    dependencies:
      ajv: 6.12.6
      debug: 4.4.1
      espree: 10.4.0
      globals: 14.0.0
      ignore: 5.3.2
      import-fresh: 3.3.1
      js-yaml: 4.1.0
      minimatch: 3.1.2
      strip-json-comments: 3.1.1
    transitivePeerDependencies:
      - supports-color

  '@eslint/js@9.33.0': {}

  '@eslint/object-schema@2.1.6': {}

  '@eslint/plugin-kit@0.3.4':
    dependencies:
      '@eslint/core': 0.15.2
      levn: 0.4.1

  '@eslint/plugin-kit@0.3.5':
    dependencies:
      '@eslint/core': 0.15.2
      levn: 0.4.1

  '@fastify/busboy@2.1.1': {}

  '@floating-ui/core@1.7.3':
    dependencies:
      '@floating-ui/utils': 0.2.10

  '@floating-ui/dom@1.7.4':
    dependencies:
      '@floating-ui/core': 1.7.3
      '@floating-ui/utils': 0.2.10

  '@floating-ui/react-dom@2.1.6(react-dom@19.1.1(react@19.1.1))(react@19.1.1)':
    dependencies:
      '@floating-ui/dom': 1.7.4
      react: 19.1.1
      react-dom: 19.1.1(react@19.1.1)

  '@floating-ui/utils@0.2.10': {}

  '@foobar404/wave@2.0.5': {}

  '@gar/promisify@1.1.3':
    optional: true

  '@google/genai@1.15.0(encoding@0.1.13)':
    dependencies:
      google-auth-library: 9.15.1(encoding@0.1.13)
      ws: 8.18.3
    transitivePeerDependencies:
      - bufferutil
      - encoding
      - supports-color
      - utf-8-validate

  '@hexagon/base64@1.1.28': {}

  '@hookform/resolvers@5.2.1(react-hook-form@7.62.0(react@19.1.1))':
    dependencies:
      '@standard-schema/utils': 0.3.0
      react-hook-form: 7.62.0(react@19.1.1)

  '@hugeicons/core-free-icons@1.0.16': {}

  '@hugeicons/react@1.0.5(react@19.1.1)':
    dependencies:
      react: 19.1.1

  '@humanfs/core@0.19.1': {}

  '@humanfs/node@0.16.6':
    dependencies:
      '@humanfs/core': 0.19.1
      '@humanwhocodes/retry': 0.3.1

  '@humanwhocodes/module-importer@1.0.1': {}

  '@humanwhocodes/retry@0.3.1': {}

  '@humanwhocodes/retry@0.4.3': {}

  '@iarna/toml@2.2.5': {}

  '@img/sharp-darwin-arm64@0.34.3':
    optionalDependencies:
      '@img/sharp-libvips-darwin-arm64': 1.2.0
    optional: true

  '@img/sharp-darwin-x64@0.34.3':
    optionalDependencies:
      '@img/sharp-libvips-darwin-x64': 1.2.0
    optional: true

  '@img/sharp-libvips-darwin-arm64@1.2.0':
    optional: true

  '@img/sharp-libvips-darwin-x64@1.2.0':
    optional: true

  '@img/sharp-libvips-linux-arm64@1.2.0':
    optional: true

  '@img/sharp-libvips-linux-arm@1.2.0':
    optional: true

  '@img/sharp-libvips-linux-ppc64@1.2.0':
    optional: true

  '@img/sharp-libvips-linux-s390x@1.2.0':
    optional: true

  '@img/sharp-libvips-linux-x64@1.2.0':
    optional: true

  '@img/sharp-libvips-linuxmusl-arm64@1.2.0':
    optional: true

  '@img/sharp-libvips-linuxmusl-x64@1.2.0':
    optional: true

  '@img/sharp-linux-arm64@0.34.3':
    optionalDependencies:
      '@img/sharp-libvips-linux-arm64': 1.2.0
    optional: true

  '@img/sharp-linux-arm@0.34.3':
    optionalDependencies:
      '@img/sharp-libvips-linux-arm': 1.2.0
    optional: true

  '@img/sharp-linux-ppc64@0.34.3':
    optionalDependencies:
      '@img/sharp-libvips-linux-ppc64': 1.2.0
    optional: true

  '@img/sharp-linux-s390x@0.34.3':
    optionalDependencies:
      '@img/sharp-libvips-linux-s390x': 1.2.0
    optional: true

  '@img/sharp-linux-x64@0.34.3':
    optionalDependencies:
      '@img/sharp-libvips-linux-x64': 1.2.0
    optional: true

  '@img/sharp-linuxmusl-arm64@0.34.3':
    optionalDependencies:
      '@img/sharp-libvips-linuxmusl-arm64': 1.2.0
    optional: true

  '@img/sharp-linuxmusl-x64@0.34.3':
    optionalDependencies:
      '@img/sharp-libvips-linuxmusl-x64': 1.2.0
    optional: true

  '@img/sharp-wasm32@0.34.3':
    dependencies:
      '@emnapi/runtime': 1.4.5
    optional: true

  '@img/sharp-win32-arm64@0.34.3':
    optional: true

  '@img/sharp-win32-ia32@0.34.3':
    optional: true

  '@img/sharp-win32-x64@0.34.3':
    optional: true

  '@isaacs/fs-minipass@4.0.1':
    dependencies:
      minipass: 7.1.2

  '@jest/expect-utils@29.7.0':
    dependencies:
      jest-get-type: 29.6.3

  '@jest/schemas@29.6.3':
    dependencies:
      '@sinclair/typebox': 0.27.8

  '@jest/types@29.6.3':
    dependencies:
      '@jest/schemas': 29.6.3
      '@types/istanbul-lib-coverage': 2.0.6
      '@types/istanbul-reports': 3.0.4
      '@types/node': 20.19.11
      '@types/yargs': 17.0.33
      chalk: 4.1.2

  '@jridgewell/gen-mapping@0.3.13':
    dependencies:
      '@jridgewell/sourcemap-codec': 1.5.5
      '@jridgewell/trace-mapping': 0.3.30

  '@jridgewell/remapping@2.3.5':
    dependencies:
      '@jridgewell/gen-mapping': 0.3.13
      '@jridgewell/trace-mapping': 0.3.30

  '@jridgewell/resolve-uri@3.1.2': {}

  '@jridgewell/sourcemap-codec@1.5.5': {}

  '@jridgewell/trace-mapping@0.3.30':
    dependencies:
      '@jridgewell/resolve-uri': 3.1.2
      '@jridgewell/sourcemap-codec': 1.5.5

  '@langchain/core@0.3.72(@opentelemetry/api@1.9.0)(openai@5.15.0(ws@8.18.3)(zod@3.25.76))':
    dependencies:
      '@cfworker/json-schema': 4.1.1
      ansi-styles: 5.2.0
      camelcase: 6.3.0
      decamelize: 1.2.0
      js-tiktoken: 1.0.21
      langsmith: 0.3.63(@opentelemetry/api@1.9.0)(openai@5.15.0(ws@8.18.3)(zod@3.25.76))
      mustache: 4.2.0
      p-queue: 6.6.2
      p-retry: 4.6.2
      uuid: 10.0.0
      zod: 3.25.76
      zod-to-json-schema: 3.24.6(zod@3.25.76)
    transitivePeerDependencies:
      - '@opentelemetry/api'
      - '@opentelemetry/exporter-trace-otlp-proto'
      - '@opentelemetry/sdk-trace-base'
      - openai

  '@levischuck/tiny-cbor@0.2.11': {}

  '@mendable/firecrawl-js@3.3.0':
    dependencies:
      axios: 1.11.0
      typescript-event-target: 1.1.1
      zod: 3.25.76
      zod-to-json-schema: 3.24.6(zod@3.25.76)
    transitivePeerDependencies:
      - debug

  '@mistralai/mistralai@1.9.18(zod@3.25.76)':
    dependencies:
      zod: 3.25.76
      zod-to-json-schema: 3.24.6(zod@3.25.76)

  '@napi-rs/wasm-runtime@0.2.12':
    dependencies:
      '@emnapi/core': 1.4.5
      '@emnapi/runtime': 1.4.5
      '@tybys/wasm-util': 0.10.0
    optional: true

  '@neondatabase/serverless@1.0.1':
    dependencies:
      '@types/node': 22.17.2
      '@types/pg': 8.15.5

  '@next/env@15.5.2': {}

  '@next/eslint-plugin-next@15.5.2':
    dependencies:
      fast-glob: 3.3.1

  '@next/swc-darwin-arm64@15.5.2':
    optional: true

  '@next/swc-darwin-x64@15.5.2':
    optional: true

  '@next/swc-linux-arm64-gnu@15.5.2':
    optional: true

  '@next/swc-linux-arm64-musl@15.5.2':
    optional: true

  '@next/swc-linux-x64-gnu@15.5.2':
    optional: true

  '@next/swc-linux-x64-musl@15.5.2':
    optional: true

  '@next/swc-win32-arm64-msvc@15.5.2':
    optional: true

  '@next/swc-win32-x64-msvc@15.5.2':
    optional: true

  '@noble/ciphers@0.6.0': {}

  '@noble/hashes@1.8.0': {}

  '@nodelib/fs.scandir@2.1.5':
    dependencies:
      '@nodelib/fs.stat': 2.0.5
      run-parallel: 1.2.0

  '@nodelib/fs.stat@2.0.5': {}

  '@nodelib/fs.walk@1.2.8':
    dependencies:
      '@nodelib/fs.scandir': 2.1.5
      fastq: 1.19.1

  '@nolyfill/is-core-module@1.0.39': {}

  '@npmcli/fs@1.1.1':
    dependencies:
      '@gar/promisify': 1.1.3
      semver: 7.7.2
    optional: true

  '@npmcli/move-file@1.1.2':
    dependencies:
      mkdirp: 1.0.4
      rimraf: 3.0.2
    optional: true

  '@opentelemetry/api@1.9.0': {}

  '@peculiar/asn1-android@2.4.0':
    dependencies:
      '@peculiar/asn1-schema': 2.4.0
      asn1js: 3.0.6
      tslib: 2.8.1

  '@peculiar/asn1-ecc@2.4.0':
    dependencies:
      '@peculiar/asn1-schema': 2.4.0
      '@peculiar/asn1-x509': 2.4.0
      asn1js: 3.0.6
      tslib: 2.8.1

  '@peculiar/asn1-rsa@2.4.0':
    dependencies:
      '@peculiar/asn1-schema': 2.4.0
      '@peculiar/asn1-x509': 2.4.0
      asn1js: 3.0.6
      tslib: 2.8.1

  '@peculiar/asn1-schema@2.4.0':
    dependencies:
      asn1js: 3.0.6
      pvtsutils: 1.3.6
      tslib: 2.8.1

  '@peculiar/asn1-x509@2.4.0':
    dependencies:
      '@peculiar/asn1-schema': 2.4.0
      asn1js: 3.0.6
      pvtsutils: 1.3.6
      tslib: 2.8.1

  '@phosphor-icons/react@2.1.10(react-dom@19.1.1(react@19.1.1))(react@19.1.1)':
    dependencies:
      react: 19.1.1
      react-dom: 19.1.1(react@19.1.1)

  '@polar-sh/better-auth@1.1.0(@polar-sh/sdk@0.34.13)(better-auth@https://pkg.pr.new/better-auth/better-auth@8e825ad(react-dom@19.1.1(react@19.1.1))(react@19.1.1))':
    dependencies:
      '@polar-sh/sdk': 0.34.13
      better-auth: https://pkg.pr.new/better-auth/better-auth@8e825ad(react-dom@19.1.1(react@19.1.1))(react@19.1.1)
      zod: 3.25.76

  '@polar-sh/sdk@0.34.13':
    dependencies:
      standardwebhooks: 1.0.0
      zod: 3.25.76

  '@qdrant/js-client-rest@1.13.0(typescript@5.9.2)':
    dependencies:
      '@qdrant/openapi-typescript-fetch': 1.2.6
      '@sevinf/maybe': 0.5.0
      typescript: 5.9.2
      undici: 5.28.5

  '@qdrant/openapi-typescript-fetch@1.2.6': {}

  '@radix-ui/number@1.1.1': {}

  '@radix-ui/primitive@1.1.3': {}

  '@radix-ui/react-accordion@1.2.12(@types/react-dom@19.1.7(@types/react@19.1.10))(@types/react@19.1.10)(react-dom@19.1.1(react@19.1.1))(react@19.1.1)':
    dependencies:
      '@radix-ui/primitive': 1.1.3
      '@radix-ui/react-collapsible': 1.1.12(@types/react-dom@19.1.7(@types/react@19.1.10))(@types/react@19.1.10)(react-dom@19.1.1(react@19.1.1))(react@19.1.1)
      '@radix-ui/react-collection': 1.1.7(@types/react-dom@19.1.7(@types/react@19.1.10))(@types/react@19.1.10)(react-dom@19.1.1(react@19.1.1))(react@19.1.1)
      '@radix-ui/react-compose-refs': 1.1.2(@types/react@19.1.10)(react@19.1.1)
      '@radix-ui/react-context': 1.1.2(@types/react@19.1.10)(react@19.1.1)
      '@radix-ui/react-direction': 1.1.1(@types/react@19.1.10)(react@19.1.1)
      '@radix-ui/react-id': 1.1.1(@types/react@19.1.10)(react@19.1.1)
      '@radix-ui/react-primitive': 2.1.3(@types/react-dom@19.1.7(@types/react@19.1.10))(@types/react@19.1.10)(react-dom@19.1.1(react@19.1.1))(react@19.1.1)
      '@radix-ui/react-use-controllable-state': 1.2.2(@types/react@19.1.10)(react@19.1.1)
      react: 19.1.1
      react-dom: 19.1.1(react@19.1.1)
    optionalDependencies:
      '@types/react': 19.1.10
      '@types/react-dom': 19.1.7(@types/react@19.1.10)

  '@radix-ui/react-alert-dialog@1.1.15(@types/react-dom@19.1.7(@types/react@19.1.10))(@types/react@19.1.10)(react-dom@19.1.1(react@19.1.1))(react@19.1.1)':
    dependencies:
      '@radix-ui/primitive': 1.1.3
      '@radix-ui/react-compose-refs': 1.1.2(@types/react@19.1.10)(react@19.1.1)
      '@radix-ui/react-context': 1.1.2(@types/react@19.1.10)(react@19.1.1)
      '@radix-ui/react-dialog': 1.1.15(@types/react-dom@19.1.7(@types/react@19.1.10))(@types/react@19.1.10)(react-dom@19.1.1(react@19.1.1))(react@19.1.1)
      '@radix-ui/react-primitive': 2.1.3(@types/react-dom@19.1.7(@types/react@19.1.10))(@types/react@19.1.10)(react-dom@19.1.1(react@19.1.1))(react@19.1.1)
      '@radix-ui/react-slot': 1.2.3(@types/react@19.1.10)(react@19.1.1)
      react: 19.1.1
      react-dom: 19.1.1(react@19.1.1)
    optionalDependencies:
      '@types/react': 19.1.10
      '@types/react-dom': 19.1.7(@types/react@19.1.10)

  '@radix-ui/react-arrow@1.1.7(@types/react-dom@19.1.7(@types/react@19.1.10))(@types/react@19.1.10)(react-dom@19.1.1(react@19.1.1))(react@19.1.1)':
    dependencies:
      '@radix-ui/react-primitive': 2.1.3(@types/react-dom@19.1.7(@types/react@19.1.10))(@types/react@19.1.10)(react-dom@19.1.1(react@19.1.1))(react@19.1.1)
      react: 19.1.1
      react-dom: 19.1.1(react@19.1.1)
    optionalDependencies:
      '@types/react': 19.1.10
      '@types/react-dom': 19.1.7(@types/react@19.1.10)

  '@radix-ui/react-avatar@1.1.10(@types/react-dom@19.1.7(@types/react@19.1.10))(@types/react@19.1.10)(react-dom@19.1.1(react@19.1.1))(react@19.1.1)':
    dependencies:
      '@radix-ui/react-context': 1.1.2(@types/react@19.1.10)(react@19.1.1)
      '@radix-ui/react-primitive': 2.1.3(@types/react-dom@19.1.7(@types/react@19.1.10))(@types/react@19.1.10)(react-dom@19.1.1(react@19.1.1))(react@19.1.1)
      '@radix-ui/react-use-callback-ref': 1.1.1(@types/react@19.1.10)(react@19.1.1)
      '@radix-ui/react-use-is-hydrated': 0.1.0(@types/react@19.1.10)(react@19.1.1)
      '@radix-ui/react-use-layout-effect': 1.1.1(@types/react@19.1.10)(react@19.1.1)
      react: 19.1.1
      react-dom: 19.1.1(react@19.1.1)
    optionalDependencies:
      '@types/react': 19.1.10
      '@types/react-dom': 19.1.7(@types/react@19.1.10)

  '@radix-ui/react-checkbox@1.3.3(@types/react-dom@19.1.7(@types/react@19.1.10))(@types/react@19.1.10)(react-dom@19.1.1(react@19.1.1))(react@19.1.1)':
    dependencies:
      '@radix-ui/primitive': 1.1.3
      '@radix-ui/react-compose-refs': 1.1.2(@types/react@19.1.10)(react@19.1.1)
      '@radix-ui/react-context': 1.1.2(@types/react@19.1.10)(react@19.1.1)
      '@radix-ui/react-presence': 1.1.5(@types/react-dom@19.1.7(@types/react@19.1.10))(@types/react@19.1.10)(react-dom@19.1.1(react@19.1.1))(react@19.1.1)
      '@radix-ui/react-primitive': 2.1.3(@types/react-dom@19.1.7(@types/react@19.1.10))(@types/react@19.1.10)(react-dom@19.1.1(react@19.1.1))(react@19.1.1)
      '@radix-ui/react-use-controllable-state': 1.2.2(@types/react@19.1.10)(react@19.1.1)
      '@radix-ui/react-use-previous': 1.1.1(@types/react@19.1.10)(react@19.1.1)
      '@radix-ui/react-use-size': 1.1.1(@types/react@19.1.10)(react@19.1.1)
      react: 19.1.1
      react-dom: 19.1.1(react@19.1.1)
    optionalDependencies:
      '@types/react': 19.1.10
      '@types/react-dom': 19.1.7(@types/react@19.1.10)

  '@radix-ui/react-collapsible@1.1.12(@types/react-dom@19.1.7(@types/react@19.1.10))(@types/react@19.1.10)(react-dom@19.1.1(react@19.1.1))(react@19.1.1)':
    dependencies:
      '@radix-ui/primitive': 1.1.3
      '@radix-ui/react-compose-refs': 1.1.2(@types/react@19.1.10)(react@19.1.1)
      '@radix-ui/react-context': 1.1.2(@types/react@19.1.10)(react@19.1.1)
      '@radix-ui/react-id': 1.1.1(@types/react@19.1.10)(react@19.1.1)
      '@radix-ui/react-presence': 1.1.5(@types/react-dom@19.1.7(@types/react@19.1.10))(@types/react@19.1.10)(react-dom@19.1.1(react@19.1.1))(react@19.1.1)
      '@radix-ui/react-primitive': 2.1.3(@types/react-dom@19.1.7(@types/react@19.1.10))(@types/react@19.1.10)(react-dom@19.1.1(react@19.1.1))(react@19.1.1)
      '@radix-ui/react-use-controllable-state': 1.2.2(@types/react@19.1.10)(react@19.1.1)
      '@radix-ui/react-use-layout-effect': 1.1.1(@types/react@19.1.10)(react@19.1.1)
      react: 19.1.1
      react-dom: 19.1.1(react@19.1.1)
    optionalDependencies:
      '@types/react': 19.1.10
      '@types/react-dom': 19.1.7(@types/react@19.1.10)

  '@radix-ui/react-collection@1.1.7(@types/react-dom@19.1.7(@types/react@19.1.10))(@types/react@19.1.10)(react-dom@19.1.1(react@19.1.1))(react@19.1.1)':
    dependencies:
      '@radix-ui/react-compose-refs': 1.1.2(@types/react@19.1.10)(react@19.1.1)
      '@radix-ui/react-context': 1.1.2(@types/react@19.1.10)(react@19.1.1)
      '@radix-ui/react-primitive': 2.1.3(@types/react-dom@19.1.7(@types/react@19.1.10))(@types/react@19.1.10)(react-dom@19.1.1(react@19.1.1))(react@19.1.1)
      '@radix-ui/react-slot': 1.2.3(@types/react@19.1.10)(react@19.1.1)
      react: 19.1.1
      react-dom: 19.1.1(react@19.1.1)
    optionalDependencies:
      '@types/react': 19.1.10
      '@types/react-dom': 19.1.7(@types/react@19.1.10)

  '@radix-ui/react-compose-refs@1.1.2(@types/react@19.1.10)(react@19.1.1)':
    dependencies:
      react: 19.1.1
    optionalDependencies:
      '@types/react': 19.1.10

  '@radix-ui/react-context@1.1.2(@types/react@19.1.10)(react@19.1.1)':
    dependencies:
      react: 19.1.1
    optionalDependencies:
      '@types/react': 19.1.10

  '@radix-ui/react-dialog@1.1.15(@types/react-dom@19.1.7(@types/react@19.1.10))(@types/react@19.1.10)(react-dom@19.1.1(react@19.1.1))(react@19.1.1)':
    dependencies:
      '@radix-ui/primitive': 1.1.3
      '@radix-ui/react-compose-refs': 1.1.2(@types/react@19.1.10)(react@19.1.1)
      '@radix-ui/react-context': 1.1.2(@types/react@19.1.10)(react@19.1.1)
      '@radix-ui/react-dismissable-layer': 1.1.11(@types/react-dom@19.1.7(@types/react@19.1.10))(@types/react@19.1.10)(react-dom@19.1.1(react@19.1.1))(react@19.1.1)
      '@radix-ui/react-focus-guards': 1.1.3(@types/react@19.1.10)(react@19.1.1)
      '@radix-ui/react-focus-scope': 1.1.7(@types/react-dom@19.1.7(@types/react@19.1.10))(@types/react@19.1.10)(react-dom@19.1.1(react@19.1.1))(react@19.1.1)
      '@radix-ui/react-id': 1.1.1(@types/react@19.1.10)(react@19.1.1)
      '@radix-ui/react-portal': 1.1.9(@types/react-dom@19.1.7(@types/react@19.1.10))(@types/react@19.1.10)(react-dom@19.1.1(react@19.1.1))(react@19.1.1)
      '@radix-ui/react-presence': 1.1.5(@types/react-dom@19.1.7(@types/react@19.1.10))(@types/react@19.1.10)(react-dom@19.1.1(react@19.1.1))(react@19.1.1)
      '@radix-ui/react-primitive': 2.1.3(@types/react-dom@19.1.7(@types/react@19.1.10))(@types/react@19.1.10)(react-dom@19.1.1(react@19.1.1))(react@19.1.1)
      '@radix-ui/react-slot': 1.2.3(@types/react@19.1.10)(react@19.1.1)
      '@radix-ui/react-use-controllable-state': 1.2.2(@types/react@19.1.10)(react@19.1.1)
      aria-hidden: 1.2.6
      react: 19.1.1
      react-dom: 19.1.1(react@19.1.1)
      react-remove-scroll: 2.7.1(@types/react@19.1.10)(react@19.1.1)
    optionalDependencies:
      '@types/react': 19.1.10
      '@types/react-dom': 19.1.7(@types/react@19.1.10)

  '@radix-ui/react-direction@1.1.1(@types/react@19.1.10)(react@19.1.1)':
    dependencies:
      react: 19.1.1
    optionalDependencies:
      '@types/react': 19.1.10

  '@radix-ui/react-dismissable-layer@1.1.11(@types/react-dom@19.1.7(@types/react@19.1.10))(@types/react@19.1.10)(react-dom@19.1.1(react@19.1.1))(react@19.1.1)':
    dependencies:
      '@radix-ui/primitive': 1.1.3
      '@radix-ui/react-compose-refs': 1.1.2(@types/react@19.1.10)(react@19.1.1)
      '@radix-ui/react-primitive': 2.1.3(@types/react-dom@19.1.7(@types/react@19.1.10))(@types/react@19.1.10)(react-dom@19.1.1(react@19.1.1))(react@19.1.1)
      '@radix-ui/react-use-callback-ref': 1.1.1(@types/react@19.1.10)(react@19.1.1)
      '@radix-ui/react-use-escape-keydown': 1.1.1(@types/react@19.1.10)(react@19.1.1)
      react: 19.1.1
      react-dom: 19.1.1(react@19.1.1)
    optionalDependencies:
      '@types/react': 19.1.10
      '@types/react-dom': 19.1.7(@types/react@19.1.10)

  '@radix-ui/react-dropdown-menu@2.1.16(@types/react-dom@19.1.7(@types/react@19.1.10))(@types/react@19.1.10)(react-dom@19.1.1(react@19.1.1))(react@19.1.1)':
    dependencies:
      '@radix-ui/primitive': 1.1.3
      '@radix-ui/react-compose-refs': 1.1.2(@types/react@19.1.10)(react@19.1.1)
      '@radix-ui/react-context': 1.1.2(@types/react@19.1.10)(react@19.1.1)
      '@radix-ui/react-id': 1.1.1(@types/react@19.1.10)(react@19.1.1)
      '@radix-ui/react-menu': 2.1.16(@types/react-dom@19.1.7(@types/react@19.1.10))(@types/react@19.1.10)(react-dom@19.1.1(react@19.1.1))(react@19.1.1)
      '@radix-ui/react-primitive': 2.1.3(@types/react-dom@19.1.7(@types/react@19.1.10))(@types/react@19.1.10)(react-dom@19.1.1(react@19.1.1))(react@19.1.1)
      '@radix-ui/react-use-controllable-state': 1.2.2(@types/react@19.1.10)(react@19.1.1)
      react: 19.1.1
      react-dom: 19.1.1(react@19.1.1)
    optionalDependencies:
      '@types/react': 19.1.10
      '@types/react-dom': 19.1.7(@types/react@19.1.10)

  '@radix-ui/react-focus-guards@1.1.3(@types/react@19.1.10)(react@19.1.1)':
    dependencies:
      react: 19.1.1
    optionalDependencies:
      '@types/react': 19.1.10

  '@radix-ui/react-focus-scope@1.1.7(@types/react-dom@19.1.7(@types/react@19.1.10))(@types/react@19.1.10)(react-dom@19.1.1(react@19.1.1))(react@19.1.1)':
    dependencies:
      '@radix-ui/react-compose-refs': 1.1.2(@types/react@19.1.10)(react@19.1.1)
      '@radix-ui/react-primitive': 2.1.3(@types/react-dom@19.1.7(@types/react@19.1.10))(@types/react@19.1.10)(react-dom@19.1.1(react@19.1.1))(react@19.1.1)
      '@radix-ui/react-use-callback-ref': 1.1.1(@types/react@19.1.10)(react@19.1.1)
      react: 19.1.1
      react-dom: 19.1.1(react@19.1.1)
    optionalDependencies:
      '@types/react': 19.1.10
      '@types/react-dom': 19.1.7(@types/react@19.1.10)

  '@radix-ui/react-hover-card@1.1.15(@types/react-dom@19.1.7(@types/react@19.1.10))(@types/react@19.1.10)(react-dom@19.1.1(react@19.1.1))(react@19.1.1)':
    dependencies:
      '@radix-ui/primitive': 1.1.3
      '@radix-ui/react-compose-refs': 1.1.2(@types/react@19.1.10)(react@19.1.1)
      '@radix-ui/react-context': 1.1.2(@types/react@19.1.10)(react@19.1.1)
      '@radix-ui/react-dismissable-layer': 1.1.11(@types/react-dom@19.1.7(@types/react@19.1.10))(@types/react@19.1.10)(react-dom@19.1.1(react@19.1.1))(react@19.1.1)
      '@radix-ui/react-popper': 1.2.8(@types/react-dom@19.1.7(@types/react@19.1.10))(@types/react@19.1.10)(react-dom@19.1.1(react@19.1.1))(react@19.1.1)
      '@radix-ui/react-portal': 1.1.9(@types/react-dom@19.1.7(@types/react@19.1.10))(@types/react@19.1.10)(react-dom@19.1.1(react@19.1.1))(react@19.1.1)
      '@radix-ui/react-presence': 1.1.5(@types/react-dom@19.1.7(@types/react@19.1.10))(@types/react@19.1.10)(react-dom@19.1.1(react@19.1.1))(react@19.1.1)
      '@radix-ui/react-primitive': 2.1.3(@types/react-dom@19.1.7(@types/react@19.1.10))(@types/react@19.1.10)(react-dom@19.1.1(react@19.1.1))(react@19.1.1)
      '@radix-ui/react-use-controllable-state': 1.2.2(@types/react@19.1.10)(react@19.1.1)
      react: 19.1.1
      react-dom: 19.1.1(react@19.1.1)
    optionalDependencies:
      '@types/react': 19.1.10
      '@types/react-dom': 19.1.7(@types/react@19.1.10)

  '@radix-ui/react-icons@1.3.2(react@19.1.1)':
    dependencies:
      react: 19.1.1

  '@radix-ui/react-id@1.1.1(@types/react@19.1.10)(react@19.1.1)':
    dependencies:
      '@radix-ui/react-use-layout-effect': 1.1.1(@types/react@19.1.10)(react@19.1.1)
      react: 19.1.1
    optionalDependencies:
      '@types/react': 19.1.10

  '@radix-ui/react-label@2.1.7(@types/react-dom@19.1.7(@types/react@19.1.10))(@types/react@19.1.10)(react-dom@19.1.1(react@19.1.1))(react@19.1.1)':
    dependencies:
      '@radix-ui/react-primitive': 2.1.3(@types/react-dom@19.1.7(@types/react@19.1.10))(@types/react@19.1.10)(react-dom@19.1.1(react@19.1.1))(react@19.1.1)
      react: 19.1.1
      react-dom: 19.1.1(react@19.1.1)
    optionalDependencies:
      '@types/react': 19.1.10
      '@types/react-dom': 19.1.7(@types/react@19.1.10)

  '@radix-ui/react-menu@2.1.16(@types/react-dom@19.1.7(@types/react@19.1.10))(@types/react@19.1.10)(react-dom@19.1.1(react@19.1.1))(react@19.1.1)':
    dependencies:
      '@radix-ui/primitive': 1.1.3
      '@radix-ui/react-collection': 1.1.7(@types/react-dom@19.1.7(@types/react@19.1.10))(@types/react@19.1.10)(react-dom@19.1.1(react@19.1.1))(react@19.1.1)
      '@radix-ui/react-compose-refs': 1.1.2(@types/react@19.1.10)(react@19.1.1)
      '@radix-ui/react-context': 1.1.2(@types/react@19.1.10)(react@19.1.1)
      '@radix-ui/react-direction': 1.1.1(@types/react@19.1.10)(react@19.1.1)
      '@radix-ui/react-dismissable-layer': 1.1.11(@types/react-dom@19.1.7(@types/react@19.1.10))(@types/react@19.1.10)(react-dom@19.1.1(react@19.1.1))(react@19.1.1)
      '@radix-ui/react-focus-guards': 1.1.3(@types/react@19.1.10)(react@19.1.1)
      '@radix-ui/react-focus-scope': 1.1.7(@types/react-dom@19.1.7(@types/react@19.1.10))(@types/react@19.1.10)(react-dom@19.1.1(react@19.1.1))(react@19.1.1)
      '@radix-ui/react-id': 1.1.1(@types/react@19.1.10)(react@19.1.1)
      '@radix-ui/react-popper': 1.2.8(@types/react-dom@19.1.7(@types/react@19.1.10))(@types/react@19.1.10)(react-dom@19.1.1(react@19.1.1))(react@19.1.1)
      '@radix-ui/react-portal': 1.1.9(@types/react-dom@19.1.7(@types/react@19.1.10))(@types/react@19.1.10)(react-dom@19.1.1(react@19.1.1))(react@19.1.1)
      '@radix-ui/react-presence': 1.1.5(@types/react-dom@19.1.7(@types/react@19.1.10))(@types/react@19.1.10)(react-dom@19.1.1(react@19.1.1))(react@19.1.1)
      '@radix-ui/react-primitive': 2.1.3(@types/react-dom@19.1.7(@types/react@19.1.10))(@types/react@19.1.10)(react-dom@19.1.1(react@19.1.1))(react@19.1.1)
      '@radix-ui/react-roving-focus': 1.1.11(@types/react-dom@19.1.7(@types/react@19.1.10))(@types/react@19.1.10)(react-dom@19.1.1(react@19.1.1))(react@19.1.1)
      '@radix-ui/react-slot': 1.2.3(@types/react@19.1.10)(react@19.1.1)
      '@radix-ui/react-use-callback-ref': 1.1.1(@types/react@19.1.10)(react@19.1.1)
      aria-hidden: 1.2.6
      react: 19.1.1
      react-dom: 19.1.1(react@19.1.1)
      react-remove-scroll: 2.7.1(@types/react@19.1.10)(react@19.1.1)
    optionalDependencies:
      '@types/react': 19.1.10
      '@types/react-dom': 19.1.7(@types/react@19.1.10)

  '@radix-ui/react-navigation-menu@1.2.14(@types/react-dom@19.1.7(@types/react@19.1.10))(@types/react@19.1.10)(react-dom@19.1.1(react@19.1.1))(react@19.1.1)':
    dependencies:
      '@radix-ui/primitive': 1.1.3
      '@radix-ui/react-collection': 1.1.7(@types/react-dom@19.1.7(@types/react@19.1.10))(@types/react@19.1.10)(react-dom@19.1.1(react@19.1.1))(react@19.1.1)
      '@radix-ui/react-compose-refs': 1.1.2(@types/react@19.1.10)(react@19.1.1)
      '@radix-ui/react-context': 1.1.2(@types/react@19.1.10)(react@19.1.1)
      '@radix-ui/react-direction': 1.1.1(@types/react@19.1.10)(react@19.1.1)
      '@radix-ui/react-dismissable-layer': 1.1.11(@types/react-dom@19.1.7(@types/react@19.1.10))(@types/react@19.1.10)(react-dom@19.1.1(react@19.1.1))(react@19.1.1)
      '@radix-ui/react-id': 1.1.1(@types/react@19.1.10)(react@19.1.1)
      '@radix-ui/react-presence': 1.1.5(@types/react-dom@19.1.7(@types/react@19.1.10))(@types/react@19.1.10)(react-dom@19.1.1(react@19.1.1))(react@19.1.1)
      '@radix-ui/react-primitive': 2.1.3(@types/react-dom@19.1.7(@types/react@19.1.10))(@types/react@19.1.10)(react-dom@19.1.1(react@19.1.1))(react@19.1.1)
      '@radix-ui/react-use-callback-ref': 1.1.1(@types/react@19.1.10)(react@19.1.1)
      '@radix-ui/react-use-controllable-state': 1.2.2(@types/react@19.1.10)(react@19.1.1)
      '@radix-ui/react-use-layout-effect': 1.1.1(@types/react@19.1.10)(react@19.1.1)
      '@radix-ui/react-use-previous': 1.1.1(@types/react@19.1.10)(react@19.1.1)
      '@radix-ui/react-visually-hidden': 1.2.3(@types/react-dom@19.1.7(@types/react@19.1.10))(@types/react@19.1.10)(react-dom@19.1.1(react@19.1.1))(react@19.1.1)
      react: 19.1.1
      react-dom: 19.1.1(react@19.1.1)
    optionalDependencies:
      '@types/react': 19.1.10
      '@types/react-dom': 19.1.7(@types/react@19.1.10)

  '@radix-ui/react-popover@1.1.15(@types/react-dom@19.1.7(@types/react@19.1.10))(@types/react@19.1.10)(react-dom@19.1.1(react@19.1.1))(react@19.1.1)':
    dependencies:
      '@radix-ui/primitive': 1.1.3
      '@radix-ui/react-compose-refs': 1.1.2(@types/react@19.1.10)(react@19.1.1)
      '@radix-ui/react-context': 1.1.2(@types/react@19.1.10)(react@19.1.1)
      '@radix-ui/react-dismissable-layer': 1.1.11(@types/react-dom@19.1.7(@types/react@19.1.10))(@types/react@19.1.10)(react-dom@19.1.1(react@19.1.1))(react@19.1.1)
      '@radix-ui/react-focus-guards': 1.1.3(@types/react@19.1.10)(react@19.1.1)
      '@radix-ui/react-focus-scope': 1.1.7(@types/react-dom@19.1.7(@types/react@19.1.10))(@types/react@19.1.10)(react-dom@19.1.1(react@19.1.1))(react@19.1.1)
      '@radix-ui/react-id': 1.1.1(@types/react@19.1.10)(react@19.1.1)
      '@radix-ui/react-popper': 1.2.8(@types/react-dom@19.1.7(@types/react@19.1.10))(@types/react@19.1.10)(react-dom@19.1.1(react@19.1.1))(react@19.1.1)
      '@radix-ui/react-portal': 1.1.9(@types/react-dom@19.1.7(@types/react@19.1.10))(@types/react@19.1.10)(react-dom@19.1.1(react@19.1.1))(react@19.1.1)
      '@radix-ui/react-presence': 1.1.5(@types/react-dom@19.1.7(@types/react@19.1.10))(@types/react@19.1.10)(react-dom@19.1.1(react@19.1.1))(react@19.1.1)
      '@radix-ui/react-primitive': 2.1.3(@types/react-dom@19.1.7(@types/react@19.1.10))(@types/react@19.1.10)(react-dom@19.1.1(react@19.1.1))(react@19.1.1)
      '@radix-ui/react-slot': 1.2.3(@types/react@19.1.10)(react@19.1.1)
      '@radix-ui/react-use-controllable-state': 1.2.2(@types/react@19.1.10)(react@19.1.1)
      aria-hidden: 1.2.6
      react: 19.1.1
      react-dom: 19.1.1(react@19.1.1)
      react-remove-scroll: 2.7.1(@types/react@19.1.10)(react@19.1.1)
    optionalDependencies:
      '@types/react': 19.1.10
      '@types/react-dom': 19.1.7(@types/react@19.1.10)

  '@radix-ui/react-popper@1.2.8(@types/react-dom@19.1.7(@types/react@19.1.10))(@types/react@19.1.10)(react-dom@19.1.1(react@19.1.1))(react@19.1.1)':
    dependencies:
      '@floating-ui/react-dom': 2.1.6(react-dom@19.1.1(react@19.1.1))(react@19.1.1)
      '@radix-ui/react-arrow': 1.1.7(@types/react-dom@19.1.7(@types/react@19.1.10))(@types/react@19.1.10)(react-dom@19.1.1(react@19.1.1))(react@19.1.1)
      '@radix-ui/react-compose-refs': 1.1.2(@types/react@19.1.10)(react@19.1.1)
      '@radix-ui/react-context': 1.1.2(@types/react@19.1.10)(react@19.1.1)
      '@radix-ui/react-primitive': 2.1.3(@types/react-dom@19.1.7(@types/react@19.1.10))(@types/react@19.1.10)(react-dom@19.1.1(react@19.1.1))(react@19.1.1)
      '@radix-ui/react-use-callback-ref': 1.1.1(@types/react@19.1.10)(react@19.1.1)
      '@radix-ui/react-use-layout-effect': 1.1.1(@types/react@19.1.10)(react@19.1.1)
      '@radix-ui/react-use-rect': 1.1.1(@types/react@19.1.10)(react@19.1.1)
      '@radix-ui/react-use-size': 1.1.1(@types/react@19.1.10)(react@19.1.1)
      '@radix-ui/rect': 1.1.1
      react: 19.1.1
      react-dom: 19.1.1(react@19.1.1)
    optionalDependencies:
      '@types/react': 19.1.10
      '@types/react-dom': 19.1.7(@types/react@19.1.10)

  '@radix-ui/react-portal@1.1.9(@types/react-dom@19.1.7(@types/react@19.1.10))(@types/react@19.1.10)(react-dom@19.1.1(react@19.1.1))(react@19.1.1)':
    dependencies:
      '@radix-ui/react-primitive': 2.1.3(@types/react-dom@19.1.7(@types/react@19.1.10))(@types/react@19.1.10)(react-dom@19.1.1(react@19.1.1))(react@19.1.1)
      '@radix-ui/react-use-layout-effect': 1.1.1(@types/react@19.1.10)(react@19.1.1)
      react: 19.1.1
      react-dom: 19.1.1(react@19.1.1)
    optionalDependencies:
      '@types/react': 19.1.10
      '@types/react-dom': 19.1.7(@types/react@19.1.10)

  '@radix-ui/react-presence@1.1.5(@types/react-dom@19.1.7(@types/react@19.1.10))(@types/react@19.1.10)(react-dom@19.1.1(react@19.1.1))(react@19.1.1)':
    dependencies:
      '@radix-ui/react-compose-refs': 1.1.2(@types/react@19.1.10)(react@19.1.1)
      '@radix-ui/react-use-layout-effect': 1.1.1(@types/react@19.1.10)(react@19.1.1)
      react: 19.1.1
      react-dom: 19.1.1(react@19.1.1)
    optionalDependencies:
      '@types/react': 19.1.10
      '@types/react-dom': 19.1.7(@types/react@19.1.10)

  '@radix-ui/react-primitive@2.1.3(@types/react-dom@19.1.7(@types/react@19.1.10))(@types/react@19.1.10)(react-dom@19.1.1(react@19.1.1))(react@19.1.1)':
    dependencies:
      '@radix-ui/react-slot': 1.2.3(@types/react@19.1.10)(react@19.1.1)
      react: 19.1.1
      react-dom: 19.1.1(react@19.1.1)
    optionalDependencies:
      '@types/react': 19.1.10
      '@types/react-dom': 19.1.7(@types/react@19.1.10)

  '@radix-ui/react-progress@1.1.7(@types/react-dom@19.1.7(@types/react@19.1.10))(@types/react@19.1.10)(react-dom@19.1.1(react@19.1.1))(react@19.1.1)':
    dependencies:
      '@radix-ui/react-context': 1.1.2(@types/react@19.1.10)(react@19.1.1)
      '@radix-ui/react-primitive': 2.1.3(@types/react-dom@19.1.7(@types/react@19.1.10))(@types/react@19.1.10)(react-dom@19.1.1(react@19.1.1))(react@19.1.1)
      react: 19.1.1
      react-dom: 19.1.1(react@19.1.1)
    optionalDependencies:
      '@types/react': 19.1.10
      '@types/react-dom': 19.1.7(@types/react@19.1.10)

  '@radix-ui/react-roving-focus@1.1.11(@types/react-dom@19.1.7(@types/react@19.1.10))(@types/react@19.1.10)(react-dom@19.1.1(react@19.1.1))(react@19.1.1)':
    dependencies:
      '@radix-ui/primitive': 1.1.3
      '@radix-ui/react-collection': 1.1.7(@types/react-dom@19.1.7(@types/react@19.1.10))(@types/react@19.1.10)(react-dom@19.1.1(react@19.1.1))(react@19.1.1)
      '@radix-ui/react-compose-refs': 1.1.2(@types/react@19.1.10)(react@19.1.1)
      '@radix-ui/react-context': 1.1.2(@types/react@19.1.10)(react@19.1.1)
      '@radix-ui/react-direction': 1.1.1(@types/react@19.1.10)(react@19.1.1)
      '@radix-ui/react-id': 1.1.1(@types/react@19.1.10)(react@19.1.1)
      '@radix-ui/react-primitive': 2.1.3(@types/react-dom@19.1.7(@types/react@19.1.10))(@types/react@19.1.10)(react-dom@19.1.1(react@19.1.1))(react@19.1.1)
      '@radix-ui/react-use-callback-ref': 1.1.1(@types/react@19.1.10)(react@19.1.1)
      '@radix-ui/react-use-controllable-state': 1.2.2(@types/react@19.1.10)(react@19.1.1)
      react: 19.1.1
      react-dom: 19.1.1(react@19.1.1)
    optionalDependencies:
      '@types/react': 19.1.10
      '@types/react-dom': 19.1.7(@types/react@19.1.10)

  '@radix-ui/react-scroll-area@1.2.10(@types/react-dom@19.1.7(@types/react@19.1.10))(@types/react@19.1.10)(react-dom@19.1.1(react@19.1.1))(react@19.1.1)':
    dependencies:
      '@radix-ui/number': 1.1.1
      '@radix-ui/primitive': 1.1.3
      '@radix-ui/react-compose-refs': 1.1.2(@types/react@19.1.10)(react@19.1.1)
      '@radix-ui/react-context': 1.1.2(@types/react@19.1.10)(react@19.1.1)
      '@radix-ui/react-direction': 1.1.1(@types/react@19.1.10)(react@19.1.1)
      '@radix-ui/react-presence': 1.1.5(@types/react-dom@19.1.7(@types/react@19.1.10))(@types/react@19.1.10)(react-dom@19.1.1(react@19.1.1))(react@19.1.1)
      '@radix-ui/react-primitive': 2.1.3(@types/react-dom@19.1.7(@types/react@19.1.10))(@types/react@19.1.10)(react-dom@19.1.1(react@19.1.1))(react@19.1.1)
      '@radix-ui/react-use-callback-ref': 1.1.1(@types/react@19.1.10)(react@19.1.1)
      '@radix-ui/react-use-layout-effect': 1.1.1(@types/react@19.1.10)(react@19.1.1)
      react: 19.1.1
      react-dom: 19.1.1(react@19.1.1)
    optionalDependencies:
      '@types/react': 19.1.10
      '@types/react-dom': 19.1.7(@types/react@19.1.10)

  '@radix-ui/react-select@2.2.6(@types/react-dom@19.1.7(@types/react@19.1.10))(@types/react@19.1.10)(react-dom@19.1.1(react@19.1.1))(react@19.1.1)':
    dependencies:
      '@radix-ui/number': 1.1.1
      '@radix-ui/primitive': 1.1.3
      '@radix-ui/react-collection': 1.1.7(@types/react-dom@19.1.7(@types/react@19.1.10))(@types/react@19.1.10)(react-dom@19.1.1(react@19.1.1))(react@19.1.1)
      '@radix-ui/react-compose-refs': 1.1.2(@types/react@19.1.10)(react@19.1.1)
      '@radix-ui/react-context': 1.1.2(@types/react@19.1.10)(react@19.1.1)
      '@radix-ui/react-direction': 1.1.1(@types/react@19.1.10)(react@19.1.1)
      '@radix-ui/react-dismissable-layer': 1.1.11(@types/react-dom@19.1.7(@types/react@19.1.10))(@types/react@19.1.10)(react-dom@19.1.1(react@19.1.1))(react@19.1.1)
      '@radix-ui/react-focus-guards': 1.1.3(@types/react@19.1.10)(react@19.1.1)
      '@radix-ui/react-focus-scope': 1.1.7(@types/react-dom@19.1.7(@types/react@19.1.10))(@types/react@19.1.10)(react-dom@19.1.1(react@19.1.1))(react@19.1.1)
      '@radix-ui/react-id': 1.1.1(@types/react@19.1.10)(react@19.1.1)
      '@radix-ui/react-popper': 1.2.8(@types/react-dom@19.1.7(@types/react@19.1.10))(@types/react@19.1.10)(react-dom@19.1.1(react@19.1.1))(react@19.1.1)
      '@radix-ui/react-portal': 1.1.9(@types/react-dom@19.1.7(@types/react@19.1.10))(@types/react@19.1.10)(react-dom@19.1.1(react@19.1.1))(react@19.1.1)
      '@radix-ui/react-primitive': 2.1.3(@types/react-dom@19.1.7(@types/react@19.1.10))(@types/react@19.1.10)(react-dom@19.1.1(react@19.1.1))(react@19.1.1)
      '@radix-ui/react-slot': 1.2.3(@types/react@19.1.10)(react@19.1.1)
      '@radix-ui/react-use-callback-ref': 1.1.1(@types/react@19.1.10)(react@19.1.1)
      '@radix-ui/react-use-controllable-state': 1.2.2(@types/react@19.1.10)(react@19.1.1)
      '@radix-ui/react-use-layout-effect': 1.1.1(@types/react@19.1.10)(react@19.1.1)
      '@radix-ui/react-use-previous': 1.1.1(@types/react@19.1.10)(react@19.1.1)
      '@radix-ui/react-visually-hidden': 1.2.3(@types/react-dom@19.1.7(@types/react@19.1.10))(@types/react@19.1.10)(react-dom@19.1.1(react@19.1.1))(react@19.1.1)
      aria-hidden: 1.2.6
      react: 19.1.1
      react-dom: 19.1.1(react@19.1.1)
      react-remove-scroll: 2.7.1(@types/react@19.1.10)(react@19.1.1)
    optionalDependencies:
      '@types/react': 19.1.10
      '@types/react-dom': 19.1.7(@types/react@19.1.10)

  '@radix-ui/react-separator@1.1.7(@types/react-dom@19.1.7(@types/react@19.1.10))(@types/react@19.1.10)(react-dom@19.1.1(react@19.1.1))(react@19.1.1)':
    dependencies:
      '@radix-ui/react-primitive': 2.1.3(@types/react-dom@19.1.7(@types/react@19.1.10))(@types/react@19.1.10)(react-dom@19.1.1(react@19.1.1))(react@19.1.1)
      react: 19.1.1
      react-dom: 19.1.1(react@19.1.1)
    optionalDependencies:
      '@types/react': 19.1.10
      '@types/react-dom': 19.1.7(@types/react@19.1.10)

  '@radix-ui/react-slot@1.2.3(@types/react@19.1.10)(react@19.1.1)':
    dependencies:
      '@radix-ui/react-compose-refs': 1.1.2(@types/react@19.1.10)(react@19.1.1)
      react: 19.1.1
    optionalDependencies:
      '@types/react': 19.1.10

  '@radix-ui/react-switch@1.2.6(@types/react-dom@19.1.7(@types/react@19.1.10))(@types/react@19.1.10)(react-dom@19.1.1(react@19.1.1))(react@19.1.1)':
    dependencies:
      '@radix-ui/primitive': 1.1.3
      '@radix-ui/react-compose-refs': 1.1.2(@types/react@19.1.10)(react@19.1.1)
      '@radix-ui/react-context': 1.1.2(@types/react@19.1.10)(react@19.1.1)
      '@radix-ui/react-primitive': 2.1.3(@types/react-dom@19.1.7(@types/react@19.1.10))(@types/react@19.1.10)(react-dom@19.1.1(react@19.1.1))(react@19.1.1)
      '@radix-ui/react-use-controllable-state': 1.2.2(@types/react@19.1.10)(react@19.1.1)
      '@radix-ui/react-use-previous': 1.1.1(@types/react@19.1.10)(react@19.1.1)
      '@radix-ui/react-use-size': 1.1.1(@types/react@19.1.10)(react@19.1.1)
      react: 19.1.1
      react-dom: 19.1.1(react@19.1.1)
    optionalDependencies:
      '@types/react': 19.1.10
      '@types/react-dom': 19.1.7(@types/react@19.1.10)

  '@radix-ui/react-tabs@1.1.13(@types/react-dom@19.1.7(@types/react@19.1.10))(@types/react@19.1.10)(react-dom@19.1.1(react@19.1.1))(react@19.1.1)':
    dependencies:
      '@radix-ui/primitive': 1.1.3
      '@radix-ui/react-context': 1.1.2(@types/react@19.1.10)(react@19.1.1)
      '@radix-ui/react-direction': 1.1.1(@types/react@19.1.10)(react@19.1.1)
      '@radix-ui/react-id': 1.1.1(@types/react@19.1.10)(react@19.1.1)
      '@radix-ui/react-presence': 1.1.5(@types/react-dom@19.1.7(@types/react@19.1.10))(@types/react@19.1.10)(react-dom@19.1.1(react@19.1.1))(react@19.1.1)
      '@radix-ui/react-primitive': 2.1.3(@types/react-dom@19.1.7(@types/react@19.1.10))(@types/react@19.1.10)(react-dom@19.1.1(react@19.1.1))(react@19.1.1)
      '@radix-ui/react-roving-focus': 1.1.11(@types/react-dom@19.1.7(@types/react@19.1.10))(@types/react@19.1.10)(react-dom@19.1.1(react@19.1.1))(react@19.1.1)
      '@radix-ui/react-use-controllable-state': 1.2.2(@types/react@19.1.10)(react@19.1.1)
      react: 19.1.1
      react-dom: 19.1.1(react@19.1.1)
    optionalDependencies:
      '@types/react': 19.1.10
      '@types/react-dom': 19.1.7(@types/react@19.1.10)

  '@radix-ui/react-tooltip@1.2.8(@types/react-dom@19.1.7(@types/react@19.1.10))(@types/react@19.1.10)(react-dom@19.1.1(react@19.1.1))(react@19.1.1)':
    dependencies:
      '@radix-ui/primitive': 1.1.3
      '@radix-ui/react-compose-refs': 1.1.2(@types/react@19.1.10)(react@19.1.1)
      '@radix-ui/react-context': 1.1.2(@types/react@19.1.10)(react@19.1.1)
      '@radix-ui/react-dismissable-layer': 1.1.11(@types/react-dom@19.1.7(@types/react@19.1.10))(@types/react@19.1.10)(react-dom@19.1.1(react@19.1.1))(react@19.1.1)
      '@radix-ui/react-id': 1.1.1(@types/react@19.1.10)(react@19.1.1)
      '@radix-ui/react-popper': 1.2.8(@types/react-dom@19.1.7(@types/react@19.1.10))(@types/react@19.1.10)(react-dom@19.1.1(react@19.1.1))(react@19.1.1)
      '@radix-ui/react-portal': 1.1.9(@types/react-dom@19.1.7(@types/react@19.1.10))(@types/react@19.1.10)(react-dom@19.1.1(react@19.1.1))(react@19.1.1)
      '@radix-ui/react-presence': 1.1.5(@types/react-dom@19.1.7(@types/react@19.1.10))(@types/react@19.1.10)(react-dom@19.1.1(react@19.1.1))(react@19.1.1)
      '@radix-ui/react-primitive': 2.1.3(@types/react-dom@19.1.7(@types/react@19.1.10))(@types/react@19.1.10)(react-dom@19.1.1(react@19.1.1))(react@19.1.1)
      '@radix-ui/react-slot': 1.2.3(@types/react@19.1.10)(react@19.1.1)
      '@radix-ui/react-use-controllable-state': 1.2.2(@types/react@19.1.10)(react@19.1.1)
      '@radix-ui/react-visually-hidden': 1.2.3(@types/react-dom@19.1.7(@types/react@19.1.10))(@types/react@19.1.10)(react-dom@19.1.1(react@19.1.1))(react@19.1.1)
      react: 19.1.1
      react-dom: 19.1.1(react@19.1.1)
    optionalDependencies:
      '@types/react': 19.1.10
      '@types/react-dom': 19.1.7(@types/react@19.1.10)

  '@radix-ui/react-use-callback-ref@1.1.1(@types/react@19.1.10)(react@19.1.1)':
    dependencies:
      react: 19.1.1
    optionalDependencies:
      '@types/react': 19.1.10

  '@radix-ui/react-use-controllable-state@1.2.2(@types/react@19.1.10)(react@19.1.1)':
    dependencies:
      '@radix-ui/react-use-effect-event': 0.0.2(@types/react@19.1.10)(react@19.1.1)
      '@radix-ui/react-use-layout-effect': 1.1.1(@types/react@19.1.10)(react@19.1.1)
      react: 19.1.1
    optionalDependencies:
      '@types/react': 19.1.10

  '@radix-ui/react-use-effect-event@0.0.2(@types/react@19.1.10)(react@19.1.1)':
    dependencies:
      '@radix-ui/react-use-layout-effect': 1.1.1(@types/react@19.1.10)(react@19.1.1)
      react: 19.1.1
    optionalDependencies:
      '@types/react': 19.1.10

  '@radix-ui/react-use-escape-keydown@1.1.1(@types/react@19.1.10)(react@19.1.1)':
    dependencies:
      '@radix-ui/react-use-callback-ref': 1.1.1(@types/react@19.1.10)(react@19.1.1)
      react: 19.1.1
    optionalDependencies:
      '@types/react': 19.1.10

  '@radix-ui/react-use-is-hydrated@0.1.0(@types/react@19.1.10)(react@19.1.1)':
    dependencies:
      react: 19.1.1
      use-sync-external-store: 1.5.0(react@19.1.1)
    optionalDependencies:
      '@types/react': 19.1.10

  '@radix-ui/react-use-layout-effect@1.1.1(@types/react@19.1.10)(react@19.1.1)':
    dependencies:
      react: 19.1.1
    optionalDependencies:
      '@types/react': 19.1.10

  '@radix-ui/react-use-previous@1.1.1(@types/react@19.1.10)(react@19.1.1)':
    dependencies:
      react: 19.1.1
    optionalDependencies:
      '@types/react': 19.1.10

  '@radix-ui/react-use-rect@1.1.1(@types/react@19.1.10)(react@19.1.1)':
    dependencies:
      '@radix-ui/rect': 1.1.1
      react: 19.1.1
    optionalDependencies:
      '@types/react': 19.1.10

  '@radix-ui/react-use-size@1.1.1(@types/react@19.1.10)(react@19.1.1)':
    dependencies:
      '@radix-ui/react-use-layout-effect': 1.1.1(@types/react@19.1.10)(react@19.1.1)
      react: 19.1.1
    optionalDependencies:
      '@types/react': 19.1.10

  '@radix-ui/react-visually-hidden@1.2.3(@types/react-dom@19.1.7(@types/react@19.1.10))(@types/react@19.1.10)(react-dom@19.1.1(react@19.1.1))(react@19.1.1)':
    dependencies:
      '@radix-ui/react-primitive': 2.1.3(@types/react-dom@19.1.7(@types/react@19.1.10))(@types/react@19.1.10)(react-dom@19.1.1(react@19.1.1))(react@19.1.1)
      react: 19.1.1
      react-dom: 19.1.1(react@19.1.1)
    optionalDependencies:
      '@types/react': 19.1.10
      '@types/react-dom': 19.1.7(@types/react@19.1.10)

  '@radix-ui/rect@1.1.1': {}

  '@react-email/body@0.1.0(react@19.1.1)':
    dependencies:
      react: 19.1.1

  '@react-email/button@0.2.0(react@19.1.1)':
    dependencies:
      react: 19.1.1

  '@react-email/code-block@0.1.0(react@19.1.1)':
    dependencies:
      prismjs: 1.30.0
      react: 19.1.1

  '@react-email/code-inline@0.0.5(react@19.1.1)':
    dependencies:
      react: 19.1.1

  '@react-email/column@0.0.13(react@19.1.1)':
    dependencies:
      react: 19.1.1

  '@react-email/components@0.5.1(react-dom@19.1.1(react@19.1.1))(react@19.1.1)':
    dependencies:
      '@react-email/body': 0.1.0(react@19.1.1)
      '@react-email/button': 0.2.0(react@19.1.1)
      '@react-email/code-block': 0.1.0(react@19.1.1)
      '@react-email/code-inline': 0.0.5(react@19.1.1)
      '@react-email/column': 0.0.13(react@19.1.1)
      '@react-email/container': 0.0.15(react@19.1.1)
      '@react-email/font': 0.0.9(react@19.1.1)
      '@react-email/head': 0.0.12(react@19.1.1)
      '@react-email/heading': 0.0.15(react@19.1.1)
      '@react-email/hr': 0.0.11(react@19.1.1)
      '@react-email/html': 0.0.11(react@19.1.1)
      '@react-email/img': 0.0.11(react@19.1.1)
      '@react-email/link': 0.0.12(react@19.1.1)
      '@react-email/markdown': 0.0.15(react@19.1.1)
      '@react-email/preview': 0.0.13(react@19.1.1)
      '@react-email/render': 1.2.1(react-dom@19.1.1(react@19.1.1))(react@19.1.1)
      '@react-email/row': 0.0.12(react@19.1.1)
      '@react-email/section': 0.0.16(react@19.1.1)
      '@react-email/tailwind': 1.2.2(react@19.1.1)
      '@react-email/text': 0.1.5(react@19.1.1)
      react: 19.1.1
    transitivePeerDependencies:
      - react-dom

  '@react-email/container@0.0.15(react@19.1.1)':
    dependencies:
      react: 19.1.1

  '@react-email/font@0.0.9(react@19.1.1)':
    dependencies:
      react: 19.1.1

  '@react-email/head@0.0.12(react@19.1.1)':
    dependencies:
      react: 19.1.1

  '@react-email/heading@0.0.15(react@19.1.1)':
    dependencies:
      react: 19.1.1

  '@react-email/hr@0.0.11(react@19.1.1)':
    dependencies:
      react: 19.1.1

  '@react-email/html@0.0.11(react@19.1.1)':
    dependencies:
      react: 19.1.1

  '@react-email/img@0.0.11(react@19.1.1)':
    dependencies:
      react: 19.1.1

  '@react-email/link@0.0.12(react@19.1.1)':
    dependencies:
      react: 19.1.1

  '@react-email/markdown@0.0.15(react@19.1.1)':
    dependencies:
      md-to-react-email: 5.0.5(react@19.1.1)
      react: 19.1.1

  '@react-email/preview@0.0.13(react@19.1.1)':
    dependencies:
      react: 19.1.1

  '@react-email/render@1.2.1(react-dom@19.1.1(react@19.1.1))(react@19.1.1)':
    dependencies:
      html-to-text: 9.0.5
      prettier: 3.6.2
      react: 19.1.1
      react-dom: 19.1.1(react@19.1.1)
      react-promise-suspense: 0.3.4

  '@react-email/row@0.0.12(react@19.1.1)':
    dependencies:
      react: 19.1.1

  '@react-email/section@0.0.16(react@19.1.1)':
    dependencies:
      react: 19.1.1

  '@react-email/tailwind@1.2.2(react@19.1.1)':
    dependencies:
      react: 19.1.1

  '@react-email/text@0.1.5(react@19.1.1)':
    dependencies:
      react: 19.1.1

  '@react-spring/animated@10.0.1(react@19.1.1)':
    dependencies:
      '@react-spring/shared': 10.0.1(react@19.1.1)
      '@react-spring/types': 10.0.1
      react: 19.1.1

  '@react-spring/core@10.0.1(react@19.1.1)':
    dependencies:
      '@react-spring/animated': 10.0.1(react@19.1.1)
      '@react-spring/shared': 10.0.1(react@19.1.1)
      '@react-spring/types': 10.0.1
      react: 19.1.1

  '@react-spring/rafz@10.0.1': {}

  '@react-spring/shared@10.0.1(react@19.1.1)':
    dependencies:
      '@react-spring/rafz': 10.0.1
      '@react-spring/types': 10.0.1
      react: 19.1.1

  '@react-spring/types@10.0.1': {}

  '@react-spring/web@10.0.1(react-dom@19.1.1(react@19.1.1))(react@19.1.1)':
    dependencies:
      '@react-spring/animated': 10.0.1(react@19.1.1)
      '@react-spring/core': 10.0.1(react@19.1.1)
      '@react-spring/shared': 10.0.1(react@19.1.1)
      '@react-spring/types': 10.0.1
      react: 19.1.1
      react-dom: 19.1.1(react@19.1.1)

  '@redis/bloom@5.8.2(@redis/client@5.8.2)':
    dependencies:
      '@redis/client': 5.8.2

  '@redis/client@5.8.2':
    dependencies:
      cluster-key-slot: 1.1.2

  '@redis/json@5.8.2(@redis/client@5.8.2)':
    dependencies:
      '@redis/client': 5.8.2

  '@redis/search@5.8.2(@redis/client@5.8.2)':
    dependencies:
      '@redis/client': 5.8.2

  '@redis/time-series@5.8.2(@redis/client@5.8.2)':
    dependencies:
      '@redis/client': 5.8.2

  '@rtsao/scc@1.1.0': {}

  '@rushstack/eslint-patch@1.12.0': {}

  '@selderee/plugin-htmlparser2@0.11.0':
    dependencies:
      domhandler: 5.0.3
      selderee: 0.11.0

  '@sevinf/maybe@0.5.0': {}

  '@simplewebauthn/browser@13.1.2': {}

  '@simplewebauthn/server@13.1.2':
    dependencies:
      '@hexagon/base64': 1.1.28
      '@levischuck/tiny-cbor': 0.2.11
      '@peculiar/asn1-android': 2.4.0
      '@peculiar/asn1-ecc': 2.4.0
      '@peculiar/asn1-rsa': 2.4.0
      '@peculiar/asn1-schema': 2.4.0
      '@peculiar/asn1-x509': 2.4.0

  '@sinclair/typebox@0.27.8': {}

  '@smithy/abort-controller@4.0.5':
    dependencies:
      '@smithy/types': 4.3.2
      tslib: 2.8.1

  '@smithy/chunked-blob-reader-native@4.0.0':
    dependencies:
      '@smithy/util-base64': 4.0.0
      tslib: 2.8.1

  '@smithy/chunked-blob-reader@5.0.0':
    dependencies:
      tslib: 2.8.1

  '@smithy/config-resolver@4.1.5':
    dependencies:
      '@smithy/node-config-provider': 4.1.4
      '@smithy/types': 4.3.2
      '@smithy/util-config-provider': 4.0.0
      '@smithy/util-middleware': 4.0.5
      tslib: 2.8.1

  '@smithy/core@3.8.0':
    dependencies:
      '@smithy/middleware-serde': 4.0.9
      '@smithy/protocol-http': 5.1.3
      '@smithy/types': 4.3.2
      '@smithy/util-base64': 4.0.0
      '@smithy/util-body-length-browser': 4.0.0
      '@smithy/util-middleware': 4.0.5
      '@smithy/util-stream': 4.2.4
      '@smithy/util-utf8': 4.0.0
      '@types/uuid': 9.0.8
      tslib: 2.8.1
      uuid: 9.0.1

  '@smithy/credential-provider-imds@4.0.7':
    dependencies:
      '@smithy/node-config-provider': 4.1.4
      '@smithy/property-provider': 4.0.5
      '@smithy/types': 4.3.2
      '@smithy/url-parser': 4.0.5
      tslib: 2.8.1

  '@smithy/eventstream-codec@4.0.5':
    dependencies:
      '@aws-crypto/crc32': 5.2.0
      '@smithy/types': 4.3.2
      '@smithy/util-hex-encoding': 4.0.0
      tslib: 2.8.1

  '@smithy/eventstream-serde-browser@4.0.5':
    dependencies:
      '@smithy/eventstream-serde-universal': 4.0.5
      '@smithy/types': 4.3.2
      tslib: 2.8.1

  '@smithy/eventstream-serde-config-resolver@4.1.3':
    dependencies:
      '@smithy/types': 4.3.2
      tslib: 2.8.1

  '@smithy/eventstream-serde-node@4.0.5':
    dependencies:
      '@smithy/eventstream-serde-universal': 4.0.5
      '@smithy/types': 4.3.2
      tslib: 2.8.1

  '@smithy/eventstream-serde-universal@4.0.5':
    dependencies:
      '@smithy/eventstream-codec': 4.0.5
      '@smithy/types': 4.3.2
      tslib: 2.8.1

  '@smithy/fetch-http-handler@5.1.1':
    dependencies:
      '@smithy/protocol-http': 5.1.3
      '@smithy/querystring-builder': 4.0.5
      '@smithy/types': 4.3.2
      '@smithy/util-base64': 4.0.0
      tslib: 2.8.1

  '@smithy/hash-blob-browser@4.0.5':
    dependencies:
      '@smithy/chunked-blob-reader': 5.0.0
      '@smithy/chunked-blob-reader-native': 4.0.0
      '@smithy/types': 4.3.2
      tslib: 2.8.1

  '@smithy/hash-node@4.0.5':
    dependencies:
      '@smithy/types': 4.3.2
      '@smithy/util-buffer-from': 4.0.0
      '@smithy/util-utf8': 4.0.0
      tslib: 2.8.1

  '@smithy/hash-stream-node@4.0.5':
    dependencies:
      '@smithy/types': 4.3.2
      '@smithy/util-utf8': 4.0.0
      tslib: 2.8.1

  '@smithy/invalid-dependency@4.0.5':
    dependencies:
      '@smithy/types': 4.3.2
      tslib: 2.8.1

  '@smithy/is-array-buffer@2.2.0':
    dependencies:
      tslib: 2.8.1

  '@smithy/is-array-buffer@4.0.0':
    dependencies:
      tslib: 2.8.1

  '@smithy/md5-js@4.0.5':
    dependencies:
      '@smithy/types': 4.3.2
      '@smithy/util-utf8': 4.0.0
      tslib: 2.8.1

  '@smithy/middleware-content-length@4.0.5':
    dependencies:
      '@smithy/protocol-http': 5.1.3
      '@smithy/types': 4.3.2
      tslib: 2.8.1

  '@smithy/middleware-endpoint@4.1.18':
    dependencies:
      '@smithy/core': 3.8.0
      '@smithy/middleware-serde': 4.0.9
      '@smithy/node-config-provider': 4.1.4
      '@smithy/shared-ini-file-loader': 4.0.5
      '@smithy/types': 4.3.2
      '@smithy/url-parser': 4.0.5
      '@smithy/util-middleware': 4.0.5
      tslib: 2.8.1

  '@smithy/middleware-retry@4.1.19':
    dependencies:
      '@smithy/node-config-provider': 4.1.4
      '@smithy/protocol-http': 5.1.3
      '@smithy/service-error-classification': 4.0.7
      '@smithy/smithy-client': 4.4.10
      '@smithy/types': 4.3.2
      '@smithy/util-middleware': 4.0.5
      '@smithy/util-retry': 4.0.7
      '@types/uuid': 9.0.8
      tslib: 2.8.1
      uuid: 9.0.1

  '@smithy/middleware-serde@4.0.9':
    dependencies:
      '@smithy/protocol-http': 5.1.3
      '@smithy/types': 4.3.2
      tslib: 2.8.1

  '@smithy/middleware-stack@4.0.5':
    dependencies:
      '@smithy/types': 4.3.2
      tslib: 2.8.1

  '@smithy/node-config-provider@4.1.4':
    dependencies:
      '@smithy/property-provider': 4.0.5
      '@smithy/shared-ini-file-loader': 4.0.5
      '@smithy/types': 4.3.2
      tslib: 2.8.1

  '@smithy/node-http-handler@4.1.1':
    dependencies:
      '@smithy/abort-controller': 4.0.5
      '@smithy/protocol-http': 5.1.3
      '@smithy/querystring-builder': 4.0.5
      '@smithy/types': 4.3.2
      tslib: 2.8.1

  '@smithy/property-provider@4.0.5':
    dependencies:
      '@smithy/types': 4.3.2
      tslib: 2.8.1

  '@smithy/protocol-http@5.1.3':
    dependencies:
      '@smithy/types': 4.3.2
      tslib: 2.8.1

  '@smithy/querystring-builder@4.0.5':
    dependencies:
      '@smithy/types': 4.3.2
      '@smithy/util-uri-escape': 4.0.0
      tslib: 2.8.1

  '@smithy/querystring-parser@4.0.5':
    dependencies:
      '@smithy/types': 4.3.2
      tslib: 2.8.1

  '@smithy/service-error-classification@4.0.7':
    dependencies:
      '@smithy/types': 4.3.2

  '@smithy/shared-ini-file-loader@4.0.5':
    dependencies:
      '@smithy/types': 4.3.2
      tslib: 2.8.1

  '@smithy/signature-v4@5.1.3':
    dependencies:
      '@smithy/is-array-buffer': 4.0.0
      '@smithy/protocol-http': 5.1.3
      '@smithy/types': 4.3.2
      '@smithy/util-hex-encoding': 4.0.0
      '@smithy/util-middleware': 4.0.5
      '@smithy/util-uri-escape': 4.0.0
      '@smithy/util-utf8': 4.0.0
      tslib: 2.8.1

  '@smithy/smithy-client@4.4.10':
    dependencies:
      '@smithy/core': 3.8.0
      '@smithy/middleware-endpoint': 4.1.18
      '@smithy/middleware-stack': 4.0.5
      '@smithy/protocol-http': 5.1.3
      '@smithy/types': 4.3.2
      '@smithy/util-stream': 4.2.4
      tslib: 2.8.1

  '@smithy/types@4.3.2':
    dependencies:
      tslib: 2.8.1

  '@smithy/url-parser@4.0.5':
    dependencies:
      '@smithy/querystring-parser': 4.0.5
      '@smithy/types': 4.3.2
      tslib: 2.8.1

  '@smithy/util-base64@4.0.0':
    dependencies:
      '@smithy/util-buffer-from': 4.0.0
      '@smithy/util-utf8': 4.0.0
      tslib: 2.8.1

  '@smithy/util-body-length-browser@4.0.0':
    dependencies:
      tslib: 2.8.1

  '@smithy/util-body-length-node@4.0.0':
    dependencies:
      tslib: 2.8.1

  '@smithy/util-buffer-from@2.2.0':
    dependencies:
      '@smithy/is-array-buffer': 2.2.0
      tslib: 2.8.1

  '@smithy/util-buffer-from@4.0.0':
    dependencies:
      '@smithy/is-array-buffer': 4.0.0
      tslib: 2.8.1

  '@smithy/util-config-provider@4.0.0':
    dependencies:
      tslib: 2.8.1

  '@smithy/util-defaults-mode-browser@4.0.26':
    dependencies:
      '@smithy/property-provider': 4.0.5
      '@smithy/smithy-client': 4.4.10
      '@smithy/types': 4.3.2
      bowser: 2.12.0
      tslib: 2.8.1

  '@smithy/util-defaults-mode-node@4.0.26':
    dependencies:
      '@smithy/config-resolver': 4.1.5
      '@smithy/credential-provider-imds': 4.0.7
      '@smithy/node-config-provider': 4.1.4
      '@smithy/property-provider': 4.0.5
      '@smithy/smithy-client': 4.4.10
      '@smithy/types': 4.3.2
      tslib: 2.8.1

  '@smithy/util-endpoints@3.0.7':
    dependencies:
      '@smithy/node-config-provider': 4.1.4
      '@smithy/types': 4.3.2
      tslib: 2.8.1

  '@smithy/util-hex-encoding@4.0.0':
    dependencies:
      tslib: 2.8.1

  '@smithy/util-middleware@4.0.5':
    dependencies:
      '@smithy/types': 4.3.2
      tslib: 2.8.1

  '@smithy/util-retry@4.0.7':
    dependencies:
      '@smithy/service-error-classification': 4.0.7
      '@smithy/types': 4.3.2
      tslib: 2.8.1

  '@smithy/util-stream@4.2.4':
    dependencies:
      '@smithy/fetch-http-handler': 5.1.1
      '@smithy/node-http-handler': 4.1.1
      '@smithy/types': 4.3.2
      '@smithy/util-base64': 4.0.0
      '@smithy/util-buffer-from': 4.0.0
      '@smithy/util-hex-encoding': 4.0.0
      '@smithy/util-utf8': 4.0.0
      tslib: 2.8.1

  '@smithy/util-uri-escape@4.0.0':
    dependencies:
      tslib: 2.8.1

  '@smithy/util-utf8@2.3.0':
    dependencies:
      '@smithy/util-buffer-from': 2.2.0
      tslib: 2.8.1

  '@smithy/util-utf8@4.0.0':
    dependencies:
      '@smithy/util-buffer-from': 4.0.0
      tslib: 2.8.1

  '@smithy/util-waiter@4.0.7':
    dependencies:
      '@smithy/abort-controller': 4.0.5
      '@smithy/types': 4.3.2
      tslib: 2.8.1

  '@stablelib/base64@1.0.1': {}

  '@standard-schema/spec@1.0.0': {}

  '@standard-schema/utils@0.3.0': {}

  '@supabase/auth-js@2.71.1':
    dependencies:
      '@supabase/node-fetch': 2.6.15

  '@supabase/functions-js@2.4.5':
    dependencies:
      '@supabase/node-fetch': 2.6.15

  '@supabase/node-fetch@2.6.15':
    dependencies:
      whatwg-url: 5.0.0

  '@supabase/postgrest-js@1.21.3':
    dependencies:
      '@supabase/node-fetch': 2.6.15

  '@supabase/realtime-js@2.15.1':
    dependencies:
      '@supabase/node-fetch': 2.6.15
      '@types/phoenix': 1.6.6
      '@types/ws': 8.18.1
      ws: 8.18.3
    transitivePeerDependencies:
      - bufferutil
      - utf-8-validate

  '@supabase/storage-js@2.11.0':
    dependencies:
      '@supabase/node-fetch': 2.6.15

  '@supabase/supabase-js@2.56.0':
    dependencies:
      '@supabase/auth-js': 2.71.1
      '@supabase/functions-js': 2.4.5
      '@supabase/node-fetch': 2.6.15
      '@supabase/postgrest-js': 1.21.3
      '@supabase/realtime-js': 2.15.1
      '@supabase/storage-js': 2.11.0
    transitivePeerDependencies:
      - bufferutil
      - utf-8-validate

  '@supermemory/ai-sdk@1.0.3':
    dependencies:
      '@ai-sdk/openai': 2.0.19(zod@4.0.17)
      '@ai-sdk/provider': 2.0.0
      ai: 5.0.22(zod@4.0.17)
      supermemory: 3.0.0-alpha.26
      zod: 4.0.17

  '@swc/helpers@0.5.15':
    dependencies:
      tslib: 2.8.1

  '@swc/helpers@0.5.17':
    dependencies:
      tslib: 2.8.1

  '@t3-oss/env-core@0.13.8(typescript@5.9.2)(zod@3.25.76)':
    optionalDependencies:
      typescript: 5.9.2
      zod: 3.25.76

  '@t3-oss/env-nextjs@0.13.8(typescript@5.9.2)(zod@3.25.76)':
    dependencies:
      '@t3-oss/env-core': 0.13.8(typescript@5.9.2)(zod@3.25.76)
    optionalDependencies:
      typescript: 5.9.2
      zod: 3.25.76

  '@tailwindcss/node@4.1.12':
    dependencies:
      '@jridgewell/remapping': 2.3.5
      enhanced-resolve: 5.18.3
      jiti: 2.5.1
      lightningcss: 1.30.1
      magic-string: 0.30.18
      source-map-js: 1.2.1
      tailwindcss: 4.1.12

  '@tailwindcss/oxide-android-arm64@4.1.12':
    optional: true

  '@tailwindcss/oxide-darwin-arm64@4.1.12':
    optional: true

  '@tailwindcss/oxide-darwin-x64@4.1.12':
    optional: true

  '@tailwindcss/oxide-freebsd-x64@4.1.12':
    optional: true

  '@tailwindcss/oxide-linux-arm-gnueabihf@4.1.12':
    optional: true

  '@tailwindcss/oxide-linux-arm64-gnu@4.1.12':
    optional: true

  '@tailwindcss/oxide-linux-arm64-musl@4.1.12':
    optional: true

  '@tailwindcss/oxide-linux-x64-gnu@4.1.12':
    optional: true

  '@tailwindcss/oxide-linux-x64-musl@4.1.12':
    optional: true

  '@tailwindcss/oxide-wasm32-wasi@4.1.12':
    optional: true

  '@tailwindcss/oxide-win32-arm64-msvc@4.1.12':
    optional: true

  '@tailwindcss/oxide-win32-x64-msvc@4.1.12':
    optional: true

  '@tailwindcss/oxide@4.1.12':
    dependencies:
      detect-libc: 2.0.4
      tar: 7.4.3
    optionalDependencies:
      '@tailwindcss/oxide-android-arm64': 4.1.12
      '@tailwindcss/oxide-darwin-arm64': 4.1.12
      '@tailwindcss/oxide-darwin-x64': 4.1.12
      '@tailwindcss/oxide-freebsd-x64': 4.1.12
      '@tailwindcss/oxide-linux-arm-gnueabihf': 4.1.12
      '@tailwindcss/oxide-linux-arm64-gnu': 4.1.12
      '@tailwindcss/oxide-linux-arm64-musl': 4.1.12
      '@tailwindcss/oxide-linux-x64-gnu': 4.1.12
      '@tailwindcss/oxide-linux-x64-musl': 4.1.12
      '@tailwindcss/oxide-wasm32-wasi': 4.1.12
      '@tailwindcss/oxide-win32-arm64-msvc': 4.1.12
      '@tailwindcss/oxide-win32-x64-msvc': 4.1.12

  '@tailwindcss/postcss@4.1.12':
    dependencies:
      '@alloc/quick-lru': 5.2.0
      '@tailwindcss/node': 4.1.12
      '@tailwindcss/oxide': 4.1.12
      postcss: 8.5.6
      tailwindcss: 4.1.12

  '@tailwindcss/typography@0.5.16(tailwindcss@4.1.12)':
    dependencies:
      lodash.castarray: 4.4.0
      lodash.isplainobject: 4.0.6
      lodash.merge: 4.6.2
      postcss-selector-parser: 6.0.10
      tailwindcss: 4.1.12

  '@tanstack/query-core@5.85.5': {}

  '@tanstack/react-query@5.85.5(react@19.1.1)':
    dependencies:
      '@tanstack/query-core': 5.85.5
      react: 19.1.1

  '@tavily/core@0.5.11':
    dependencies:
      axios: 1.11.0
      https-proxy-agent: 7.0.6
      js-tiktoken: 1.0.21
    transitivePeerDependencies:
      - debug
      - supports-color

  '@tootallnate/once@1.1.2':
    optional: true

  '@tybys/wasm-util@0.10.0':
    dependencies:
      tslib: 2.8.1
    optional: true

  '@types/canvas-confetti@1.9.0': {}

  '@types/d3-array@3.2.1': {}

  '@types/d3-color@3.1.3': {}

  '@types/d3-ease@3.0.2': {}

  '@types/d3-interpolate@3.0.4':
    dependencies:
      '@types/d3-color': 3.1.3

  '@types/d3-path@3.1.1': {}

  '@types/d3-scale@4.0.9':
    dependencies:
      '@types/d3-time': 3.0.4

  '@types/d3-shape@3.1.7':
    dependencies:
      '@types/d3-path': 3.1.1

  '@types/d3-time@3.0.4': {}

  '@types/d3-timer@3.0.2': {}

  '@types/debug@4.1.12':
    dependencies:
      '@types/ms': 2.1.0

  '@types/estree-jsx@1.0.5':
    dependencies:
      '@types/estree': 1.0.8

  '@types/estree@1.0.8': {}

  '@types/geojson@7946.0.16': {}

  '@types/google.maps@3.58.1': {}

  '@types/hast@2.3.10':
    dependencies:
      '@types/unist': 2.0.11

  '@types/hast@3.0.4':
    dependencies:
      '@types/unist': 3.0.3

  '@types/he@1.2.3': {}

  '@types/istanbul-lib-coverage@2.0.6': {}

  '@types/istanbul-lib-report@3.0.3':
    dependencies:
      '@types/istanbul-lib-coverage': 2.0.6

  '@types/istanbul-reports@3.0.4':
    dependencies:
      '@types/istanbul-lib-report': 3.0.3

  '@types/jest@29.5.14':
    dependencies:
      expect: 29.7.0
      pretty-format: 29.7.0

  '@types/json-schema@7.0.15': {}

  '@types/json5@0.0.29': {}

  '@types/katex@0.16.7': {}

  '@types/leaflet@1.9.20':
    dependencies:
      '@types/geojson': 7946.0.16

  '@types/lodash@4.17.20': {}

  '@types/luxon@3.7.1': {}

  '@types/mdast@4.0.4':
    dependencies:
      '@types/unist': 3.0.3

  '@types/ms@2.1.0': {}

  '@types/node-fetch@2.6.13':
    dependencies:
      '@types/node': 20.19.11
      form-data: 4.0.4

  '@types/node@18.19.123':
    dependencies:
      undici-types: 5.26.5

  '@types/node@20.19.11':
    dependencies:
      undici-types: 6.21.0

  '@types/node@22.17.2':
    dependencies:
      undici-types: 6.21.0

  '@types/pg@8.15.5':
    dependencies:
      '@types/node': 20.19.11
      pg-protocol: 1.10.3
      pg-types: 2.2.0

  '@types/phoenix@1.6.6': {}

  '@types/prismjs@1.26.5': {}

  '@types/react-dom@19.1.7(@types/react@19.1.10)':
    dependencies:
      '@types/react': 19.1.10

  '@types/react-katex@3.0.4':
    dependencies:
      '@types/react': 19.1.10

  '@types/react-syntax-highlighter@15.5.13':
    dependencies:
      '@types/react': 19.1.10

  '@types/react@19.1.10':
    dependencies:
      csstype: 3.1.3

  '@types/retry@0.12.0': {}

  '@types/sqlite3@3.1.11':
    dependencies:
      '@types/node': 20.19.11

  '@types/stack-utils@2.0.3': {}

  '@types/unist@2.0.11': {}

  '@types/unist@3.0.3': {}

  '@types/uuid@10.0.0': {}

  '@types/uuid@9.0.8': {}

  '@types/ws@8.18.1':
    dependencies:
      '@types/node': 20.19.11

  '@types/yargs-parser@21.0.3': {}

  '@types/yargs@17.0.33':
    dependencies:
      '@types/yargs-parser': 21.0.3

  '@typescript-eslint/eslint-plugin@8.40.0(@typescript-eslint/parser@8.40.0(eslint@9.33.0(jiti@2.5.1))(typescript@5.9.2))(eslint@9.33.0(jiti@2.5.1))(typescript@5.9.2)':
    dependencies:
      '@eslint-community/regexpp': 4.12.1
      '@typescript-eslint/parser': 8.40.0(eslint@9.33.0(jiti@2.5.1))(typescript@5.9.2)
      '@typescript-eslint/scope-manager': 8.40.0
      '@typescript-eslint/type-utils': 8.40.0(eslint@9.33.0(jiti@2.5.1))(typescript@5.9.2)
      '@typescript-eslint/utils': 8.40.0(eslint@9.33.0(jiti@2.5.1))(typescript@5.9.2)
      '@typescript-eslint/visitor-keys': 8.40.0
      eslint: 9.33.0(jiti@2.5.1)
      graphemer: 1.4.0
      ignore: 7.0.5
      natural-compare: 1.4.0
      ts-api-utils: 2.1.0(typescript@5.9.2)
      typescript: 5.9.2
    transitivePeerDependencies:
      - supports-color

  '@typescript-eslint/parser@8.40.0(eslint@9.33.0(jiti@2.5.1))(typescript@5.9.2)':
    dependencies:
      '@typescript-eslint/scope-manager': 8.40.0
      '@typescript-eslint/types': 8.40.0
      '@typescript-eslint/typescript-estree': 8.40.0(typescript@5.9.2)
      '@typescript-eslint/visitor-keys': 8.40.0
      debug: 4.4.1
      eslint: 9.33.0(jiti@2.5.1)
      typescript: 5.9.2
    transitivePeerDependencies:
      - supports-color

  '@typescript-eslint/project-service@8.40.0(typescript@5.9.2)':
    dependencies:
      '@typescript-eslint/tsconfig-utils': 8.40.0(typescript@5.9.2)
      '@typescript-eslint/types': 8.40.0
      debug: 4.4.1
      typescript: 5.9.2
    transitivePeerDependencies:
      - supports-color

  '@typescript-eslint/scope-manager@8.40.0':
    dependencies:
      '@typescript-eslint/types': 8.40.0
      '@typescript-eslint/visitor-keys': 8.40.0

  '@typescript-eslint/tsconfig-utils@8.40.0(typescript@5.9.2)':
    dependencies:
      typescript: 5.9.2

  '@typescript-eslint/type-utils@8.40.0(eslint@9.33.0(jiti@2.5.1))(typescript@5.9.2)':
    dependencies:
      '@typescript-eslint/types': 8.40.0
      '@typescript-eslint/typescript-estree': 8.40.0(typescript@5.9.2)
      '@typescript-eslint/utils': 8.40.0(eslint@9.33.0(jiti@2.5.1))(typescript@5.9.2)
      debug: 4.4.1
      eslint: 9.33.0(jiti@2.5.1)
      ts-api-utils: 2.1.0(typescript@5.9.2)
      typescript: 5.9.2
    transitivePeerDependencies:
      - supports-color

  '@typescript-eslint/types@8.40.0': {}

  '@typescript-eslint/typescript-estree@8.40.0(typescript@5.9.2)':
    dependencies:
      '@typescript-eslint/project-service': 8.40.0(typescript@5.9.2)
      '@typescript-eslint/tsconfig-utils': 8.40.0(typescript@5.9.2)
      '@typescript-eslint/types': 8.40.0
      '@typescript-eslint/visitor-keys': 8.40.0
      debug: 4.4.1
      fast-glob: 3.3.3
      is-glob: 4.0.3
      minimatch: 9.0.5
      semver: 7.7.2
      ts-api-utils: 2.1.0(typescript@5.9.2)
      typescript: 5.9.2
    transitivePeerDependencies:
      - supports-color

  '@typescript-eslint/utils@8.40.0(eslint@9.33.0(jiti@2.5.1))(typescript@5.9.2)':
    dependencies:
      '@eslint-community/eslint-utils': 4.7.0(eslint@9.33.0(jiti@2.5.1))
      '@typescript-eslint/scope-manager': 8.40.0
      '@typescript-eslint/types': 8.40.0
      '@typescript-eslint/typescript-estree': 8.40.0(typescript@5.9.2)
      eslint: 9.33.0(jiti@2.5.1)
      typescript: 5.9.2
    transitivePeerDependencies:
      - supports-color

  '@typescript-eslint/visitor-keys@8.40.0':
    dependencies:
      '@typescript-eslint/types': 8.40.0
      eslint-visitor-keys: 4.2.1

  '@ungap/structured-clone@1.3.0': {}

  '@unrs/resolver-binding-android-arm-eabi@1.11.1':
    optional: true

  '@unrs/resolver-binding-android-arm64@1.11.1':
    optional: true

  '@unrs/resolver-binding-darwin-arm64@1.11.1':
    optional: true

  '@unrs/resolver-binding-darwin-x64@1.11.1':
    optional: true

  '@unrs/resolver-binding-freebsd-x64@1.11.1':
    optional: true

  '@unrs/resolver-binding-linux-arm-gnueabihf@1.11.1':
    optional: true

  '@unrs/resolver-binding-linux-arm-musleabihf@1.11.1':
    optional: true

  '@unrs/resolver-binding-linux-arm64-gnu@1.11.1':
    optional: true

  '@unrs/resolver-binding-linux-arm64-musl@1.11.1':
    optional: true

  '@unrs/resolver-binding-linux-ppc64-gnu@1.11.1':
    optional: true

  '@unrs/resolver-binding-linux-riscv64-gnu@1.11.1':
    optional: true

  '@unrs/resolver-binding-linux-riscv64-musl@1.11.1':
    optional: true

  '@unrs/resolver-binding-linux-s390x-gnu@1.11.1':
    optional: true

  '@unrs/resolver-binding-linux-x64-gnu@1.11.1':
    optional: true

  '@unrs/resolver-binding-linux-x64-musl@1.11.1':
    optional: true

  '@unrs/resolver-binding-wasm32-wasi@1.11.1':
    dependencies:
      '@napi-rs/wasm-runtime': 0.2.12
    optional: true

  '@unrs/resolver-binding-win32-arm64-msvc@1.11.1':
    optional: true

  '@unrs/resolver-binding-win32-ia32-msvc@1.11.1':
    optional: true

  '@unrs/resolver-binding-win32-x64-msvc@1.11.1':
    optional: true

  '@upstash/qstash@2.8.2':
    dependencies:
      crypto-js: 4.2.0
      jose: 5.10.0
      neverthrow: 7.2.0

  '@upstash/redis@1.35.3':
    dependencies:
      uncrypto: 0.1.3

  '@vercel/analytics@1.5.0(next@15.5.2(@opentelemetry/api@1.9.0)(react-dom@19.1.1(react@19.1.1))(react@19.1.1))(react@19.1.1)':
    optionalDependencies:
      next: 15.5.2(@opentelemetry/api@1.9.0)(react-dom@19.1.1(react@19.1.1))(react@19.1.1)
      react: 19.1.1

  '@vercel/blob@1.1.1':
    dependencies:
      async-retry: 1.3.3
      is-buffer: 2.0.5
      is-node-process: 1.2.0
      throttleit: 2.1.0
      undici: 5.29.0

  '@vercel/edge-config-fs@0.1.0': {}

  '@vercel/edge-config@1.4.0(@opentelemetry/api@1.9.0)':
    dependencies:
      '@vercel/edge-config-fs': 0.1.0
    optionalDependencies:
      '@opentelemetry/api': 1.9.0

  '@vercel/functions@2.2.12(@aws-sdk/credential-provider-web-identity@3.873.0)':
    dependencies:
      '@vercel/oidc': 2.0.1
    optionalDependencies:
      '@aws-sdk/credential-provider-web-identity': 3.873.0

  '@vercel/oidc@2.0.1':
    dependencies:
      '@types/ms': 2.1.0
      ms: 2.1.3

  '@vercel/speed-insights@1.2.0(next@15.5.2(@opentelemetry/api@1.9.0)(react-dom@19.1.1(react@19.1.1))(react@19.1.1))(react@19.1.1)':
    optionalDependencies:
      next: 15.5.2(@opentelemetry/api@1.9.0)(react-dom@19.1.1(react@19.1.1))(react@19.1.1)
      react: 19.1.1

  abbrev@1.1.1:
    optional: true

  abort-controller@3.0.0:
    dependencies:
      event-target-shim: 5.0.1

  acorn-jsx@5.3.2(acorn@8.15.0):
    dependencies:
      acorn: 8.15.0

  acorn@8.15.0: {}

  agent-base@6.0.2:
    dependencies:
      debug: 4.4.1
    transitivePeerDependencies:
      - supports-color
    optional: true

  agent-base@7.1.4: {}

  agentkeepalive@4.6.0:
    dependencies:
      humanize-ms: 1.2.1

  aggregate-error@3.1.0:
    dependencies:
      clean-stack: 2.2.0
      indent-string: 4.0.0
    optional: true

  ai@5.0.26(zod@3.25.76):
    dependencies:
      '@ai-sdk/gateway': 1.0.15(zod@3.25.76)
      '@ai-sdk/provider': 2.0.0
      '@ai-sdk/provider-utils': 3.0.7(zod@3.25.76)
      '@opentelemetry/api': 1.9.0
      zod: 3.25.76

  ai@5.0.22(zod@4.0.17):
    dependencies:
      '@ai-sdk/gateway': 1.0.11(zod@4.0.17)
      '@ai-sdk/provider': 2.0.0
      '@ai-sdk/provider-utils': 3.0.5(zod@4.0.17)
      '@opentelemetry/api': 1.9.0
      zod: 4.0.17

  ajv@6.12.6:
    dependencies:
      fast-deep-equal: 3.1.3
      fast-json-stable-stringify: 2.1.0
      json-schema-traverse: 0.4.1
      uri-js: 4.4.1

  ansi-regex@5.0.1:
    optional: true

  ansi-styles@4.3.0:
    dependencies:
      color-convert: 2.0.1

  ansi-styles@5.2.0: {}

  aproba@2.1.0:
    optional: true

  are-we-there-yet@3.0.1:
    dependencies:
      delegates: 1.0.0
      readable-stream: 3.6.2
    optional: true

  argparse@2.0.1: {}

  aria-hidden@1.2.6:
    dependencies:
      tslib: 2.8.1

  aria-query@5.3.2: {}

  array-buffer-byte-length@1.0.2:
    dependencies:
      call-bound: 1.0.4
      is-array-buffer: 3.0.5

  array-includes@3.1.9:
    dependencies:
      call-bind: 1.0.8
      call-bound: 1.0.4
      define-properties: 1.2.1
      es-abstract: 1.24.0
      es-object-atoms: 1.1.1
      get-intrinsic: 1.3.0
      is-string: 1.1.1
      math-intrinsics: 1.1.0

  array.prototype.findlast@1.2.5:
    dependencies:
      call-bind: 1.0.8
      define-properties: 1.2.1
      es-abstract: 1.24.0
      es-errors: 1.3.0
      es-object-atoms: 1.1.1
      es-shim-unscopables: 1.1.0

  array.prototype.findlastindex@1.2.6:
    dependencies:
      call-bind: 1.0.8
      call-bound: 1.0.4
      define-properties: 1.2.1
      es-abstract: 1.24.0
      es-errors: 1.3.0
      es-object-atoms: 1.1.1
      es-shim-unscopables: 1.1.0

  array.prototype.flat@1.3.3:
    dependencies:
      call-bind: 1.0.8
      define-properties: 1.2.1
      es-abstract: 1.24.0
      es-shim-unscopables: 1.1.0

  array.prototype.flatmap@1.3.3:
    dependencies:
      call-bind: 1.0.8
      define-properties: 1.2.1
      es-abstract: 1.24.0
      es-shim-unscopables: 1.1.0

  array.prototype.tosorted@1.1.4:
    dependencies:
      call-bind: 1.0.8
      define-properties: 1.2.1
      es-abstract: 1.24.0
      es-errors: 1.3.0
      es-shim-unscopables: 1.1.0

  arraybuffer.prototype.slice@1.0.4:
    dependencies:
      array-buffer-byte-length: 1.0.2
      call-bind: 1.0.8
      define-properties: 1.2.1
      es-abstract: 1.24.0
      es-errors: 1.3.0
      get-intrinsic: 1.3.0
      is-array-buffer: 3.0.5

  asn1js@3.0.6:
    dependencies:
      pvtsutils: 1.3.6
      pvutils: 1.1.3
      tslib: 2.8.1

  ast-types-flow@0.0.8: {}

  async-function@1.0.0: {}

  async-retry@1.3.3:
    dependencies:
      retry: 0.13.1

  asynckit@0.4.0: {}

  available-typed-arrays@1.0.7:
    dependencies:
      possible-typed-array-names: 1.1.0

  axe-core@4.10.3: {}

  axios@1.11.0:
    dependencies:
      follow-redirects: 1.15.11
      form-data: 4.0.4
      proxy-from-env: 1.1.0
    transitivePeerDependencies:
      - debug

  axios@1.7.7:
    dependencies:
      follow-redirects: 1.15.11
      form-data: 4.0.4
      proxy-from-env: 1.1.0
    transitivePeerDependencies:
      - debug

  axobject-query@4.1.0: {}

  bail@2.0.2: {}

  balanced-match@1.0.2: {}

  base-64@0.1.0: {}

  base64-js@1.5.1: {}

  better-auth@https://pkg.pr.new/better-auth/better-auth@8e825ad(react-dom@19.1.1(react@19.1.1))(react@19.1.1):
    dependencies:
      '@better-auth/utils': 0.2.5
      '@better-fetch/fetch': 1.1.18
      '@noble/ciphers': 0.6.0
      '@noble/hashes': 1.8.0
      '@simplewebauthn/browser': 13.1.2
      '@simplewebauthn/server': 13.1.2
      better-call: 1.0.15
      defu: 6.1.4
      jose: 5.10.0
      kysely: 0.28.5
      nanostores: 0.11.4
      zod: 4.0.17
    optionalDependencies:
      react: 19.1.1
      react-dom: 19.1.1(react@19.1.1)

  better-call@1.0.15:
    dependencies:
      '@better-fetch/fetch': 1.1.18
      rou3: 0.5.1
      set-cookie-parser: 2.7.1
      uncrypto: 0.1.3

  bignumber.js@9.3.1: {}

  bindings@1.5.0:
    dependencies:
      file-uri-to-path: 1.0.0

  bl@4.1.0:
    dependencies:
      buffer: 5.7.1
      inherits: 2.0.4
      readable-stream: 3.6.2

  bowser@2.12.0: {}

  brace-expansion@1.1.12:
    dependencies:
      balanced-match: 1.0.2
      concat-map: 0.0.1

  brace-expansion@2.0.2:
    dependencies:
      balanced-match: 1.0.2

  braces@3.0.3:
    dependencies:
      fill-range: 7.1.1

  buffer-equal-constant-time@1.0.1: {}

  buffer-from@1.1.2: {}

  buffer-writer@2.0.0: {}

  buffer@5.6.0:
    dependencies:
      base64-js: 1.5.1
      ieee754: 1.2.1

  buffer@5.7.1:
    dependencies:
      base64-js: 1.5.1
      ieee754: 1.2.1

  buffer@6.0.3:
    dependencies:
      base64-js: 1.5.1
      ieee754: 1.2.1

  cacache@15.3.0:
    dependencies:
      '@npmcli/fs': 1.1.1
      '@npmcli/move-file': 1.1.2
      chownr: 2.0.0
      fs-minipass: 2.1.0
      glob: 7.2.3
      infer-owner: 1.0.4
      lru-cache: 6.0.0
      minipass: 3.3.6
      minipass-collect: 1.0.2
      minipass-flush: 1.0.5
      minipass-pipeline: 1.2.4
      mkdirp: 1.0.4
      p-map: 4.0.0
      promise-inflight: 1.0.1
      rimraf: 3.0.2
      ssri: 8.0.1
      tar: 6.2.1
      unique-filename: 1.1.1
    transitivePeerDependencies:
      - bluebird
    optional: true

  call-bind-apply-helpers@1.0.2:
    dependencies:
      es-errors: 1.3.0
      function-bind: 1.1.2

  call-bind@1.0.8:
    dependencies:
      call-bind-apply-helpers: 1.0.2
      es-define-property: 1.0.1
      get-intrinsic: 1.3.0
      set-function-length: 1.2.2

  call-bound@1.0.4:
    dependencies:
      call-bind-apply-helpers: 1.0.2
      get-intrinsic: 1.3.0

  callsites@3.1.0: {}

  camelcase@6.3.0: {}

  caniuse-lite@1.0.30001736: {}

  canvas-confetti@1.9.3: {}

  ccount@2.0.1: {}

  chalk@4.1.2:
    dependencies:
      ansi-styles: 4.3.0
      supports-color: 7.2.0

  character-entities-html4@2.1.0: {}

  character-entities-legacy@1.1.4: {}

  character-entities-legacy@3.0.0: {}

  character-entities@1.2.4: {}

  character-entities@2.0.2: {}

  character-reference-invalid@1.1.4: {}

  character-reference-invalid@2.0.1: {}

  charenc@0.0.2: {}

  chownr@1.1.4: {}

  chownr@2.0.0: {}

  chownr@3.0.0: {}

  ci-info@3.9.0: {}

  class-variance-authority@0.7.1:
    dependencies:
      clsx: 2.1.1

  clean-stack@2.2.0:
    optional: true

  client-only@0.0.1: {}

  cloudflare@4.5.0(encoding@0.1.13):
    dependencies:
      '@types/node': 18.19.123
      '@types/node-fetch': 2.6.13
      abort-controller: 3.0.0
      agentkeepalive: 4.6.0
      form-data-encoder: 1.7.2
      formdata-node: 4.4.1
      node-fetch: 2.7.0(encoding@0.1.13)
    transitivePeerDependencies:
      - encoding

  clsx@2.1.1: {}

  cluster-key-slot@1.1.2: {}

  cmdk@1.1.1(@types/react-dom@19.1.7(@types/react@19.1.10))(@types/react@19.1.10)(react-dom@19.1.1(react@19.1.1))(react@19.1.1):
    dependencies:
      '@radix-ui/react-compose-refs': 1.1.2(@types/react@19.1.10)(react@19.1.1)
      '@radix-ui/react-dialog': 1.1.15(@types/react-dom@19.1.7(@types/react@19.1.10))(@types/react@19.1.10)(react-dom@19.1.1(react@19.1.1))(react@19.1.1)
      '@radix-ui/react-id': 1.1.1(@types/react@19.1.10)(react@19.1.1)
      '@radix-ui/react-primitive': 2.1.3(@types/react-dom@19.1.7(@types/react@19.1.10))(@types/react@19.1.10)(react-dom@19.1.1(react@19.1.1))(react@19.1.1)
      react: 19.1.1
      react-dom: 19.1.1(react@19.1.1)
    transitivePeerDependencies:
      - '@types/react'
      - '@types/react-dom'

  color-convert@2.0.1:
    dependencies:
      color-name: 1.1.4

  color-name@1.1.4: {}

  color-string@1.9.1:
    dependencies:
      color-name: 1.1.4
      simple-swizzle: 0.2.2
    optional: true

  color-support@1.1.3:
    optional: true

  color@4.2.3:
    dependencies:
      color-convert: 2.0.1
      color-string: 1.9.1
    optional: true

  combined-stream@1.0.8:
    dependencies:
      delayed-stream: 1.0.0

  comma-separated-tokens@1.0.8: {}

  comma-separated-tokens@2.0.3: {}

  commander@8.3.0: {}

  concat-map@0.0.1: {}

  console-control-strings@1.1.0:
    optional: true

  console-table-printer@2.14.6:
    dependencies:
      simple-wcswidth: 1.1.2

  cron-parser@5.3.0:
    dependencies:
      luxon: 3.7.1

  cross-fetch@4.1.0(encoding@0.1.13):
    dependencies:
      node-fetch: 2.7.0(encoding@0.1.13)
    transitivePeerDependencies:
      - encoding

  cross-spawn@7.0.6:
    dependencies:
      path-key: 3.1.1
      shebang-command: 2.0.0
      which: 2.0.2

  crypt@0.0.2: {}

  crypto-js@4.2.0: {}

  cssesc@3.0.0: {}

  csstype@3.1.3: {}

  d3-array@3.2.4:
    dependencies:
      internmap: 2.0.3

  d3-color@3.1.0: {}

  d3-ease@3.0.1: {}

  d3-format@3.1.0: {}

  d3-interpolate@3.0.1:
    dependencies:
      d3-color: 3.1.0

  d3-path@3.1.0: {}

  d3-scale@4.0.2:
    dependencies:
      d3-array: 3.2.4
      d3-format: 3.1.0
      d3-interpolate: 3.0.1
      d3-time: 3.1.0
      d3-time-format: 4.1.0

  d3-shape@3.2.0:
    dependencies:
      d3-path: 3.1.0

  d3-time-format@4.1.0:
    dependencies:
      d3-time: 3.1.0

  d3-time@3.1.0:
    dependencies:
      d3-array: 3.2.4

  d3-timer@3.0.1: {}

  damerau-levenshtein@1.0.8: {}

  data-view-buffer@1.0.2:
    dependencies:
      call-bound: 1.0.4
      es-errors: 1.3.0
      is-data-view: 1.0.2

  data-view-byte-length@1.0.2:
    dependencies:
      call-bound: 1.0.4
      es-errors: 1.3.0
      is-data-view: 1.0.2

  data-view-byte-offset@1.0.1:
    dependencies:
      call-bound: 1.0.4
      es-errors: 1.3.0
      is-data-view: 1.0.2

  date-fns-jalali@4.1.0-0: {}

  date-fns@4.1.0: {}

  debug@3.2.7:
    dependencies:
      ms: 2.1.3

  debug@4.4.1:
    dependencies:
      ms: 2.1.3

  decamelize@1.2.0: {}

  decimal.js-light@2.5.1: {}

  decode-named-character-reference@1.2.0:
    dependencies:
      character-entities: 2.0.2

  decompress-response@6.0.0:
    dependencies:
      mimic-response: 3.1.0

  deep-extend@0.6.0: {}

  deep-is@0.1.4: {}

  deepmerge@4.3.1: {}

  define-data-property@1.1.4:
    dependencies:
      es-define-property: 1.0.1
      es-errors: 1.3.0
      gopd: 1.2.0

  define-properties@1.2.1:
    dependencies:
      define-data-property: 1.1.4
      has-property-descriptors: 1.0.2
      object-keys: 1.1.1

  defu@6.1.4: {}

  delayed-stream@1.0.0: {}

  delegates@1.0.0:
    optional: true

  dequal@2.0.3: {}

  detect-libc@2.0.4: {}

  detect-node-es@1.1.0: {}

  devlop@1.1.0:
    dependencies:
      dequal: 2.0.3

  diff-sequences@29.6.3: {}

  digest-fetch@1.3.0:
    dependencies:
      base-64: 0.1.0
      md5: 2.3.0

  doctrine@2.1.0:
    dependencies:
      esutils: 2.0.3

  dodopayments@1.50.0(encoding@0.1.13):
    dependencies:
      '@types/node': 18.19.123
      '@types/node-fetch': 2.6.13
      abort-controller: 3.0.0
      agentkeepalive: 4.6.0
      form-data-encoder: 1.7.2
      formdata-node: 4.4.1
      node-fetch: 2.7.0(encoding@0.1.13)
    transitivePeerDependencies:
      - encoding

  dom-helpers@5.2.1:
    dependencies:
      '@babel/runtime': 7.28.3
      csstype: 3.1.3

  dom-serializer@2.0.0:
    dependencies:
      domelementtype: 2.3.0
      domhandler: 5.0.3
      entities: 4.5.0

  domelementtype@2.3.0: {}

  domhandler@5.0.3:
    dependencies:
      domelementtype: 2.3.0

  domutils@3.2.2:
    dependencies:
      dom-serializer: 2.0.0
      domelementtype: 2.3.0
      domhandler: 5.0.3

  dotenv@16.4.7: {}

  dotenv@16.6.1: {}

  dotenv@17.2.1: {}

  drizzle-kit@0.31.4:
    dependencies:
      '@drizzle-team/brocli': 0.10.2
      '@esbuild-kit/esm-loader': 2.6.5
      esbuild: 0.25.9
      esbuild-register: 3.6.0(esbuild@0.25.9)
    transitivePeerDependencies:
      - supports-color

  drizzle-orm@0.44.4(@cloudflare/workers-types@4.20250822.0)(@neondatabase/serverless@1.0.1)(@opentelemetry/api@1.9.0)(@types/pg@8.15.5)(@upstash/redis@1.35.3)(kysely@0.28.5)(pg@8.11.3)(postgres@3.4.7)(sqlite3@5.1.7):
    optionalDependencies:
      '@cloudflare/workers-types': 4.20250822.0
      '@neondatabase/serverless': 1.0.1
      '@opentelemetry/api': 1.9.0
      '@types/pg': 8.15.5
      '@upstash/redis': 1.35.3
      kysely: 0.28.5
      pg: 8.11.3
      postgres: 3.4.7
      sqlite3: 5.1.7

  dunder-proto@1.0.1:
    dependencies:
      call-bind-apply-helpers: 1.0.2
      es-errors: 1.3.0
      gopd: 1.2.0

  ecdsa-sig-formatter@1.0.11:
    dependencies:
      safe-buffer: 5.2.1

  echarts-for-react@3.0.2(echarts@5.6.0)(react@19.1.1):
    dependencies:
      echarts: 5.6.0
      fast-deep-equal: 3.1.3
      react: 19.1.1
      size-sensor: 1.0.2

  echarts@5.6.0:
    dependencies:
      tslib: 2.3.0
      zrender: 5.6.1

  embla-carousel-autoplay@8.6.0(embla-carousel@8.6.0):
    dependencies:
      embla-carousel: 8.6.0

  embla-carousel-react@8.6.0(react@19.1.1):
    dependencies:
      embla-carousel: 8.6.0
      embla-carousel-reactive-utils: 8.6.0(embla-carousel@8.6.0)
      react: 19.1.1

  embla-carousel-reactive-utils@8.6.0(embla-carousel@8.6.0):
    dependencies:
      embla-carousel: 8.6.0

  embla-carousel@8.6.0: {}

  emoji-regex@8.0.0:
    optional: true

  emoji-regex@9.2.2: {}

  encoding@0.1.13:
    dependencies:
      iconv-lite: 0.6.3
    optional: true

  end-of-stream@1.4.5:
    dependencies:
      once: 1.4.0

  enhanced-resolve@5.18.3:
    dependencies:
      graceful-fs: 4.2.11
      tapable: 2.2.2

  entities@4.5.0: {}

  entities@6.0.1: {}

  env-paths@2.2.1:
    optional: true

  err-code@2.0.3:
    optional: true

  es-abstract@1.24.0:
    dependencies:
      array-buffer-byte-length: 1.0.2
      arraybuffer.prototype.slice: 1.0.4
      available-typed-arrays: 1.0.7
      call-bind: 1.0.8
      call-bound: 1.0.4
      data-view-buffer: 1.0.2
      data-view-byte-length: 1.0.2
      data-view-byte-offset: 1.0.1
      es-define-property: 1.0.1
      es-errors: 1.3.0
      es-object-atoms: 1.1.1
      es-set-tostringtag: 2.1.0
      es-to-primitive: 1.3.0
      function.prototype.name: 1.1.8
      get-intrinsic: 1.3.0
      get-proto: 1.0.1
      get-symbol-description: 1.1.0
      globalthis: 1.0.4
      gopd: 1.2.0
      has-property-descriptors: 1.0.2
      has-proto: 1.2.0
      has-symbols: 1.1.0
      hasown: 2.0.2
      internal-slot: 1.1.0
      is-array-buffer: 3.0.5
      is-callable: 1.2.7
      is-data-view: 1.0.2
      is-negative-zero: 2.0.3
      is-regex: 1.2.1
      is-set: 2.0.3
      is-shared-array-buffer: 1.0.4
      is-string: 1.1.1
      is-typed-array: 1.1.15
      is-weakref: 1.1.1
      math-intrinsics: 1.1.0
      object-inspect: 1.13.4
      object-keys: 1.1.1
      object.assign: 4.1.7
      own-keys: 1.0.1
      regexp.prototype.flags: 1.5.4
      safe-array-concat: 1.1.3
      safe-push-apply: 1.0.0
      safe-regex-test: 1.1.0
      set-proto: 1.0.0
      stop-iteration-iterator: 1.1.0
      string.prototype.trim: 1.2.10
      string.prototype.trimend: 1.0.9
      string.prototype.trimstart: 1.0.8
      typed-array-buffer: 1.0.3
      typed-array-byte-length: 1.0.3
      typed-array-byte-offset: 1.0.4
      typed-array-length: 1.0.7
      unbox-primitive: 1.1.0
      which-typed-array: 1.1.19

  es-define-property@1.0.1: {}

  es-errors@1.3.0: {}

  es-iterator-helpers@1.2.1:
    dependencies:
      call-bind: 1.0.8
      call-bound: 1.0.4
      define-properties: 1.2.1
      es-abstract: 1.24.0
      es-errors: 1.3.0
      es-set-tostringtag: 2.1.0
      function-bind: 1.1.2
      get-intrinsic: 1.3.0
      globalthis: 1.0.4
      gopd: 1.2.0
      has-property-descriptors: 1.0.2
      has-proto: 1.2.0
      has-symbols: 1.1.0
      internal-slot: 1.1.0
      iterator.prototype: 1.1.5
      safe-array-concat: 1.1.3

  es-object-atoms@1.1.1:
    dependencies:
      es-errors: 1.3.0

  es-set-tostringtag@2.1.0:
    dependencies:
      es-errors: 1.3.0
      get-intrinsic: 1.3.0
      has-tostringtag: 1.0.2
      hasown: 2.0.2

  es-shim-unscopables@1.1.0:
    dependencies:
      hasown: 2.0.2

  es-to-primitive@1.3.0:
    dependencies:
      is-callable: 1.2.7
      is-date-object: 1.1.0
      is-symbol: 1.1.1

  esbuild-register@3.6.0(esbuild@0.25.9):
    dependencies:
      debug: 4.4.1
      esbuild: 0.25.9
    transitivePeerDependencies:
      - supports-color

  esbuild@0.18.20:
    optionalDependencies:
      '@esbuild/android-arm': 0.18.20
      '@esbuild/android-arm64': 0.18.20
      '@esbuild/android-x64': 0.18.20
      '@esbuild/darwin-arm64': 0.18.20
      '@esbuild/darwin-x64': 0.18.20
      '@esbuild/freebsd-arm64': 0.18.20
      '@esbuild/freebsd-x64': 0.18.20
      '@esbuild/linux-arm': 0.18.20
      '@esbuild/linux-arm64': 0.18.20
      '@esbuild/linux-ia32': 0.18.20
      '@esbuild/linux-loong64': 0.18.20
      '@esbuild/linux-mips64el': 0.18.20
      '@esbuild/linux-ppc64': 0.18.20
      '@esbuild/linux-riscv64': 0.18.20
      '@esbuild/linux-s390x': 0.18.20
      '@esbuild/linux-x64': 0.18.20
      '@esbuild/netbsd-x64': 0.18.20
      '@esbuild/openbsd-x64': 0.18.20
      '@esbuild/sunos-x64': 0.18.20
      '@esbuild/win32-arm64': 0.18.20
      '@esbuild/win32-ia32': 0.18.20
      '@esbuild/win32-x64': 0.18.20

  esbuild@0.25.9:
    optionalDependencies:
      '@esbuild/aix-ppc64': 0.25.9
      '@esbuild/android-arm': 0.25.9
      '@esbuild/android-arm64': 0.25.9
      '@esbuild/android-x64': 0.25.9
      '@esbuild/darwin-arm64': 0.25.9
      '@esbuild/darwin-x64': 0.25.9
      '@esbuild/freebsd-arm64': 0.25.9
      '@esbuild/freebsd-x64': 0.25.9
      '@esbuild/linux-arm': 0.25.9
      '@esbuild/linux-arm64': 0.25.9
      '@esbuild/linux-ia32': 0.25.9
      '@esbuild/linux-loong64': 0.25.9
      '@esbuild/linux-mips64el': 0.25.9
      '@esbuild/linux-ppc64': 0.25.9
      '@esbuild/linux-riscv64': 0.25.9
      '@esbuild/linux-s390x': 0.25.9
      '@esbuild/linux-x64': 0.25.9
      '@esbuild/netbsd-arm64': 0.25.9
      '@esbuild/netbsd-x64': 0.25.9
      '@esbuild/openbsd-arm64': 0.25.9
      '@esbuild/openbsd-x64': 0.25.9
      '@esbuild/openharmony-arm64': 0.25.9
      '@esbuild/sunos-x64': 0.25.9
      '@esbuild/win32-arm64': 0.25.9
      '@esbuild/win32-ia32': 0.25.9
      '@esbuild/win32-x64': 0.25.9

  escape-string-regexp@2.0.0: {}

  escape-string-regexp@4.0.0: {}

  escape-string-regexp@5.0.0: {}

  eslint-config-next@15.5.2(eslint@9.33.0(jiti@2.5.1))(typescript@5.9.2):
    dependencies:
      '@next/eslint-plugin-next': 15.5.2
      '@rushstack/eslint-patch': 1.12.0
      '@typescript-eslint/eslint-plugin': 8.40.0(@typescript-eslint/parser@8.40.0(eslint@9.33.0(jiti@2.5.1))(typescript@5.9.2))(eslint@9.33.0(jiti@2.5.1))(typescript@5.9.2)
      '@typescript-eslint/parser': 8.40.0(eslint@9.33.0(jiti@2.5.1))(typescript@5.9.2)
      eslint: 9.33.0(jiti@2.5.1)
      eslint-import-resolver-node: 0.3.9
      eslint-import-resolver-typescript: 3.10.1(eslint-plugin-import@2.32.0)(eslint@9.33.0(jiti@2.5.1))
      eslint-plugin-import: 2.32.0(@typescript-eslint/parser@8.40.0(eslint@9.33.0(jiti@2.5.1))(typescript@5.9.2))(eslint-import-resolver-typescript@3.10.1)(eslint@9.33.0(jiti@2.5.1))
      eslint-plugin-jsx-a11y: 6.10.2(eslint@9.33.0(jiti@2.5.1))
      eslint-plugin-react: 7.37.5(eslint@9.33.0(jiti@2.5.1))
      eslint-plugin-react-hooks: 5.2.0(eslint@9.33.0(jiti@2.5.1))
    optionalDependencies:
      typescript: 5.9.2
    transitivePeerDependencies:
      - eslint-import-resolver-webpack
      - eslint-plugin-import-x
      - supports-color

  eslint-import-resolver-node@0.3.9:
    dependencies:
      debug: 3.2.7
      is-core-module: 2.16.1
      resolve: 1.22.10
    transitivePeerDependencies:
      - supports-color

  eslint-import-resolver-typescript@3.10.1(eslint-plugin-import@2.32.0)(eslint@9.33.0(jiti@2.5.1)):
    dependencies:
      '@nolyfill/is-core-module': 1.0.39
      debug: 4.4.1
      eslint: 9.33.0(jiti@2.5.1)
      get-tsconfig: 4.10.1
      is-bun-module: 2.0.0
      stable-hash: 0.0.5
      tinyglobby: 0.2.14
      unrs-resolver: 1.11.1
    optionalDependencies:
      eslint-plugin-import: 2.32.0(@typescript-eslint/parser@8.40.0(eslint@9.33.0(jiti@2.5.1))(typescript@5.9.2))(eslint-import-resolver-typescript@3.10.1)(eslint@9.33.0(jiti@2.5.1))
    transitivePeerDependencies:
      - supports-color

  eslint-module-utils@2.12.1(@typescript-eslint/parser@8.40.0(eslint@9.33.0(jiti@2.5.1))(typescript@5.9.2))(eslint-import-resolver-node@0.3.9)(eslint-import-resolver-typescript@3.10.1)(eslint@9.33.0(jiti@2.5.1)):
    dependencies:
      debug: 3.2.7
    optionalDependencies:
      '@typescript-eslint/parser': 8.40.0(eslint@9.33.0(jiti@2.5.1))(typescript@5.9.2)
      eslint: 9.33.0(jiti@2.5.1)
      eslint-import-resolver-node: 0.3.9
      eslint-import-resolver-typescript: 3.10.1(eslint-plugin-import@2.32.0)(eslint@9.33.0(jiti@2.5.1))
    transitivePeerDependencies:
      - supports-color

  eslint-plugin-import@2.32.0(@typescript-eslint/parser@8.40.0(eslint@9.33.0(jiti@2.5.1))(typescript@5.9.2))(eslint-import-resolver-typescript@3.10.1)(eslint@9.33.0(jiti@2.5.1)):
    dependencies:
      '@rtsao/scc': 1.1.0
      array-includes: 3.1.9
      array.prototype.findlastindex: 1.2.6
      array.prototype.flat: 1.3.3
      array.prototype.flatmap: 1.3.3
      debug: 3.2.7
      doctrine: 2.1.0
      eslint: 9.33.0(jiti@2.5.1)
      eslint-import-resolver-node: 0.3.9
      eslint-module-utils: 2.12.1(@typescript-eslint/parser@8.40.0(eslint@9.33.0(jiti@2.5.1))(typescript@5.9.2))(eslint-import-resolver-node@0.3.9)(eslint-import-resolver-typescript@3.10.1)(eslint@9.33.0(jiti@2.5.1))
      hasown: 2.0.2
      is-core-module: 2.16.1
      is-glob: 4.0.3
      minimatch: 3.1.2
      object.fromentries: 2.0.8
      object.groupby: 1.0.3
      object.values: 1.2.1
      semver: 6.3.1
      string.prototype.trimend: 1.0.9
      tsconfig-paths: 3.15.0
    optionalDependencies:
      '@typescript-eslint/parser': 8.40.0(eslint@9.33.0(jiti@2.5.1))(typescript@5.9.2)
    transitivePeerDependencies:
      - eslint-import-resolver-typescript
      - eslint-import-resolver-webpack
      - supports-color

  eslint-plugin-jsx-a11y@6.10.2(eslint@9.33.0(jiti@2.5.1)):
    dependencies:
      aria-query: 5.3.2
      array-includes: 3.1.9
      array.prototype.flatmap: 1.3.3
      ast-types-flow: 0.0.8
      axe-core: 4.10.3
      axobject-query: 4.1.0
      damerau-levenshtein: 1.0.8
      emoji-regex: 9.2.2
      eslint: 9.33.0(jiti@2.5.1)
      hasown: 2.0.2
      jsx-ast-utils: 3.3.5
      language-tags: 1.0.9
      minimatch: 3.1.2
      object.fromentries: 2.0.8
      safe-regex-test: 1.1.0
      string.prototype.includes: 2.0.1

  eslint-plugin-react-hooks@5.2.0(eslint@9.33.0(jiti@2.5.1)):
    dependencies:
      eslint: 9.33.0(jiti@2.5.1)

  eslint-plugin-react@7.37.5(eslint@9.33.0(jiti@2.5.1)):
    dependencies:
      array-includes: 3.1.9
      array.prototype.findlast: 1.2.5
      array.prototype.flatmap: 1.3.3
      array.prototype.tosorted: 1.1.4
      doctrine: 2.1.0
      es-iterator-helpers: 1.2.1
      eslint: 9.33.0(jiti@2.5.1)
      estraverse: 5.3.0
      hasown: 2.0.2
      jsx-ast-utils: 3.3.5
      minimatch: 3.1.2
      object.entries: 1.1.9
      object.fromentries: 2.0.8
      object.values: 1.2.1
      prop-types: 15.8.1
      resolve: 2.0.0-next.5
      semver: 6.3.1
      string.prototype.matchall: 4.0.12
      string.prototype.repeat: 1.0.0

  eslint-scope@8.4.0:
    dependencies:
      esrecurse: 4.3.0
      estraverse: 5.3.0

  eslint-visitor-keys@3.4.3: {}

  eslint-visitor-keys@4.2.1: {}

  eslint@9.33.0(jiti@2.5.1):
    dependencies:
      '@eslint-community/eslint-utils': 4.7.0(eslint@9.33.0(jiti@2.5.1))
      '@eslint-community/regexpp': 4.12.1
      '@eslint/config-array': 0.21.0
      '@eslint/config-helpers': 0.3.1
      '@eslint/core': 0.15.2
      '@eslint/eslintrc': 3.3.1
      '@eslint/js': 9.33.0
      '@eslint/plugin-kit': 0.3.5
      '@humanfs/node': 0.16.6
      '@humanwhocodes/module-importer': 1.0.1
      '@humanwhocodes/retry': 0.4.3
      '@types/estree': 1.0.8
      '@types/json-schema': 7.0.15
      ajv: 6.12.6
      chalk: 4.1.2
      cross-spawn: 7.0.6
      debug: 4.4.1
      escape-string-regexp: 4.0.0
      eslint-scope: 8.4.0
      eslint-visitor-keys: 4.2.1
      espree: 10.4.0
      esquery: 1.6.0
      esutils: 2.0.3
      fast-deep-equal: 3.1.3
      file-entry-cache: 8.0.0
      find-up: 5.0.0
      glob-parent: 6.0.2
      ignore: 5.3.2
      imurmurhash: 0.1.4
      is-glob: 4.0.3
      json-stable-stringify-without-jsonify: 1.0.1
      lodash.merge: 4.6.2
      minimatch: 3.1.2
      natural-compare: 1.4.0
      optionator: 0.9.4
    optionalDependencies:
      jiti: 2.5.1
    transitivePeerDependencies:
      - supports-color

  espree@10.4.0:
    dependencies:
      acorn: 8.15.0
      acorn-jsx: 5.3.2(acorn@8.15.0)
      eslint-visitor-keys: 4.2.1

  esquery@1.6.0:
    dependencies:
      estraverse: 5.3.0

  esrecurse@4.3.0:
    dependencies:
      estraverse: 5.3.0

  estraverse@5.3.0: {}

  estree-util-is-identifier-name@3.0.0: {}

  esutils@2.0.3: {}

  event-target-shim@5.0.1: {}

  eventemitter3@4.0.7: {}

  events@3.3.0: {}

  eventsource-parser@3.0.5: {}

  exa-js@1.9.2(encoding@0.1.13)(ws@8.18.3):
    dependencies:
      cross-fetch: 4.1.0(encoding@0.1.13)
      dotenv: 16.4.7
      openai: 5.15.0(ws@8.18.3)(zod@3.25.76)
      zod: 3.25.76
      zod-to-json-schema: 3.24.6(zod@3.25.76)
    transitivePeerDependencies:
      - encoding
      - ws

  expand-template@2.0.3: {}

  expand-tilde@2.0.2:
    dependencies:
      homedir-polyfill: 1.0.3

  expect@29.7.0:
    dependencies:
      '@jest/expect-utils': 29.7.0
      jest-get-type: 29.6.3
      jest-matcher-utils: 29.7.0
      jest-message-util: 29.7.0
      jest-util: 29.7.0

  extend@3.0.2: {}

  fast-deep-equal@2.0.1: {}

  fast-deep-equal@3.1.3: {}

  fast-equals@5.2.2: {}

  fast-glob@3.3.1:
    dependencies:
      '@nodelib/fs.stat': 2.0.5
      '@nodelib/fs.walk': 1.2.8
      glob-parent: 5.1.2
      merge2: 1.4.1
      micromatch: 4.0.8

  fast-glob@3.3.3:
    dependencies:
      '@nodelib/fs.stat': 2.0.5
      '@nodelib/fs.walk': 1.2.8
      glob-parent: 5.1.2
      merge2: 1.4.1
      micromatch: 4.0.8

  fast-json-stable-stringify@2.1.0: {}

  fast-levenshtein@2.0.6: {}

  fast-sha256@1.3.0: {}

  fast-xml-parser@5.2.5:
    dependencies:
      strnum: 2.1.1

  fastq@1.19.1:
    dependencies:
      reusify: 1.1.0

  fault@1.0.4:
    dependencies:
      format: 0.2.2

  fdir@6.5.0(picomatch@4.0.3):
    optionalDependencies:
      picomatch: 4.0.3

  file-entry-cache@8.0.0:
    dependencies:
      flat-cache: 4.0.1

  file-uri-to-path@1.0.0: {}

  fill-range@7.1.1:
    dependencies:
      to-regex-range: 5.0.1

  find-up@5.0.0:
    dependencies:
      locate-path: 6.0.0
      path-exists: 4.0.0

  flat-cache@4.0.1:
    dependencies:
      flatted: 3.3.3
      keyv: 4.5.4

  flatted@3.3.3: {}

  follow-redirects@1.15.11: {}

  for-each@0.3.5:
    dependencies:
      is-callable: 1.2.7

  form-data-encoder@1.7.2: {}

  form-data@4.0.4:
    dependencies:
      asynckit: 0.4.0
      combined-stream: 1.0.8
      es-set-tostringtag: 2.1.0
      hasown: 2.0.2
      mime-types: 2.1.35

  format@0.2.2: {}

  formdata-node@4.4.1:
    dependencies:
      node-domexception: 1.0.0
      web-streams-polyfill: 4.0.0-beta.3

  framer-motion@12.23.12(react-dom@19.1.1(react@19.1.1))(react@19.1.1):
    dependencies:
      motion-dom: 12.23.12
      motion-utils: 12.23.6
      tslib: 2.8.1
    optionalDependencies:
      react: 19.1.1
      react-dom: 19.1.1(react@19.1.1)

  fs-constants@1.0.0: {}

  fs-minipass@2.1.0:
    dependencies:
      minipass: 3.3.6

  fs.realpath@1.0.0:
    optional: true

  function-bind@1.1.2: {}

  function.prototype.name@1.1.8:
    dependencies:
      call-bind: 1.0.8
      call-bound: 1.0.4
      define-properties: 1.2.1
      functions-have-names: 1.2.3
      hasown: 2.0.2
      is-callable: 1.2.7

  functions-have-names@1.2.3: {}

  gauge@4.0.4:
    dependencies:
      aproba: 2.1.0
      color-support: 1.1.3
      console-control-strings: 1.1.0
      has-unicode: 2.0.1
      signal-exit: 3.0.7
      string-width: 4.2.3
      strip-ansi: 6.0.1
      wide-align: 1.1.5
    optional: true

  gaxios@6.7.1(encoding@0.1.13):
    dependencies:
      extend: 3.0.2
      https-proxy-agent: 7.0.6
      is-stream: 2.0.1
      node-fetch: 2.7.0(encoding@0.1.13)
      uuid: 9.0.1
    transitivePeerDependencies:
      - encoding
      - supports-color

  gcp-metadata@6.1.1(encoding@0.1.13):
    dependencies:
      gaxios: 6.7.1(encoding@0.1.13)
      google-logging-utils: 0.0.2
      json-bigint: 1.0.0
    transitivePeerDependencies:
      - encoding
      - supports-color

  get-intrinsic@1.3.0:
    dependencies:
      call-bind-apply-helpers: 1.0.2
      es-define-property: 1.0.1
      es-errors: 1.3.0
      es-object-atoms: 1.1.1
      function-bind: 1.1.2
      get-proto: 1.0.1
      gopd: 1.2.0
      has-symbols: 1.1.0
      hasown: 2.0.2
      math-intrinsics: 1.1.0

  get-nonce@1.0.1: {}

  get-proto@1.0.1:
    dependencies:
      dunder-proto: 1.0.1
      es-object-atoms: 1.1.1

  get-symbol-description@1.1.0:
    dependencies:
      call-bound: 1.0.4
      es-errors: 1.3.0
      get-intrinsic: 1.3.0

  get-tsconfig@4.10.1:
    dependencies:
      resolve-pkg-maps: 1.0.0

  github-from-package@0.0.0: {}

  glob-parent@5.1.2:
    dependencies:
      is-glob: 4.0.3

  glob-parent@6.0.2:
    dependencies:
      is-glob: 4.0.3

  glob@7.2.3:
    dependencies:
      fs.realpath: 1.0.0
      inflight: 1.0.6
      inherits: 2.0.4
      minimatch: 3.1.2
      once: 1.4.0
      path-is-absolute: 1.0.1
    optional: true

  globals@14.0.0: {}

  globalthis@1.0.4:
    dependencies:
      define-properties: 1.2.1
      gopd: 1.2.0

  google-auth-library@9.15.1(encoding@0.1.13):
    dependencies:
      base64-js: 1.5.1
      ecdsa-sig-formatter: 1.0.11
      gaxios: 6.7.1(encoding@0.1.13)
      gcp-metadata: 6.1.1(encoding@0.1.13)
      gtoken: 7.1.0(encoding@0.1.13)
      jws: 4.0.0
    transitivePeerDependencies:
      - encoding
      - supports-color

  google-logging-utils@0.0.2: {}

  gopd@1.2.0: {}

  graceful-fs@4.2.11: {}

  graphemer@1.4.0: {}

  groq-sdk@0.3.0(encoding@0.1.13):
    dependencies:
      '@types/node': 18.19.123
      '@types/node-fetch': 2.6.13
      abort-controller: 3.0.0
      agentkeepalive: 4.6.0
      digest-fetch: 1.3.0
      form-data-encoder: 1.7.2
      formdata-node: 4.4.1
      node-fetch: 2.7.0(encoding@0.1.13)
      web-streams-polyfill: 3.3.3
    transitivePeerDependencies:
      - encoding

  gtoken@7.1.0(encoding@0.1.13):
    dependencies:
      gaxios: 6.7.1(encoding@0.1.13)
      jws: 4.0.0
    transitivePeerDependencies:
      - encoding
      - supports-color

  has-bigints@1.1.0: {}

  has-flag@4.0.0: {}

  has-property-descriptors@1.0.2:
    dependencies:
      es-define-property: 1.0.1

  has-proto@1.2.0:
    dependencies:
      dunder-proto: 1.0.1

  has-symbols@1.1.0: {}

  has-tostringtag@1.0.2:
    dependencies:
      has-symbols: 1.1.0

  has-unicode@2.0.1:
    optional: true

  hasown@2.0.2:
    dependencies:
      function-bind: 1.1.2

  hast-util-from-dom@5.0.1:
    dependencies:
      '@types/hast': 3.0.4
      hastscript: 9.0.1
      web-namespaces: 2.0.1

  hast-util-from-html-isomorphic@2.0.0:
    dependencies:
      '@types/hast': 3.0.4
      hast-util-from-dom: 5.0.1
      hast-util-from-html: 2.0.3
      unist-util-remove-position: 5.0.0

  hast-util-from-html@2.0.3:
    dependencies:
      '@types/hast': 3.0.4
      devlop: 1.1.0
      hast-util-from-parse5: 8.0.3
      parse5: 7.3.0
      vfile: 6.0.3
      vfile-message: 4.0.3

  hast-util-from-parse5@8.0.3:
    dependencies:
      '@types/hast': 3.0.4
      '@types/unist': 3.0.3
      devlop: 1.1.0
      hastscript: 9.0.1
      property-information: 7.1.0
      vfile: 6.0.3
      vfile-location: 5.0.3
      web-namespaces: 2.0.1

  hast-util-is-element@3.0.0:
    dependencies:
      '@types/hast': 3.0.4

  hast-util-parse-selector@2.2.5: {}

  hast-util-parse-selector@4.0.0:
    dependencies:
      '@types/hast': 3.0.4

  hast-util-to-jsx-runtime@2.3.6:
    dependencies:
      '@types/estree': 1.0.8
      '@types/hast': 3.0.4
      '@types/unist': 3.0.3
      comma-separated-tokens: 2.0.3
      devlop: 1.1.0
      estree-util-is-identifier-name: 3.0.0
      hast-util-whitespace: 3.0.0
      mdast-util-mdx-expression: 2.0.1
      mdast-util-mdx-jsx: 3.2.0
      mdast-util-mdxjs-esm: 2.0.1
      property-information: 7.1.0
      space-separated-tokens: 2.0.2
      style-to-js: 1.1.17
      unist-util-position: 5.0.0
      vfile-message: 4.0.3
    transitivePeerDependencies:
      - supports-color

  hast-util-to-text@4.0.2:
    dependencies:
      '@types/hast': 3.0.4
      '@types/unist': 3.0.3
      hast-util-is-element: 3.0.0
      unist-util-find-after: 5.0.0

  hast-util-whitespace@3.0.0:
    dependencies:
      '@types/hast': 3.0.4

  hastscript@6.0.0:
    dependencies:
      '@types/hast': 2.3.10
      comma-separated-tokens: 1.0.8
      hast-util-parse-selector: 2.2.5
      property-information: 5.6.0
      space-separated-tokens: 1.1.5

  hastscript@9.0.1:
    dependencies:
      '@types/hast': 3.0.4
      comma-separated-tokens: 2.0.3
      hast-util-parse-selector: 4.0.0
      property-information: 7.1.0
      space-separated-tokens: 2.0.2

  he@1.2.0: {}

  highlight.js@10.7.3: {}

  highlight.js@11.11.1: {}

  highlightjs-vue@1.0.0: {}

  homedir-polyfill@1.0.3:
    dependencies:
      parse-passwd: 1.0.0

  html-to-text@9.0.5:
    dependencies:
      '@selderee/plugin-htmlparser2': 0.11.0
      deepmerge: 4.3.1
      dom-serializer: 2.0.0
      htmlparser2: 8.0.2
      selderee: 0.11.0

  html-url-attributes@3.0.1: {}

  htmlparser2@8.0.2:
    dependencies:
      domelementtype: 2.3.0
      domhandler: 5.0.3
      domutils: 3.2.2
      entities: 4.5.0

  http-cache-semantics@4.2.0:
    optional: true

  http-proxy-agent@4.0.1:
    dependencies:
      '@tootallnate/once': 1.1.2
      agent-base: 6.0.2
      debug: 4.4.1
    transitivePeerDependencies:
      - supports-color
    optional: true

  https-proxy-agent@5.0.1:
    dependencies:
      agent-base: 6.0.2
      debug: 4.4.1
    transitivePeerDependencies:
      - supports-color
    optional: true

  https-proxy-agent@7.0.6:
    dependencies:
      agent-base: 7.1.4
      debug: 4.4.1
    transitivePeerDependencies:
      - supports-color

  humanize-ms@1.2.1:
    dependencies:
      ms: 2.1.3

  iconv-lite@0.6.3:
    dependencies:
      safer-buffer: 2.1.2
    optional: true

  ieee754@1.2.1: {}

  ignore@5.3.2: {}

  ignore@7.0.5: {}

  import-fresh@3.3.1:
    dependencies:
      parent-module: 1.0.1
      resolve-from: 4.0.0

  imurmurhash@0.1.4: {}

  indent-string@4.0.0:
    optional: true

  infer-owner@1.0.4:
    optional: true

  inflight@1.0.6:
    dependencies:
      once: 1.4.0
      wrappy: 1.0.2
    optional: true

  inherits@2.0.4: {}

  ini@1.3.8: {}

  inline-style-parser@0.2.4: {}

  internal-slot@1.1.0:
    dependencies:
      es-errors: 1.3.0
      hasown: 2.0.2
      side-channel: 1.1.0

  internmap@2.0.3: {}

  ip-address@10.0.1:
    optional: true

  is-alphabetical@1.0.4: {}

  is-alphabetical@2.0.1: {}

  is-alphanumerical@1.0.4:
    dependencies:
      is-alphabetical: 1.0.4
      is-decimal: 1.0.4

  is-alphanumerical@2.0.1:
    dependencies:
      is-alphabetical: 2.0.1
      is-decimal: 2.0.1

  is-array-buffer@3.0.5:
    dependencies:
      call-bind: 1.0.8
      call-bound: 1.0.4
      get-intrinsic: 1.3.0

  is-arrayish@0.3.2:
    optional: true

  is-async-function@2.1.1:
    dependencies:
      async-function: 1.0.0
      call-bound: 1.0.4
      get-proto: 1.0.1
      has-tostringtag: 1.0.2
      safe-regex-test: 1.1.0

  is-bigint@1.1.0:
    dependencies:
      has-bigints: 1.1.0

  is-boolean-object@1.2.2:
    dependencies:
      call-bound: 1.0.4
      has-tostringtag: 1.0.2

  is-buffer@1.1.6: {}

  is-buffer@2.0.5: {}

  is-bun-module@2.0.0:
    dependencies:
      semver: 7.7.2

  is-callable@1.2.7: {}

  is-core-module@2.16.1:
    dependencies:
      hasown: 2.0.2

  is-data-view@1.0.2:
    dependencies:
      call-bound: 1.0.4
      get-intrinsic: 1.3.0
      is-typed-array: 1.1.15

  is-date-object@1.1.0:
    dependencies:
      call-bound: 1.0.4
      has-tostringtag: 1.0.2

  is-decimal@1.0.4: {}

  is-decimal@2.0.1: {}

  is-extglob@2.1.1: {}

  is-finalizationregistry@1.1.1:
    dependencies:
      call-bound: 1.0.4

  is-fullwidth-code-point@3.0.0:
    optional: true

  is-generator-function@1.1.0:
    dependencies:
      call-bound: 1.0.4
      get-proto: 1.0.1
      has-tostringtag: 1.0.2
      safe-regex-test: 1.1.0

  is-glob@4.0.3:
    dependencies:
      is-extglob: 2.1.1

  is-hexadecimal@1.0.4: {}

  is-hexadecimal@2.0.1: {}

  is-lambda@1.0.1:
    optional: true

  is-map@2.0.3: {}

  is-negative-zero@2.0.3: {}

  is-node-process@1.2.0: {}

  is-number-object@1.1.1:
    dependencies:
      call-bound: 1.0.4
      has-tostringtag: 1.0.2

  is-number@7.0.0: {}

  is-plain-obj@4.1.0: {}

  is-regex@1.2.1:
    dependencies:
      call-bound: 1.0.4
      gopd: 1.2.0
      has-tostringtag: 1.0.2
      hasown: 2.0.2

  is-set@2.0.3: {}

  is-shared-array-buffer@1.0.4:
    dependencies:
      call-bound: 1.0.4

  is-stream@2.0.1: {}

  is-string@1.1.1:
    dependencies:
      call-bound: 1.0.4
      has-tostringtag: 1.0.2

  is-symbol@1.1.1:
    dependencies:
      call-bound: 1.0.4
      has-symbols: 1.1.0
      safe-regex-test: 1.1.0

  is-typed-array@1.1.15:
    dependencies:
      which-typed-array: 1.1.19

  is-weakmap@2.0.2: {}

  is-weakref@1.1.1:
    dependencies:
      call-bound: 1.0.4

  is-weakset@2.0.4:
    dependencies:
      call-bound: 1.0.4
      get-intrinsic: 1.3.0

  isarray@2.0.5: {}

  isexe@2.0.0: {}

  iterator.prototype@1.1.5:
    dependencies:
      define-data-property: 1.1.4
      es-object-atoms: 1.1.1
      get-intrinsic: 1.3.0
      get-proto: 1.0.1
      has-symbols: 1.1.0
      set-function-name: 2.0.2

  jest-diff@29.7.0:
    dependencies:
      chalk: 4.1.2
      diff-sequences: 29.6.3
      jest-get-type: 29.6.3
      pretty-format: 29.7.0

  jest-get-type@29.6.3: {}

  jest-matcher-utils@29.7.0:
    dependencies:
      chalk: 4.1.2
      jest-diff: 29.7.0
      jest-get-type: 29.6.3
      pretty-format: 29.7.0

  jest-message-util@29.7.0:
    dependencies:
      '@babel/code-frame': 7.27.1
      '@jest/types': 29.6.3
      '@types/stack-utils': 2.0.3
      chalk: 4.1.2
      graceful-fs: 4.2.11
      micromatch: 4.0.8
      pretty-format: 29.7.0
      slash: 3.0.0
      stack-utils: 2.0.6

  jest-util@29.7.0:
    dependencies:
      '@jest/types': 29.6.3
      '@types/node': 20.19.11
      chalk: 4.1.2
      ci-info: 3.9.0
      graceful-fs: 4.2.11
      picomatch: 2.3.1

  jiti@2.5.1: {}

  jose@5.10.0: {}

  js-tiktoken@1.0.21:
    dependencies:
      base64-js: 1.5.1

  js-tokens@4.0.0: {}

  js-yaml@4.1.0:
    dependencies:
      argparse: 2.0.1

  json-bigint@1.0.0:
    dependencies:
      bignumber.js: 9.3.1

  json-buffer@3.0.1: {}

  json-schema-traverse@0.4.1: {}

  json-schema@0.4.0: {}

  json-stable-stringify-without-jsonify@1.0.1: {}

  json5@1.0.2:
    dependencies:
      minimist: 1.2.8

  jsx-ast-utils@3.3.5:
    dependencies:
      array-includes: 3.1.9
      array.prototype.flat: 1.3.3
      object.assign: 4.1.7
      object.values: 1.2.1

  jwa@2.0.1:
    dependencies:
      buffer-equal-constant-time: 1.0.1
      ecdsa-sig-formatter: 1.0.11
      safe-buffer: 5.2.1

  jws@4.0.0:
    dependencies:
      jwa: 2.0.1
      safe-buffer: 5.2.1

  katex@0.16.22:
    dependencies:
      commander: 8.3.0

  keyv@4.5.4:
    dependencies:
      json-buffer: 3.0.1

  kysely@0.28.5: {}

  langsmith@0.3.63(@opentelemetry/api@1.9.0)(openai@5.15.0(ws@8.18.3)(zod@3.25.76)):
    dependencies:
      '@types/uuid': 10.0.0
      chalk: 4.1.2
      console-table-printer: 2.14.6
      p-queue: 6.6.2
      p-retry: 4.6.2
      semver: 7.7.2
      uuid: 10.0.0
    optionalDependencies:
      '@opentelemetry/api': 1.9.0
      openai: 5.15.0(ws@8.18.3)(zod@3.25.76)

  language-subtag-registry@0.3.23: {}

  language-tags@1.0.9:
    dependencies:
      language-subtag-registry: 0.3.23

  leac@0.6.0: {}

  leaflet@1.9.4: {}

  levn@0.4.1:
    dependencies:
      prelude-ls: 1.2.1
      type-check: 0.4.0

  lightningcss-darwin-arm64@1.30.1:
    optional: true

  lightningcss-darwin-x64@1.30.1:
    optional: true

  lightningcss-freebsd-x64@1.30.1:
    optional: true

  lightningcss-linux-arm-gnueabihf@1.30.1:
    optional: true

  lightningcss-linux-arm64-gnu@1.30.1:
    optional: true

  lightningcss-linux-arm64-musl@1.30.1:
    optional: true

  lightningcss-linux-x64-gnu@1.30.1:
    optional: true

  lightningcss-linux-x64-musl@1.30.1:
    optional: true

  lightningcss-win32-arm64-msvc@1.30.1:
    optional: true

  lightningcss-win32-x64-msvc@1.30.1:
    optional: true

  lightningcss@1.30.1:
    dependencies:
      detect-libc: 2.0.4
    optionalDependencies:
      lightningcss-darwin-arm64: 1.30.1
      lightningcss-darwin-x64: 1.30.1
      lightningcss-freebsd-x64: 1.30.1
      lightningcss-linux-arm-gnueabihf: 1.30.1
      lightningcss-linux-arm64-gnu: 1.30.1
      lightningcss-linux-arm64-musl: 1.30.1
      lightningcss-linux-x64-gnu: 1.30.1
      lightningcss-linux-x64-musl: 1.30.1
      lightningcss-win32-arm64-msvc: 1.30.1
      lightningcss-win32-x64-msvc: 1.30.1

  lisere@0.1.1(react-dom@19.1.1(react@19.1.1))(react@19.1.1):
    dependencies:
      react: 19.1.1
      react-dom: 19.1.1(react@19.1.1)

  locate-path@6.0.0:
    dependencies:
      p-locate: 5.0.0

  lodash.castarray@4.4.0: {}

  lodash.isplainobject@4.0.6: {}

  lodash.merge@4.6.2: {}

  lodash@4.17.21: {}

  longest-streak@3.1.0: {}

  loose-envify@1.4.0:
    dependencies:
      js-tokens: 4.0.0

  lowlight@1.20.0:
    dependencies:
      fault: 1.0.4
      highlight.js: 10.7.3

  lru-cache@6.0.0:
    dependencies:
      yallist: 4.0.0
    optional: true

  lucide-react@0.539.0(react@19.1.1):
    dependencies:
      react: 19.1.1

  luxon@3.7.1: {}

  magic-string@0.30.18:
    dependencies:
      '@jridgewell/sourcemap-codec': 1.5.5

  make-fetch-happen@9.1.0:
    dependencies:
      agentkeepalive: 4.6.0
      cacache: 15.3.0
      http-cache-semantics: 4.2.0
      http-proxy-agent: 4.0.1
      https-proxy-agent: 5.0.1
      is-lambda: 1.0.1
      lru-cache: 6.0.0
      minipass: 3.3.6
      minipass-collect: 1.0.2
      minipass-fetch: 1.4.1
      minipass-flush: 1.0.5
      minipass-pipeline: 1.2.4
      negotiator: 0.6.4
      promise-retry: 2.0.1
      socks-proxy-agent: 6.2.1
      ssri: 8.0.1
    transitivePeerDependencies:
      - bluebird
      - supports-color
    optional: true

  markdown-table@3.0.4: {}

  marked-react@3.0.1(react@19.1.1):
    dependencies:
      marked: 16.2.0
      react: 19.1.1

  marked@16.2.0: {}

  marked@7.0.4: {}

  math-intrinsics@1.1.0: {}

  md-to-react-email@5.0.5(react@19.1.1):
    dependencies:
      marked: 7.0.4
      react: 19.1.1

  md5@2.3.0:
    dependencies:
      charenc: 0.0.2
      crypt: 0.0.2
      is-buffer: 1.1.6

  mdast-util-find-and-replace@3.0.2:
    dependencies:
      '@types/mdast': 4.0.4
      escape-string-regexp: 5.0.0
      unist-util-is: 6.0.0
      unist-util-visit-parents: 6.0.1

  mdast-util-from-markdown@2.0.2:
    dependencies:
      '@types/mdast': 4.0.4
      '@types/unist': 3.0.3
      decode-named-character-reference: 1.2.0
      devlop: 1.1.0
      mdast-util-to-string: 4.0.0
      micromark: 4.0.2
      micromark-util-decode-numeric-character-reference: 2.0.2
      micromark-util-decode-string: 2.0.1
      micromark-util-normalize-identifier: 2.0.1
      micromark-util-symbol: 2.0.1
      micromark-util-types: 2.0.2
      unist-util-stringify-position: 4.0.0
    transitivePeerDependencies:
      - supports-color

  mdast-util-gfm-autolink-literal@2.0.1:
    dependencies:
      '@types/mdast': 4.0.4
      ccount: 2.0.1
      devlop: 1.1.0
      mdast-util-find-and-replace: 3.0.2
      micromark-util-character: 2.1.1

  mdast-util-gfm-footnote@2.1.0:
    dependencies:
      '@types/mdast': 4.0.4
      devlop: 1.1.0
      mdast-util-from-markdown: 2.0.2
      mdast-util-to-markdown: 2.1.2
      micromark-util-normalize-identifier: 2.0.1
    transitivePeerDependencies:
      - supports-color

  mdast-util-gfm-strikethrough@2.0.0:
    dependencies:
      '@types/mdast': 4.0.4
      mdast-util-from-markdown: 2.0.2
      mdast-util-to-markdown: 2.1.2
    transitivePeerDependencies:
      - supports-color

  mdast-util-gfm-table@2.0.0:
    dependencies:
      '@types/mdast': 4.0.4
      devlop: 1.1.0
      markdown-table: 3.0.4
      mdast-util-from-markdown: 2.0.2
      mdast-util-to-markdown: 2.1.2
    transitivePeerDependencies:
      - supports-color

  mdast-util-gfm-task-list-item@2.0.0:
    dependencies:
      '@types/mdast': 4.0.4
      devlop: 1.1.0
      mdast-util-from-markdown: 2.0.2
      mdast-util-to-markdown: 2.1.2
    transitivePeerDependencies:
      - supports-color

  mdast-util-gfm@3.1.0:
    dependencies:
      mdast-util-from-markdown: 2.0.2
      mdast-util-gfm-autolink-literal: 2.0.1
      mdast-util-gfm-footnote: 2.1.0
      mdast-util-gfm-strikethrough: 2.0.0
      mdast-util-gfm-table: 2.0.0
      mdast-util-gfm-task-list-item: 2.0.0
      mdast-util-to-markdown: 2.1.2
    transitivePeerDependencies:
      - supports-color

  mdast-util-math@3.0.0:
    dependencies:
      '@types/hast': 3.0.4
      '@types/mdast': 4.0.4
      devlop: 1.1.0
      longest-streak: 3.1.0
      mdast-util-from-markdown: 2.0.2
      mdast-util-to-markdown: 2.1.2
      unist-util-remove-position: 5.0.0
    transitivePeerDependencies:
      - supports-color

  mdast-util-mdx-expression@2.0.1:
    dependencies:
      '@types/estree-jsx': 1.0.5
      '@types/hast': 3.0.4
      '@types/mdast': 4.0.4
      devlop: 1.1.0
      mdast-util-from-markdown: 2.0.2
      mdast-util-to-markdown: 2.1.2
    transitivePeerDependencies:
      - supports-color

  mdast-util-mdx-jsx@3.2.0:
    dependencies:
      '@types/estree-jsx': 1.0.5
      '@types/hast': 3.0.4
      '@types/mdast': 4.0.4
      '@types/unist': 3.0.3
      ccount: 2.0.1
      devlop: 1.1.0
      mdast-util-from-markdown: 2.0.2
      mdast-util-to-markdown: 2.1.2
      parse-entities: 4.0.2
      stringify-entities: 4.0.4
      unist-util-stringify-position: 4.0.0
      vfile-message: 4.0.3
    transitivePeerDependencies:
      - supports-color

  mdast-util-mdxjs-esm@2.0.1:
    dependencies:
      '@types/estree-jsx': 1.0.5
      '@types/hast': 3.0.4
      '@types/mdast': 4.0.4
      devlop: 1.1.0
      mdast-util-from-markdown: 2.0.2
      mdast-util-to-markdown: 2.1.2
    transitivePeerDependencies:
      - supports-color

  mdast-util-phrasing@4.1.0:
    dependencies:
      '@types/mdast': 4.0.4
      unist-util-is: 6.0.0

  mdast-util-to-hast@13.2.0:
    dependencies:
      '@types/hast': 3.0.4
      '@types/mdast': 4.0.4
      '@ungap/structured-clone': 1.3.0
      devlop: 1.1.0
      micromark-util-sanitize-uri: 2.0.1
      trim-lines: 3.0.1
      unist-util-position: 5.0.0
      unist-util-visit: 5.0.0
      vfile: 6.0.3

  mdast-util-to-markdown@2.1.2:
    dependencies:
      '@types/mdast': 4.0.4
      '@types/unist': 3.0.3
      longest-streak: 3.1.0
      mdast-util-phrasing: 4.1.0
      mdast-util-to-string: 4.0.0
      micromark-util-classify-character: 2.0.1
      micromark-util-decode-string: 2.0.1
      unist-util-visit: 5.0.0
      zwitch: 2.0.4

  mdast-util-to-string@4.0.0:
    dependencies:
      '@types/mdast': 4.0.4

  mem0ai@2.1.37(@anthropic-ai/sdk@0.40.1(encoding@0.1.13))(@cloudflare/workers-types@4.20250822.0)(@google/genai@1.15.0(encoding@0.1.13))(@langchain/core@0.3.72(@opentelemetry/api@1.9.0)(openai@5.15.0(ws@8.18.3)(zod@3.25.76)))(@mistralai/mistralai@1.9.18(zod@3.25.76))(@qdrant/js-client-rest@1.13.0(typescript@5.9.2))(@supabase/supabase-js@2.56.0)(@types/jest@29.5.14)(@types/pg@8.15.5)(@types/sqlite3@3.1.11)(cloudflare@4.5.0(encoding@0.1.13))(encoding@0.1.13)(groq-sdk@0.3.0(encoding@0.1.13))(neo4j-driver@5.28.1)(ollama@0.5.17)(pg@8.11.3)(redis@5.8.2)(sqlite3@5.1.7)(ws@8.18.3):
    dependencies:
      '@anthropic-ai/sdk': 0.40.1(encoding@0.1.13)
      '@cloudflare/workers-types': 4.20250822.0
      '@google/genai': 1.15.0(encoding@0.1.13)
      '@langchain/core': 0.3.72(@opentelemetry/api@1.9.0)(openai@5.15.0(ws@8.18.3)(zod@3.25.76))
      '@mistralai/mistralai': 1.9.18(zod@3.25.76)
      '@qdrant/js-client-rest': 1.13.0(typescript@5.9.2)
      '@supabase/supabase-js': 2.56.0
      '@types/jest': 29.5.14
      '@types/pg': 8.15.5
      '@types/sqlite3': 3.1.11
      axios: 1.7.7
      cloudflare: 4.5.0(encoding@0.1.13)
      groq-sdk: 0.3.0(encoding@0.1.13)
      neo4j-driver: 5.28.1
      ollama: 0.5.17
      openai: 4.104.0(encoding@0.1.13)(ws@8.18.3)(zod@3.25.76)
      pg: 8.11.3
      redis: 5.8.2
      sqlite3: 5.1.7
      uuid: 9.0.1
      zod: 3.25.76
    transitivePeerDependencies:
      - debug
      - encoding
      - ws

  merge2@1.4.1: {}

  micromark-core-commonmark@2.0.3:
    dependencies:
      decode-named-character-reference: 1.2.0
      devlop: 1.1.0
      micromark-factory-destination: 2.0.1
      micromark-factory-label: 2.0.1
      micromark-factory-space: 2.0.1
      micromark-factory-title: 2.0.1
      micromark-factory-whitespace: 2.0.1
      micromark-util-character: 2.1.1
      micromark-util-chunked: 2.0.1
      micromark-util-classify-character: 2.0.1
      micromark-util-html-tag-name: 2.0.1
      micromark-util-normalize-identifier: 2.0.1
      micromark-util-resolve-all: 2.0.1
      micromark-util-subtokenize: 2.1.0
      micromark-util-symbol: 2.0.1
      micromark-util-types: 2.0.2

  micromark-extension-gfm-autolink-literal@2.1.0:
    dependencies:
      micromark-util-character: 2.1.1
      micromark-util-sanitize-uri: 2.0.1
      micromark-util-symbol: 2.0.1
      micromark-util-types: 2.0.2

  micromark-extension-gfm-footnote@2.1.0:
    dependencies:
      devlop: 1.1.0
      micromark-core-commonmark: 2.0.3
      micromark-factory-space: 2.0.1
      micromark-util-character: 2.1.1
      micromark-util-normalize-identifier: 2.0.1
      micromark-util-sanitize-uri: 2.0.1
      micromark-util-symbol: 2.0.1
      micromark-util-types: 2.0.2

  micromark-extension-gfm-strikethrough@2.1.0:
    dependencies:
      devlop: 1.1.0
      micromark-util-chunked: 2.0.1
      micromark-util-classify-character: 2.0.1
      micromark-util-resolve-all: 2.0.1
      micromark-util-symbol: 2.0.1
      micromark-util-types: 2.0.2

  micromark-extension-gfm-table@2.1.1:
    dependencies:
      devlop: 1.1.0
      micromark-factory-space: 2.0.1
      micromark-util-character: 2.1.1
      micromark-util-symbol: 2.0.1
      micromark-util-types: 2.0.2

  micromark-extension-gfm-tagfilter@2.0.0:
    dependencies:
      micromark-util-types: 2.0.2

  micromark-extension-gfm-task-list-item@2.1.0:
    dependencies:
      devlop: 1.1.0
      micromark-factory-space: 2.0.1
      micromark-util-character: 2.1.1
      micromark-util-symbol: 2.0.1
      micromark-util-types: 2.0.2

  micromark-extension-gfm@3.0.0:
    dependencies:
      micromark-extension-gfm-autolink-literal: 2.1.0
      micromark-extension-gfm-footnote: 2.1.0
      micromark-extension-gfm-strikethrough: 2.1.0
      micromark-extension-gfm-table: 2.1.1
      micromark-extension-gfm-tagfilter: 2.0.0
      micromark-extension-gfm-task-list-item: 2.1.0
      micromark-util-combine-extensions: 2.0.1
      micromark-util-types: 2.0.2

  micromark-extension-math@3.1.0:
    dependencies:
      '@types/katex': 0.16.7
      devlop: 1.1.0
      katex: 0.16.22
      micromark-factory-space: 2.0.1
      micromark-util-character: 2.1.1
      micromark-util-symbol: 2.0.1
      micromark-util-types: 2.0.2

  micromark-factory-destination@2.0.1:
    dependencies:
      micromark-util-character: 2.1.1
      micromark-util-symbol: 2.0.1
      micromark-util-types: 2.0.2

  micromark-factory-label@2.0.1:
    dependencies:
      devlop: 1.1.0
      micromark-util-character: 2.1.1
      micromark-util-symbol: 2.0.1
      micromark-util-types: 2.0.2

  micromark-factory-space@2.0.1:
    dependencies:
      micromark-util-character: 2.1.1
      micromark-util-types: 2.0.2

  micromark-factory-title@2.0.1:
    dependencies:
      micromark-factory-space: 2.0.1
      micromark-util-character: 2.1.1
      micromark-util-symbol: 2.0.1
      micromark-util-types: 2.0.2

  micromark-factory-whitespace@2.0.1:
    dependencies:
      micromark-factory-space: 2.0.1
      micromark-util-character: 2.1.1
      micromark-util-symbol: 2.0.1
      micromark-util-types: 2.0.2

  micromark-util-character@2.1.1:
    dependencies:
      micromark-util-symbol: 2.0.1
      micromark-util-types: 2.0.2

  micromark-util-chunked@2.0.1:
    dependencies:
      micromark-util-symbol: 2.0.1

  micromark-util-classify-character@2.0.1:
    dependencies:
      micromark-util-character: 2.1.1
      micromark-util-symbol: 2.0.1
      micromark-util-types: 2.0.2

  micromark-util-combine-extensions@2.0.1:
    dependencies:
      micromark-util-chunked: 2.0.1
      micromark-util-types: 2.0.2

  micromark-util-decode-numeric-character-reference@2.0.2:
    dependencies:
      micromark-util-symbol: 2.0.1

  micromark-util-decode-string@2.0.1:
    dependencies:
      decode-named-character-reference: 1.2.0
      micromark-util-character: 2.1.1
      micromark-util-decode-numeric-character-reference: 2.0.2
      micromark-util-symbol: 2.0.1

  micromark-util-encode@2.0.1: {}

  micromark-util-html-tag-name@2.0.1: {}

  micromark-util-normalize-identifier@2.0.1:
    dependencies:
      micromark-util-symbol: 2.0.1

  micromark-util-resolve-all@2.0.1:
    dependencies:
      micromark-util-types: 2.0.2

  micromark-util-sanitize-uri@2.0.1:
    dependencies:
      micromark-util-character: 2.1.1
      micromark-util-encode: 2.0.1
      micromark-util-symbol: 2.0.1

  micromark-util-subtokenize@2.1.0:
    dependencies:
      devlop: 1.1.0
      micromark-util-chunked: 2.0.1
      micromark-util-symbol: 2.0.1
      micromark-util-types: 2.0.2

  micromark-util-symbol@2.0.1: {}

  micromark-util-types@2.0.2: {}

  micromark@4.0.2:
    dependencies:
      '@types/debug': 4.1.12
      debug: 4.4.1
      decode-named-character-reference: 1.2.0
      devlop: 1.1.0
      micromark-core-commonmark: 2.0.3
      micromark-factory-space: 2.0.1
      micromark-util-character: 2.1.1
      micromark-util-chunked: 2.0.1
      micromark-util-combine-extensions: 2.0.1
      micromark-util-decode-numeric-character-reference: 2.0.2
      micromark-util-encode: 2.0.1
      micromark-util-normalize-identifier: 2.0.1
      micromark-util-resolve-all: 2.0.1
      micromark-util-sanitize-uri: 2.0.1
      micromark-util-subtokenize: 2.1.0
      micromark-util-symbol: 2.0.1
      micromark-util-types: 2.0.2
    transitivePeerDependencies:
      - supports-color

  micromatch@4.0.8:
    dependencies:
      braces: 3.0.3
      picomatch: 2.3.1

  mime-db@1.52.0: {}

  mime-types@2.1.35:
    dependencies:
      mime-db: 1.52.0

  mimic-response@3.1.0: {}

  minimatch@3.1.2:
    dependencies:
      brace-expansion: 1.1.12

  minimatch@9.0.5:
    dependencies:
      brace-expansion: 2.0.2

  minimist@1.2.8: {}

  minipass-collect@1.0.2:
    dependencies:
      minipass: 3.3.6
    optional: true

  minipass-fetch@1.4.1:
    dependencies:
      minipass: 3.3.6
      minipass-sized: 1.0.3
      minizlib: 2.1.2
    optionalDependencies:
      encoding: 0.1.13
    optional: true

  minipass-flush@1.0.5:
    dependencies:
      minipass: 3.3.6
    optional: true

  minipass-pipeline@1.2.4:
    dependencies:
      minipass: 3.3.6
    optional: true

  minipass-sized@1.0.3:
    dependencies:
      minipass: 3.3.6
    optional: true

  minipass@3.3.6:
    dependencies:
      yallist: 4.0.0

  minipass@5.0.0: {}

  minipass@7.1.2: {}

  minizlib@2.1.2:
    dependencies:
      minipass: 3.3.6
      yallist: 4.0.0

  minizlib@3.0.2:
    dependencies:
      minipass: 7.1.2

  mitt@3.0.1: {}

  mkdirp-classic@0.5.3: {}

  mkdirp@1.0.4: {}

  mkdirp@3.0.1: {}

  motion-dom@12.23.12:
    dependencies:
      motion-utils: 12.23.6

  motion-utils@12.23.6: {}

  motion@12.23.12(react-dom@19.1.1(react@19.1.1))(react@19.1.1):
    dependencies:
      framer-motion: 12.23.12(react-dom@19.1.1(react@19.1.1))(react@19.1.1)
      tslib: 2.8.1
    optionalDependencies:
      react: 19.1.1
      react-dom: 19.1.1(react@19.1.1)

  ms@2.1.3: {}

  mustache@4.2.0: {}

  nanoid@3.3.11: {}

  nanostores@0.11.4: {}

  napi-build-utils@2.0.0: {}

  napi-postinstall@0.3.3: {}

  natural-compare@1.4.0: {}

  negotiator@0.6.4:
    optional: true

  neo4j-driver-bolt-connection@5.28.1:
    dependencies:
      buffer: 6.0.3
      neo4j-driver-core: 5.28.1
      string_decoder: 1.3.0

  neo4j-driver-core@5.28.1: {}

  neo4j-driver@5.28.1:
    dependencies:
      neo4j-driver-bolt-connection: 5.28.1
      neo4j-driver-core: 5.28.1
      rxjs: 7.8.2

  neverthrow@7.2.0: {}

  next-themes@0.4.6(react-dom@19.1.1(react@19.1.1))(react@19.1.1):
    dependencies:
      react: 19.1.1
      react-dom: 19.1.1(react@19.1.1)

  next@15.5.2(@opentelemetry/api@1.9.0)(react-dom@19.1.1(react@19.1.1))(react@19.1.1):
    dependencies:
      '@next/env': 15.5.2
      '@swc/helpers': 0.5.15
      caniuse-lite: 1.0.30001736
      postcss: 8.4.31
      react: 19.1.1
      react-dom: 19.1.1(react@19.1.1)
      styled-jsx: 5.1.6(react@19.1.1)
    optionalDependencies:
      '@next/swc-darwin-arm64': 15.5.2
      '@next/swc-darwin-x64': 15.5.2
      '@next/swc-linux-arm64-gnu': 15.5.2
      '@next/swc-linux-arm64-musl': 15.5.2
      '@next/swc-linux-x64-gnu': 15.5.2
      '@next/swc-linux-x64-musl': 15.5.2
      '@next/swc-win32-arm64-msvc': 15.5.2
      '@next/swc-win32-x64-msvc': 15.5.2
      '@opentelemetry/api': 1.9.0
      sharp: 0.34.3
    transitivePeerDependencies:
      - '@babel/core'
      - babel-plugin-macros

  node-abi@3.75.0:
    dependencies:
      semver: 7.7.2

  node-addon-api@7.1.1: {}

  node-domexception@1.0.0: {}

  node-fetch@2.7.0(encoding@0.1.13):
    dependencies:
      whatwg-url: 5.0.0
    optionalDependencies:
      encoding: 0.1.13

  node-gyp@8.4.1:
    dependencies:
      env-paths: 2.2.1
      glob: 7.2.3
      graceful-fs: 4.2.11
      make-fetch-happen: 9.1.0
      nopt: 5.0.0
      npmlog: 6.0.2
      rimraf: 3.0.2
      semver: 7.7.2
      tar: 6.2.1
      which: 2.0.2
    transitivePeerDependencies:
      - bluebird
      - supports-color
    optional: true

  nopt@5.0.0:
    dependencies:
      abbrev: 1.1.1
    optional: true

  npmlog@6.0.2:
    dependencies:
      are-we-there-yet: 3.0.1
      console-control-strings: 1.1.0
      gauge: 4.0.4
      set-blocking: 2.0.0
    optional: true

  nuqs@2.4.3(next@15.5.2(@opentelemetry/api@1.9.0)(react-dom@19.1.1(react@19.1.1))(react@19.1.1))(react@19.1.1):
    dependencies:
      mitt: 3.0.1
      react: 19.1.1
    optionalDependencies:
      next: 15.5.2(@opentelemetry/api@1.9.0)(react-dom@19.1.1(react@19.1.1))(react@19.1.1)

  object-assign@4.1.1: {}

  object-inspect@1.13.4: {}

  object-keys@1.1.1: {}

  object.assign@4.1.7:
    dependencies:
      call-bind: 1.0.8
      call-bound: 1.0.4
      define-properties: 1.2.1
      es-object-atoms: 1.1.1
      has-symbols: 1.1.0
      object-keys: 1.1.1

  object.entries@1.1.9:
    dependencies:
      call-bind: 1.0.8
      call-bound: 1.0.4
      define-properties: 1.2.1
      es-object-atoms: 1.1.1

  object.fromentries@2.0.8:
    dependencies:
      call-bind: 1.0.8
      define-properties: 1.2.1
      es-abstract: 1.24.0
      es-object-atoms: 1.1.1

  object.groupby@1.0.3:
    dependencies:
      call-bind: 1.0.8
      define-properties: 1.2.1
      es-abstract: 1.24.0

  object.values@1.2.1:
    dependencies:
      call-bind: 1.0.8
      call-bound: 1.0.4
      define-properties: 1.2.1
      es-object-atoms: 1.1.1

  ollama@0.5.17:
    dependencies:
      whatwg-fetch: 3.6.20

  once@1.4.0:
    dependencies:
      wrappy: 1.0.2

  openai@4.104.0(encoding@0.1.13)(ws@8.18.3)(zod@3.25.76):
    dependencies:
      '@types/node': 18.19.123
      '@types/node-fetch': 2.6.13
      abort-controller: 3.0.0
      agentkeepalive: 4.6.0
      form-data-encoder: 1.7.2
      formdata-node: 4.4.1
      node-fetch: 2.7.0(encoding@0.1.13)
    optionalDependencies:
      ws: 8.18.3
      zod: 3.25.76
    transitivePeerDependencies:
      - encoding

  openai@5.15.0(ws@8.18.3)(zod@3.25.76):
    optionalDependencies:
      ws: 8.18.3
      zod: 3.25.76

  optionator@0.9.4:
    dependencies:
      deep-is: 0.1.4
      fast-levenshtein: 2.0.6
      levn: 0.4.1
      prelude-ls: 1.2.1
      type-check: 0.4.0
      word-wrap: 1.2.5

  own-keys@1.0.1:
    dependencies:
      get-intrinsic: 1.3.0
      object-keys: 1.1.1
      safe-push-apply: 1.0.0

  p-finally@1.0.0: {}

  p-limit@3.1.0:
    dependencies:
      yocto-queue: 0.1.0

  p-locate@5.0.0:
    dependencies:
      p-limit: 3.1.0

  p-map@4.0.0:
    dependencies:
      aggregate-error: 3.1.0
    optional: true

  p-queue@6.6.2:
    dependencies:
      eventemitter3: 4.0.7
      p-timeout: 3.2.0

  p-retry@4.6.2:
    dependencies:
      '@types/retry': 0.12.0
      retry: 0.13.1

  p-timeout@3.2.0:
    dependencies:
      p-finally: 1.0.0

  packet-reader@1.0.0: {}

  parent-module@1.0.1:
    dependencies:
      callsites: 3.1.0

  parse-entities@2.0.0:
    dependencies:
      character-entities: 1.2.4
      character-entities-legacy: 1.1.4
      character-reference-invalid: 1.1.4
      is-alphanumerical: 1.0.4
      is-decimal: 1.0.4
      is-hexadecimal: 1.0.4

  parse-entities@4.0.2:
    dependencies:
      '@types/unist': 2.0.11
      character-entities-legacy: 3.0.0
      character-reference-invalid: 2.0.1
      decode-named-character-reference: 1.2.0
      is-alphanumerical: 2.0.1
      is-decimal: 2.0.1
      is-hexadecimal: 2.0.1

  parse-passwd@1.0.0: {}

  parse5@7.3.0:
    dependencies:
      entities: 6.0.1

  parseley@0.12.1:
    dependencies:
      leac: 0.6.0
      peberminta: 0.9.0

  path-exists@4.0.0: {}

  path-is-absolute@1.0.1:
    optional: true

  path-key@3.1.1: {}

  path-parse@1.0.7: {}

  pathe@2.0.3: {}

  peberminta@0.9.0: {}

  pg-cloudflare@1.2.7:
    optional: true

  pg-connection-string@2.9.1: {}

  pg-int8@1.0.1: {}

  pg-pool@3.10.1(pg@8.11.3):
    dependencies:
      pg: 8.11.3

  pg-protocol@1.10.3: {}

  pg-types@2.2.0:
    dependencies:
      pg-int8: 1.0.1
      postgres-array: 2.0.0
      postgres-bytea: 1.0.0
      postgres-date: 1.0.7
      postgres-interval: 1.2.0

  pg@8.11.3:
    dependencies:
      buffer-writer: 2.0.0
      packet-reader: 1.0.0
      pg-connection-string: 2.9.1
      pg-pool: 3.10.1(pg@8.11.3)
      pg-protocol: 1.10.3
      pg-types: 2.2.0
      pgpass: 1.0.5
    optionalDependencies:
      pg-cloudflare: 1.2.7

  pgpass@1.0.5:
    dependencies:
      split2: 4.2.0

  picocolors@1.1.1: {}

  picomatch@2.3.1: {}

  picomatch@4.0.3: {}

  possible-typed-array-names@1.1.0: {}

  postcss-selector-parser@6.0.10:
    dependencies:
      cssesc: 3.0.0
      util-deprecate: 1.0.2

  postcss@8.4.31:
    dependencies:
      nanoid: 3.3.11
      picocolors: 1.1.1
      source-map-js: 1.2.1

  postcss@8.5.6:
    dependencies:
      nanoid: 3.3.11
      picocolors: 1.1.1
      source-map-js: 1.2.1

  postgres-array@2.0.0: {}

  postgres-bytea@1.0.0: {}

  postgres-date@1.0.7: {}

  postgres-interval@1.2.0:
    dependencies:
      xtend: 4.0.2

  postgres@3.4.7: {}

  prebuild-install@7.1.3:
    dependencies:
      detect-libc: 2.0.4
      expand-template: 2.0.3
      github-from-package: 0.0.0
      minimist: 1.2.8
      mkdirp-classic: 0.5.3
      napi-build-utils: 2.0.0
      node-abi: 3.75.0
      pump: 3.0.3
      rc: 1.2.8
      simple-get: 4.0.1
      tar-fs: 2.1.3
      tunnel-agent: 0.6.0

  prelude-ls@1.2.1: {}

  prettier@3.6.2: {}

  pretty-format@29.7.0:
    dependencies:
      '@jest/schemas': 29.6.3
      ansi-styles: 5.2.0
      react-is: 18.3.1

  prism-react-renderer@2.4.1(react@19.1.1):
    dependencies:
      '@types/prismjs': 1.26.5
      clsx: 2.1.1
      react: 19.1.1

  prismjs@1.27.0: {}

  prismjs@1.30.0: {}

  promise-inflight@1.0.1:
    optional: true

  promise-retry@2.0.1:
    dependencies:
      err-code: 2.0.3
      retry: 0.12.0
    optional: true

  prop-types@15.8.1:
    dependencies:
      loose-envify: 1.4.0
      object-assign: 4.1.1
      react-is: 16.13.1

  property-information@5.6.0:
    dependencies:
      xtend: 4.0.2

  property-information@7.1.0: {}

  proxy-from-env@1.1.0: {}

  pump@3.0.3:
    dependencies:
      end-of-stream: 1.4.5
      once: 1.4.0

  punycode@2.3.1: {}

  pvtsutils@1.3.6:
    dependencies:
      tslib: 2.8.1

  pvutils@1.1.3: {}

  queue-microtask@1.2.3: {}

  rc@1.2.8:
    dependencies:
      deep-extend: 0.6.0
      ini: 1.3.8
      minimist: 1.2.8
      strip-json-comments: 2.0.1

  react-day-picker@9.9.0(react@19.1.1):
    dependencies:
      '@date-fns/tz': 1.4.1
      date-fns: 4.1.0
      date-fns-jalali: 4.1.0-0
      react: 19.1.1

  react-dom@19.1.1(react@19.1.1):
    dependencies:
      react: 19.1.1
      scheduler: 0.26.0

  react-hook-form@7.62.0(react@19.1.1):
    dependencies:
      react: 19.1.1

  react-is@16.13.1: {}

  react-is@18.3.1: {}

  react-katex@3.1.0(prop-types@15.8.1)(react@19.1.1):
    dependencies:
      katex: 0.16.22
      prop-types: 15.8.1
      react: 19.1.1

  react-latex-next@3.0.0(react-dom@19.1.1(react@19.1.1))(react@19.1.1):
    dependencies:
      katex: 0.16.22
      react: 19.1.1
      react-dom: 19.1.1(react@19.1.1)

  react-markdown@10.1.0(@types/react@19.1.10)(react@19.1.1):
    dependencies:
      '@types/hast': 3.0.4
      '@types/mdast': 4.0.4
      '@types/react': 19.1.10
      devlop: 1.1.0
      hast-util-to-jsx-runtime: 2.3.6
      html-url-attributes: 3.0.1
      mdast-util-to-hast: 13.2.0
      react: 19.1.1
      remark-parse: 11.0.0
      remark-rehype: 11.1.2
      unified: 11.0.5
      unist-util-visit: 5.0.0
      vfile: 6.0.3
    transitivePeerDependencies:
      - supports-color

  react-promise-suspense@0.3.4:
    dependencies:
      fast-deep-equal: 2.0.1

  react-remove-scroll-bar@2.3.8(@types/react@19.1.10)(react@19.1.1):
    dependencies:
      react: 19.1.1
      react-style-singleton: 2.2.3(@types/react@19.1.10)(react@19.1.1)
      tslib: 2.8.1
    optionalDependencies:
      '@types/react': 19.1.10

  react-remove-scroll@2.7.1(@types/react@19.1.10)(react@19.1.1):
    dependencies:
      react: 19.1.1
      react-remove-scroll-bar: 2.3.8(@types/react@19.1.10)(react@19.1.1)
      react-style-singleton: 2.2.3(@types/react@19.1.10)(react@19.1.1)
      tslib: 2.8.1
      use-callback-ref: 1.3.3(@types/react@19.1.10)(react@19.1.1)
      use-sidecar: 1.1.3(@types/react@19.1.10)(react@19.1.1)
    optionalDependencies:
      '@types/react': 19.1.10

  react-smooth@4.0.4(react-dom@19.1.1(react@19.1.1))(react@19.1.1):
    dependencies:
      fast-equals: 5.2.2
      prop-types: 15.8.1
      react: 19.1.1
      react-dom: 19.1.1(react@19.1.1)
      react-transition-group: 4.4.5(react-dom@19.1.1(react@19.1.1))(react@19.1.1)

  react-style-singleton@2.2.3(@types/react@19.1.10)(react@19.1.1):
    dependencies:
      get-nonce: 1.0.1
      react: 19.1.1
      tslib: 2.8.1
    optionalDependencies:
      '@types/react': 19.1.10

  react-syntax-highlighter@15.6.6(react@19.1.1):
    dependencies:
      '@babel/runtime': 7.28.3
      highlight.js: 10.7.3
      highlightjs-vue: 1.0.0
      lowlight: 1.20.0
      prismjs: 1.30.0
      react: 19.1.1
      refractor: 3.6.0

  react-transition-group@4.4.5(react-dom@19.1.1(react@19.1.1))(react@19.1.1):
    dependencies:
      '@babel/runtime': 7.28.3
      dom-helpers: 5.2.1
      loose-envify: 1.4.0
      prop-types: 15.8.1
      react: 19.1.1
      react-dom: 19.1.1(react@19.1.1)

  react-tweet@3.2.2(react-dom@19.1.1(react@19.1.1))(react@19.1.1):
    dependencies:
      '@swc/helpers': 0.5.17
      clsx: 2.1.1
      react: 19.1.1
      react-dom: 19.1.1(react@19.1.1)
      swr: 2.3.6(react@19.1.1)

  react-use-measure@2.1.7(react-dom@19.1.1(react@19.1.1))(react@19.1.1):
    dependencies:
      react: 19.1.1
    optionalDependencies:
      react-dom: 19.1.1(react@19.1.1)

  react@19.1.1: {}

  readable-stream@3.6.2:
    dependencies:
      inherits: 2.0.4
      string_decoder: 1.3.0
      util-deprecate: 1.0.2

  recharts-scale@0.4.5:
    dependencies:
      decimal.js-light: 2.5.1

  recharts@2.15.4(react-dom@19.1.1(react@19.1.1))(react@19.1.1):
    dependencies:
      clsx: 2.1.1
      eventemitter3: 4.0.7
      lodash: 4.17.21
      react: 19.1.1
      react-dom: 19.1.1(react@19.1.1)
      react-is: 18.3.1
      react-smooth: 4.0.4(react-dom@19.1.1(react@19.1.1))(react@19.1.1)
      recharts-scale: 0.4.5
      tiny-invariant: 1.3.3
      victory-vendor: 36.9.2

  redis@5.8.2:
    dependencies:
      '@redis/bloom': 5.8.2(@redis/client@5.8.2)
      '@redis/client': 5.8.2
      '@redis/json': 5.8.2(@redis/client@5.8.2)
      '@redis/search': 5.8.2(@redis/client@5.8.2)
      '@redis/time-series': 5.8.2(@redis/client@5.8.2)

  reflect.getprototypeof@1.0.10:
    dependencies:
      call-bind: 1.0.8
      define-properties: 1.2.1
      es-abstract: 1.24.0
      es-errors: 1.3.0
      es-object-atoms: 1.1.1
      get-intrinsic: 1.3.0
      get-proto: 1.0.1
      which-builtin-type: 1.2.1

  refractor@3.6.0:
    dependencies:
      hastscript: 6.0.0
      parse-entities: 2.0.0
      prismjs: 1.27.0

  regexp.prototype.flags@1.5.4:
    dependencies:
      call-bind: 1.0.8
      define-properties: 1.2.1
      es-errors: 1.3.0
      get-proto: 1.0.1
      gopd: 1.2.0
      set-function-name: 2.0.2

  rehype-katex@7.0.1:
    dependencies:
      '@types/hast': 3.0.4
      '@types/katex': 0.16.7
      hast-util-from-html-isomorphic: 2.0.0
      hast-util-to-text: 4.0.2
      katex: 0.16.22
      unist-util-visit-parents: 6.0.1
      vfile: 6.0.3

  remark-gfm@4.0.1:
    dependencies:
      '@types/mdast': 4.0.4
      mdast-util-gfm: 3.1.0
      micromark-extension-gfm: 3.0.0
      remark-parse: 11.0.0
      remark-stringify: 11.0.0
      unified: 11.0.5
    transitivePeerDependencies:
      - supports-color

  remark-math@6.0.0:
    dependencies:
      '@types/mdast': 4.0.4
      mdast-util-math: 3.0.0
      micromark-extension-math: 3.1.0
      unified: 11.0.5
    transitivePeerDependencies:
      - supports-color

  remark-parse@11.0.0:
    dependencies:
      '@types/mdast': 4.0.4
      mdast-util-from-markdown: 2.0.2
      micromark-util-types: 2.0.2
      unified: 11.0.5
    transitivePeerDependencies:
      - supports-color

  remark-rehype@11.1.2:
    dependencies:
      '@types/hast': 3.0.4
      '@types/mdast': 4.0.4
      mdast-util-to-hast: 13.2.0
      unified: 11.0.5
      vfile: 6.0.3

  remark-stringify@11.0.0:
    dependencies:
      '@types/mdast': 4.0.4
      mdast-util-to-markdown: 2.1.2
      unified: 11.0.5

  resend@6.0.1(@react-email/render@1.2.1(react-dom@19.1.1(react@19.1.1))(react@19.1.1)):
    optionalDependencies:
      '@react-email/render': 1.2.1(react-dom@19.1.1(react@19.1.1))(react@19.1.1)

  resolve-from@4.0.0: {}

  resolve-pkg-maps@1.0.0: {}

  resolve@1.22.10:
    dependencies:
      is-core-module: 2.16.1
      path-parse: 1.0.7
      supports-preserve-symlinks-flag: 1.0.0

  resolve@2.0.0-next.5:
    dependencies:
      is-core-module: 2.16.1
      path-parse: 1.0.7
      supports-preserve-symlinks-flag: 1.0.0

  resumable-stream@2.2.3: {}

  retry@0.12.0:
    optional: true

  retry@0.13.1: {}

  reusify@1.1.0: {}

  rimraf@3.0.2:
    dependencies:
      glob: 7.2.3
    optional: true

  rou3@0.5.1: {}

  run-parallel@1.2.0:
    dependencies:
      queue-microtask: 1.2.3

  rxjs@7.8.2:
    dependencies:
      tslib: 2.8.1

  safe-array-concat@1.1.3:
    dependencies:
      call-bind: 1.0.8
      call-bound: 1.0.4
      get-intrinsic: 1.3.0
      has-symbols: 1.1.0
      isarray: 2.0.5

  safe-buffer@5.2.1: {}

  safe-push-apply@1.0.0:
    dependencies:
      es-errors: 1.3.0
      isarray: 2.0.5

  safe-regex-test@1.1.0:
    dependencies:
      call-bound: 1.0.4
      es-errors: 1.3.0
      is-regex: 1.2.1

  safer-buffer@2.1.2:
    optional: true

  scheduler@0.26.0: {}

  selderee@0.11.0:
    dependencies:
      parseley: 0.12.1

  semver@6.3.1: {}

  semver@7.7.2: {}

  server-only@0.0.1: {}

  set-blocking@2.0.0:
    optional: true

  set-cookie-parser@2.7.1: {}

  set-function-length@1.2.2:
    dependencies:
      define-data-property: 1.1.4
      es-errors: 1.3.0
      function-bind: 1.1.2
      get-intrinsic: 1.3.0
      gopd: 1.2.0
      has-property-descriptors: 1.0.2

  set-function-name@2.0.2:
    dependencies:
      define-data-property: 1.1.4
      es-errors: 1.3.0
      functions-have-names: 1.2.3
      has-property-descriptors: 1.0.2

  set-proto@1.0.0:
    dependencies:
      dunder-proto: 1.0.1
      es-errors: 1.3.0
      es-object-atoms: 1.1.1

  sharp@0.34.3:
    dependencies:
      color: 4.2.3
      detect-libc: 2.0.4
      semver: 7.7.2
    optionalDependencies:
      '@img/sharp-darwin-arm64': 0.34.3
      '@img/sharp-darwin-x64': 0.34.3
      '@img/sharp-libvips-darwin-arm64': 1.2.0
      '@img/sharp-libvips-darwin-x64': 1.2.0
      '@img/sharp-libvips-linux-arm': 1.2.0
      '@img/sharp-libvips-linux-arm64': 1.2.0
      '@img/sharp-libvips-linux-ppc64': 1.2.0
      '@img/sharp-libvips-linux-s390x': 1.2.0
      '@img/sharp-libvips-linux-x64': 1.2.0
      '@img/sharp-libvips-linuxmusl-arm64': 1.2.0
      '@img/sharp-libvips-linuxmusl-x64': 1.2.0
      '@img/sharp-linux-arm': 0.34.3
      '@img/sharp-linux-arm64': 0.34.3
      '@img/sharp-linux-ppc64': 0.34.3
      '@img/sharp-linux-s390x': 0.34.3
      '@img/sharp-linux-x64': 0.34.3
      '@img/sharp-linuxmusl-arm64': 0.34.3
      '@img/sharp-linuxmusl-x64': 0.34.3
      '@img/sharp-wasm32': 0.34.3
      '@img/sharp-win32-arm64': 0.34.3
      '@img/sharp-win32-ia32': 0.34.3
      '@img/sharp-win32-x64': 0.34.3
    optional: true

  shebang-command@2.0.0:
    dependencies:
      shebang-regex: 3.0.0

  shebang-regex@3.0.0: {}

  shell-quote@1.8.3: {}

  side-channel-list@1.0.0:
    dependencies:
      es-errors: 1.3.0
      object-inspect: 1.13.4

  side-channel-map@1.0.1:
    dependencies:
      call-bound: 1.0.4
      es-errors: 1.3.0
      get-intrinsic: 1.3.0
      object-inspect: 1.13.4

  side-channel-weakmap@1.0.2:
    dependencies:
      call-bound: 1.0.4
      es-errors: 1.3.0
      get-intrinsic: 1.3.0
      object-inspect: 1.13.4
      side-channel-map: 1.0.1

  side-channel@1.1.0:
    dependencies:
      es-errors: 1.3.0
      object-inspect: 1.13.4
      side-channel-list: 1.0.0
      side-channel-map: 1.0.1
      side-channel-weakmap: 1.0.2

  signal-exit@3.0.7:
    optional: true

  simple-concat@1.0.1: {}

  simple-get@4.0.1:
    dependencies:
      decompress-response: 6.0.0
      once: 1.4.0
      simple-concat: 1.0.1

  simple-swizzle@0.2.2:
    dependencies:
      is-arrayish: 0.3.2
    optional: true

  simple-wcswidth@1.1.2: {}

  size-sensor@1.0.2: {}

  slash@3.0.0: {}

  smart-buffer@4.2.0:
    optional: true

  socks-proxy-agent@6.2.1:
    dependencies:
      agent-base: 6.0.2
      debug: 4.4.1
      socks: 2.8.7
    transitivePeerDependencies:
      - supports-color
    optional: true

  socks@2.8.7:
    dependencies:
      ip-address: 10.0.1
      smart-buffer: 4.2.0
    optional: true

  sonner@2.0.7(react-dom@19.1.1(react@19.1.1))(react@19.1.1):
    dependencies:
      react: 19.1.1
      react-dom: 19.1.1(react@19.1.1)

  source-map-js@1.2.1: {}

  source-map-support@0.5.21:
    dependencies:
      buffer-from: 1.1.2
      source-map: 0.6.1

  source-map@0.6.1: {}

  space-separated-tokens@1.1.5: {}

  space-separated-tokens@2.0.2: {}

  split2@4.2.0: {}

  sqlite3@5.1.7:
    dependencies:
      bindings: 1.5.0
      node-addon-api: 7.1.1
      prebuild-install: 7.1.3
      tar: 6.2.1
    optionalDependencies:
      node-gyp: 8.4.1
    transitivePeerDependencies:
      - bluebird
      - supports-color

  ssri@8.0.1:
    dependencies:
      minipass: 3.3.6
    optional: true

  stable-hash@0.0.5: {}

  stack-utils@2.0.6:
    dependencies:
      escape-string-regexp: 2.0.0

  standardwebhooks@1.0.0:
    dependencies:
      '@stablelib/base64': 1.0.1
      fast-sha256: 1.3.0

  stop-iteration-iterator@1.1.0:
    dependencies:
      es-errors: 1.3.0
      internal-slot: 1.1.0

  stream-browserify@3.0.0:
    dependencies:
      inherits: 2.0.4
      readable-stream: 3.6.2

  string-width@4.2.3:
    dependencies:
      emoji-regex: 8.0.0
      is-fullwidth-code-point: 3.0.0
      strip-ansi: 6.0.1
    optional: true

  string.prototype.includes@2.0.1:
    dependencies:
      call-bind: 1.0.8
      define-properties: 1.2.1
      es-abstract: 1.24.0

  string.prototype.matchall@4.0.12:
    dependencies:
      call-bind: 1.0.8
      call-bound: 1.0.4
      define-properties: 1.2.1
      es-abstract: 1.24.0
      es-errors: 1.3.0
      es-object-atoms: 1.1.1
      get-intrinsic: 1.3.0
      gopd: 1.2.0
      has-symbols: 1.1.0
      internal-slot: 1.1.0
      regexp.prototype.flags: 1.5.4
      set-function-name: 2.0.2
      side-channel: 1.1.0

  string.prototype.repeat@1.0.0:
    dependencies:
      define-properties: 1.2.1
      es-abstract: 1.24.0

  string.prototype.trim@1.2.10:
    dependencies:
      call-bind: 1.0.8
      call-bound: 1.0.4
      define-data-property: 1.1.4
      define-properties: 1.2.1
      es-abstract: 1.24.0
      es-object-atoms: 1.1.1
      has-property-descriptors: 1.0.2

  string.prototype.trimend@1.0.9:
    dependencies:
      call-bind: 1.0.8
      call-bound: 1.0.4
      define-properties: 1.2.1
      es-object-atoms: 1.1.1

  string.prototype.trimstart@1.0.8:
    dependencies:
      call-bind: 1.0.8
      define-properties: 1.2.1
      es-object-atoms: 1.1.1

  string_decoder@1.3.0:
    dependencies:
      safe-buffer: 5.2.1

  stringify-entities@4.0.4:
    dependencies:
      character-entities-html4: 2.1.0
      character-entities-legacy: 3.0.0

  strip-ansi@6.0.1:
    dependencies:
      ansi-regex: 5.0.1
    optional: true

  strip-bom@3.0.0: {}

  strip-json-comments@2.0.1: {}

  strip-json-comments@3.1.1: {}

  striptags@3.2.0: {}

  strnum@2.1.1: {}

  style-to-js@1.1.17:
    dependencies:
      style-to-object: 1.0.9

  style-to-object@1.0.9:
    dependencies:
      inline-style-parser: 0.2.4

  styled-jsx@5.1.6(react@19.1.1):
    dependencies:
      client-only: 0.0.1
      react: 19.1.1

  supermemory@3.0.0-alpha.26: {}

  supports-color@7.2.0:
    dependencies:
      has-flag: 4.0.0

  supports-preserve-symlinks-flag@1.0.0: {}

  swr@2.3.6(react@19.1.1):
    dependencies:
      dequal: 2.0.3
      react: 19.1.1
      use-sync-external-store: 1.5.0(react@19.1.1)

  tailwind-merge@3.3.1: {}

  tailwind-scrollbar@4.0.2(react@19.1.1)(tailwindcss@4.1.12):
    dependencies:
      prism-react-renderer: 2.4.1(react@19.1.1)
      tailwindcss: 4.1.12
    transitivePeerDependencies:
      - react

  tailwindcss@4.1.12: {}

  tapable@2.2.2: {}

  tar-fs@2.1.3:
    dependencies:
      chownr: 1.1.4
      mkdirp-classic: 0.5.3
      pump: 3.0.3
      tar-stream: 2.2.0

  tar-stream@2.2.0:
    dependencies:
      bl: 4.1.0
      end-of-stream: 1.4.5
      fs-constants: 1.0.0
      inherits: 2.0.4
      readable-stream: 3.6.2

  tar@6.2.1:
    dependencies:
      chownr: 2.0.0
      fs-minipass: 2.1.0
      minipass: 5.0.0
      minizlib: 2.1.2
      mkdirp: 1.0.4
      yallist: 4.0.0

  tar@7.4.3:
    dependencies:
      '@isaacs/fs-minipass': 4.0.1
      chownr: 3.0.0
      minipass: 7.1.2
      minizlib: 3.0.2
      mkdirp: 3.0.1
      yallist: 5.0.0

  throttleit@2.1.0: {}

  tiny-invariant@1.3.3: {}

  tinyglobby@0.2.14:
    dependencies:
      fdir: 6.5.0(picomatch@4.0.3)
      picomatch: 4.0.3

  to-regex-range@5.0.1:
    dependencies:
      is-number: 7.0.0

  tr46@0.0.3: {}

  trim-lines@3.0.1: {}

  trough@2.2.0: {}

  ts-api-utils@2.1.0(typescript@5.9.2):
    dependencies:
      typescript: 5.9.2

  tsconfig-paths@3.15.0:
    dependencies:
      '@types/json5': 0.0.29
      json5: 1.0.2
      minimist: 1.2.8
      strip-bom: 3.0.0

  tslib@2.3.0: {}

  tslib@2.8.1: {}

  tunnel-agent@0.6.0:
    dependencies:
      safe-buffer: 5.2.1

  tw-animate-css@1.3.7: {}

  type-check@0.4.0:
    dependencies:
      prelude-ls: 1.2.1

  typed-array-buffer@1.0.3:
    dependencies:
      call-bound: 1.0.4
      es-errors: 1.3.0
      is-typed-array: 1.1.15

  typed-array-byte-length@1.0.3:
    dependencies:
      call-bind: 1.0.8
      for-each: 0.3.5
      gopd: 1.2.0
      has-proto: 1.2.0
      is-typed-array: 1.1.15

  typed-array-byte-offset@1.0.4:
    dependencies:
      available-typed-arrays: 1.0.7
      call-bind: 1.0.8
      for-each: 0.3.5
      gopd: 1.2.0
      has-proto: 1.2.0
      is-typed-array: 1.1.15
      reflect.getprototypeof: 1.0.10

  typed-array-length@1.0.7:
    dependencies:
      call-bind: 1.0.8
      for-each: 0.3.5
      gopd: 1.2.0
      is-typed-array: 1.1.15
      possible-typed-array-names: 1.1.0
      reflect.getprototypeof: 1.0.10

  typescript-event-target@1.1.1: {}

  typescript@5.9.2: {}

  unbox-primitive@1.1.0:
    dependencies:
      call-bound: 1.0.4
      has-bigints: 1.1.0
      has-symbols: 1.1.0
      which-boxed-primitive: 1.1.1

  uncrypto@0.1.3: {}

  undici-types@5.26.5: {}

  undici-types@6.21.0: {}

  undici@5.28.5:
    dependencies:
      '@fastify/busboy': 2.1.1

  undici@5.29.0:
    dependencies:
      '@fastify/busboy': 2.1.1

  unified@11.0.5:
    dependencies:
      '@types/unist': 3.0.3
      bail: 2.0.2
      devlop: 1.1.0
      extend: 3.0.2
      is-plain-obj: 4.1.0
      trough: 2.2.0
      vfile: 6.0.3

  unique-filename@1.1.1:
    dependencies:
      unique-slug: 2.0.2
    optional: true

  unique-slug@2.0.2:
    dependencies:
      imurmurhash: 0.1.4
    optional: true

  unist-util-find-after@5.0.0:
    dependencies:
      '@types/unist': 3.0.3
      unist-util-is: 6.0.0

  unist-util-is@6.0.0:
    dependencies:
      '@types/unist': 3.0.3

  unist-util-position@5.0.0:
    dependencies:
      '@types/unist': 3.0.3

  unist-util-remove-position@5.0.0:
    dependencies:
      '@types/unist': 3.0.3
      unist-util-visit: 5.0.0

  unist-util-stringify-position@4.0.0:
    dependencies:
      '@types/unist': 3.0.3

  unist-util-visit-parents@6.0.1:
    dependencies:
      '@types/unist': 3.0.3
      unist-util-is: 6.0.0

  unist-util-visit@5.0.0:
    dependencies:
      '@types/unist': 3.0.3
      unist-util-is: 6.0.0
      unist-util-visit-parents: 6.0.1

  unrs-resolver@1.11.1:
    dependencies:
      napi-postinstall: 0.3.3
    optionalDependencies:
      '@unrs/resolver-binding-android-arm-eabi': 1.11.1
      '@unrs/resolver-binding-android-arm64': 1.11.1
      '@unrs/resolver-binding-darwin-arm64': 1.11.1
      '@unrs/resolver-binding-darwin-x64': 1.11.1
      '@unrs/resolver-binding-freebsd-x64': 1.11.1
      '@unrs/resolver-binding-linux-arm-gnueabihf': 1.11.1
      '@unrs/resolver-binding-linux-arm-musleabihf': 1.11.1
      '@unrs/resolver-binding-linux-arm64-gnu': 1.11.1
      '@unrs/resolver-binding-linux-arm64-musl': 1.11.1
      '@unrs/resolver-binding-linux-ppc64-gnu': 1.11.1
      '@unrs/resolver-binding-linux-riscv64-gnu': 1.11.1
      '@unrs/resolver-binding-linux-riscv64-musl': 1.11.1
      '@unrs/resolver-binding-linux-s390x-gnu': 1.11.1
      '@unrs/resolver-binding-linux-x64-gnu': 1.11.1
      '@unrs/resolver-binding-linux-x64-musl': 1.11.1
      '@unrs/resolver-binding-wasm32-wasi': 1.11.1
      '@unrs/resolver-binding-win32-arm64-msvc': 1.11.1
      '@unrs/resolver-binding-win32-ia32-msvc': 1.11.1
      '@unrs/resolver-binding-win32-x64-msvc': 1.11.1

  uri-js@4.4.1:
    dependencies:
      punycode: 2.3.1

  use-callback-ref@1.3.3(@types/react@19.1.10)(react@19.1.1):
    dependencies:
      react: 19.1.1
      tslib: 2.8.1
    optionalDependencies:
      '@types/react': 19.1.10

  use-sidecar@1.1.3(@types/react@19.1.10)(react@19.1.1):
    dependencies:
      detect-node-es: 1.1.0
      react: 19.1.1
      tslib: 2.8.1
    optionalDependencies:
      '@types/react': 19.1.10

  use-sync-external-store@1.5.0(react@19.1.1):
    dependencies:
      react: 19.1.1

  util-deprecate@1.0.2: {}

  uuid@10.0.0: {}

  uuid@11.1.0: {}

  uuid@9.0.1: {}

  valyu-js@2.0.2:
    dependencies:
      axios: 1.11.0
    transitivePeerDependencies:
      - debug

  vaul@1.1.2(@types/react-dom@19.1.7(@types/react@19.1.10))(@types/react@19.1.10)(react-dom@19.1.1(react@19.1.1))(react@19.1.1):
    dependencies:
      '@radix-ui/react-dialog': 1.1.15(@types/react-dom@19.1.7(@types/react@19.1.10))(@types/react@19.1.10)(react-dom@19.1.1(react@19.1.1))(react@19.1.1)
      react: 19.1.1
      react-dom: 19.1.1(react@19.1.1)
    transitivePeerDependencies:
      - '@types/react'
      - '@types/react-dom'

  vfile-location@5.0.3:
    dependencies:
      '@types/unist': 3.0.3
      vfile: 6.0.3

  vfile-message@4.0.3:
    dependencies:
      '@types/unist': 3.0.3
      unist-util-stringify-position: 4.0.0

  vfile@6.0.3:
    dependencies:
      '@types/unist': 3.0.3
      vfile-message: 4.0.3

  victory-vendor@36.9.2:
    dependencies:
      '@types/d3-array': 3.2.1
      '@types/d3-ease': 3.0.2
      '@types/d3-interpolate': 3.0.4
      '@types/d3-scale': 4.0.9
      '@types/d3-shape': 3.1.7
      '@types/d3-time': 3.0.4
      '@types/d3-timer': 3.0.2
      d3-array: 3.2.4
      d3-ease: 3.0.1
      d3-interpolate: 3.0.1
      d3-scale: 4.0.2
      d3-shape: 3.2.0
      d3-time: 3.1.0
      d3-timer: 3.0.1

  web-namespaces@2.0.1: {}

  web-streams-polyfill@3.3.3: {}

  web-streams-polyfill@4.0.0-beta.3: {}

  webidl-conversions@3.0.1: {}

  whatwg-fetch@3.6.20: {}

  whatwg-url@5.0.0:
    dependencies:
      tr46: 0.0.3
      webidl-conversions: 3.0.1

  which-boxed-primitive@1.1.1:
    dependencies:
      is-bigint: 1.1.0
      is-boolean-object: 1.2.2
      is-number-object: 1.1.1
      is-string: 1.1.1
      is-symbol: 1.1.1

  which-builtin-type@1.2.1:
    dependencies:
      call-bound: 1.0.4
      function.prototype.name: 1.1.8
      has-tostringtag: 1.0.2
      is-async-function: 2.1.1
      is-date-object: 1.1.0
      is-finalizationregistry: 1.1.1
      is-generator-function: 1.1.0
      is-regex: 1.2.1
      is-weakref: 1.1.1
      isarray: 2.0.5
      which-boxed-primitive: 1.1.1
      which-collection: 1.0.2
      which-typed-array: 1.1.19

  which-collection@1.0.2:
    dependencies:
      is-map: 2.0.3
      is-set: 2.0.3
      is-weakmap: 2.0.2
      is-weakset: 2.0.4

  which-typed-array@1.1.19:
    dependencies:
      available-typed-arrays: 1.0.7
      call-bind: 1.0.8
      call-bound: 1.0.4
      for-each: 0.3.5
      get-proto: 1.0.1
      gopd: 1.2.0
      has-tostringtag: 1.0.2

  which@2.0.2:
    dependencies:
      isexe: 2.0.0

  wide-align@1.1.5:
    dependencies:
      string-width: 4.2.3
    optional: true

  word-wrap@1.2.5: {}

  wrappy@1.0.2: {}

  ws@8.18.3: {}

  xtend@4.0.2: {}

  yallist@4.0.0: {}

  yallist@5.0.0: {}

  yocto-queue@0.1.0: {}

  youtube-caption-extractor@1.9.0:
    dependencies:
      debug: 4.4.1
      he: 1.2.0
      striptags: 3.2.0
    transitivePeerDependencies:
      - supports-color

  zod-to-json-schema@3.24.6(zod@3.25.76):
    dependencies:
      zod: 3.25.76

  zod-to-json-schema@3.24.6(zod@4.0.17):
    dependencies:
      zod: 4.0.17

  zod@3.25.76: {}

  zod@4.0.17: {}

  zrender@5.6.1:
    dependencies:
      tslib: 2.3.0

  zwitch@2.0.4: {}<|MERGE_RESOLUTION|>--- conflicted
+++ resolved
@@ -6234,17 +6234,15 @@
       '@ai-sdk/provider-utils': 3.0.7(zod@3.25.76)
       zod: 3.25.76
 
-<<<<<<< HEAD
+
   '@ai-sdk/gateway@1.0.11(zod@4.0.17)':
     dependencies:
       '@ai-sdk/provider': 2.0.0
       '@ai-sdk/provider-utils': 3.0.5(zod@4.0.17)
       zod: 4.0.17
 
-  '@ai-sdk/google@2.0.8(zod@3.25.76)':
-=======
+
   '@ai-sdk/google@2.0.11(zod@3.25.76)':
->>>>>>> 67ed82b3
     dependencies:
       '@ai-sdk/provider': 2.0.0
       '@ai-sdk/provider-utils': 3.0.7(zod@3.25.76)
@@ -6274,17 +6272,16 @@
       '@ai-sdk/provider-utils': 3.0.7(zod@3.25.76)
       zod: 3.25.76
 
-<<<<<<< HEAD
+
   '@ai-sdk/openai@2.0.19(zod@4.0.17)':
     dependencies:
       '@ai-sdk/provider': 2.0.0
       '@ai-sdk/provider-utils': 3.0.5(zod@4.0.17)
       zod: 4.0.17
 
-  '@ai-sdk/provider-utils@3.0.5(zod@3.25.76)':
-=======
+
   '@ai-sdk/provider-utils@3.0.7(zod@3.25.76)':
->>>>>>> 67ed82b3
+
     dependencies:
       '@ai-sdk/provider': 2.0.0
       '@standard-schema/spec': 1.0.0
